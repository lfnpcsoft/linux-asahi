// SPDX-License-Identifier: GPL-2.0
/*
 * Memory Migration functionality - linux/mm/migrate.c
 *
 * Copyright (C) 2006 Silicon Graphics, Inc., Christoph Lameter
 *
 * Page migration was first developed in the context of the memory hotplug
 * project. The main authors of the migration code are:
 *
 * IWAMOTO Toshihiro <iwamoto@valinux.co.jp>
 * Hirokazu Takahashi <taka@valinux.co.jp>
 * Dave Hansen <haveblue@us.ibm.com>
 * Christoph Lameter
 */

#include <linux/migrate.h>
#include <linux/export.h>
#include <linux/swap.h>
#include <linux/swapops.h>
#include <linux/pagemap.h>
#include <linux/buffer_head.h>
#include <linux/mm_inline.h>
#include <linux/nsproxy.h>
#include <linux/pagevec.h>
#include <linux/ksm.h>
#include <linux/rmap.h>
#include <linux/topology.h>
#include <linux/cpu.h>
#include <linux/cpuset.h>
#include <linux/writeback.h>
#include <linux/mempolicy.h>
#include <linux/vmalloc.h>
#include <linux/security.h>
#include <linux/backing-dev.h>
#include <linux/compaction.h>
#include <linux/syscalls.h>
#include <linux/compat.h>
#include <linux/hugetlb.h>
#include <linux/hugetlb_cgroup.h>
#include <linux/gfp.h>
#include <linux/pagewalk.h>
#include <linux/pfn_t.h>
#include <linux/memremap.h>
#include <linux/userfaultfd_k.h>
#include <linux/balloon_compaction.h>
#include <linux/mmu_notifier.h>
#include <linux/page_idle.h>
#include <linux/page_owner.h>
#include <linux/sched/mm.h>
#include <linux/ptrace.h>
#include <linux/oom.h>
#include <linux/memory.h>
#include <linux/random.h>

#include <asm/tlbflush.h>

#define CREATE_TRACE_POINTS
#include <trace/events/migrate.h>

#include "internal.h"

int isolate_movable_page(struct page *page, isolate_mode_t mode)
{
	struct address_space *mapping;

	/*
	 * Avoid burning cycles with pages that are yet under __free_pages(),
	 * or just got freed under us.
	 *
	 * In case we 'win' a race for a movable page being freed under us and
	 * raise its refcount preventing __free_pages() from doing its job
	 * the put_page() at the end of this block will take care of
	 * release this page, thus avoiding a nasty leakage.
	 */
	if (unlikely(!get_page_unless_zero(page)))
		goto out;

	/*
	 * Check PageMovable before holding a PG_lock because page's owner
	 * assumes anybody doesn't touch PG_lock of newly allocated page
	 * so unconditionally grabbing the lock ruins page's owner side.
	 */
	if (unlikely(!__PageMovable(page)))
		goto out_putpage;
	/*
	 * As movable pages are not isolated from LRU lists, concurrent
	 * compaction threads can race against page migration functions
	 * as well as race against the releasing a page.
	 *
	 * In order to avoid having an already isolated movable page
	 * being (wrongly) re-isolated while it is under migration,
	 * or to avoid attempting to isolate pages being released,
	 * lets be sure we have the page lock
	 * before proceeding with the movable page isolation steps.
	 */
	if (unlikely(!trylock_page(page)))
		goto out_putpage;

	if (!PageMovable(page) || PageIsolated(page))
		goto out_no_isolated;

	mapping = page_mapping(page);
	VM_BUG_ON_PAGE(!mapping, page);

	if (!mapping->a_ops->isolate_page(page, mode))
		goto out_no_isolated;

	/* Driver shouldn't use PG_isolated bit of page->flags */
	WARN_ON_ONCE(PageIsolated(page));
	__SetPageIsolated(page);
	unlock_page(page);

	return 0;

out_no_isolated:
	unlock_page(page);
out_putpage:
	put_page(page);
out:
	return -EBUSY;
}

static void putback_movable_page(struct page *page)
{
	struct address_space *mapping;

	mapping = page_mapping(page);
	mapping->a_ops->putback_page(page);
	__ClearPageIsolated(page);
}

/*
 * Put previously isolated pages back onto the appropriate lists
 * from where they were once taken off for compaction/migration.
 *
 * This function shall be used whenever the isolated pageset has been
 * built from lru, balloon, hugetlbfs page. See isolate_migratepages_range()
 * and isolate_huge_page().
 */
void putback_movable_pages(struct list_head *l)
{
	struct page *page;
	struct page *page2;

	list_for_each_entry_safe(page, page2, l, lru) {
		if (unlikely(PageHuge(page))) {
			putback_active_hugepage(page);
			continue;
		}
		list_del(&page->lru);
		/*
		 * We isolated non-lru movable page so here we can use
		 * __PageMovable because LRU page's mapping cannot have
		 * PAGE_MAPPING_MOVABLE.
		 */
		if (unlikely(__PageMovable(page))) {
			VM_BUG_ON_PAGE(!PageIsolated(page), page);
			lock_page(page);
			if (PageMovable(page))
				putback_movable_page(page);
			else
				__ClearPageIsolated(page);
			unlock_page(page);
			put_page(page);
		} else {
			mod_node_page_state(page_pgdat(page), NR_ISOLATED_ANON +
					page_is_file_lru(page), -thp_nr_pages(page));
			putback_lru_page(page);
		}
	}
}

/*
 * Restore a potential migration pte to a working pte entry
 */
static bool remove_migration_pte(struct page *page, struct vm_area_struct *vma,
				 unsigned long addr, void *old)
{
	struct page_vma_mapped_walk pvmw = {
		.page = old,
		.vma = vma,
		.address = addr,
		.flags = PVMW_SYNC | PVMW_MIGRATION,
	};
	struct page *new;
	pte_t pte;
	swp_entry_t entry;

	VM_BUG_ON_PAGE(PageTail(page), page);
	while (page_vma_mapped_walk(&pvmw)) {
		if (PageKsm(page))
			new = page;
		else
			new = page - pvmw.page->index +
				linear_page_index(vma, pvmw.address);

#ifdef CONFIG_ARCH_ENABLE_THP_MIGRATION
		/* PMD-mapped THP migration entry */
		if (!pvmw.pte) {
			VM_BUG_ON_PAGE(PageHuge(page) || !PageTransCompound(page), page);
			remove_migration_pmd(&pvmw, new);
			continue;
		}
#endif

		get_page(new);
		pte = pte_mkold(mk_pte(new, READ_ONCE(vma->vm_page_prot)));
		if (pte_swp_soft_dirty(*pvmw.pte))
			pte = pte_mksoft_dirty(pte);

		/*
		 * Recheck VMA as permissions can change since migration started
		 */
		entry = pte_to_swp_entry(*pvmw.pte);
		if (is_writable_migration_entry(entry))
			pte = maybe_mkwrite(pte, vma);
		else if (pte_swp_uffd_wp(*pvmw.pte))
			pte = pte_mkuffd_wp(pte);

		if (unlikely(is_device_private_page(new))) {
			if (pte_write(pte))
				entry = make_writable_device_private_entry(
							page_to_pfn(new));
			else
				entry = make_readable_device_private_entry(
							page_to_pfn(new));
			pte = swp_entry_to_pte(entry);
			if (pte_swp_soft_dirty(*pvmw.pte))
				pte = pte_swp_mksoft_dirty(pte);
			if (pte_swp_uffd_wp(*pvmw.pte))
				pte = pte_swp_mkuffd_wp(pte);
		}

#ifdef CONFIG_HUGETLB_PAGE
		if (PageHuge(new)) {
			unsigned int shift = huge_page_shift(hstate_vma(vma));

			pte = pte_mkhuge(pte);
			pte = arch_make_huge_pte(pte, shift, vma->vm_flags);
			set_huge_pte_at(vma->vm_mm, pvmw.address, pvmw.pte, pte);
			if (PageAnon(new))
				hugepage_add_anon_rmap(new, vma, pvmw.address);
			else
				page_dup_rmap(new, true);
		} else
#endif
		{
			set_pte_at(vma->vm_mm, pvmw.address, pvmw.pte, pte);

			if (PageAnon(new))
				page_add_anon_rmap(new, vma, pvmw.address, false);
			else
				page_add_file_rmap(new, false);
		}
		if (vma->vm_flags & VM_LOCKED && !PageTransCompound(new))
			mlock_vma_page(new);

		if (PageTransHuge(page) && PageMlocked(page))
			clear_page_mlock(page);

		/* No need to invalidate - it was non-present before */
		update_mmu_cache(vma, pvmw.address, pvmw.pte);
	}

	return true;
}

/*
 * Get rid of all migration entries and replace them by
 * references to the indicated page.
 */
void remove_migration_ptes(struct page *old, struct page *new, bool locked)
{
	struct rmap_walk_control rwc = {
		.rmap_one = remove_migration_pte,
		.arg = old,
	};

	if (locked)
		rmap_walk_locked(new, &rwc);
	else
		rmap_walk(new, &rwc);
}

/*
 * Something used the pte of a page under migration. We need to
 * get to the page and wait until migration is finished.
 * When we return from this function the fault will be retried.
 */
void __migration_entry_wait(struct mm_struct *mm, pte_t *ptep,
				spinlock_t *ptl)
{
	pte_t pte;
	swp_entry_t entry;
<<<<<<< HEAD
	struct folio *folio;
=======
>>>>>>> d10d5bd8

	spin_lock(ptl);
	pte = *ptep;
	if (!is_swap_pte(pte))
		goto out;

	entry = pte_to_swp_entry(pte);
	if (!is_migration_entry(entry))
		goto out;

<<<<<<< HEAD
	folio = page_folio(pfn_swap_entry_to_page(entry));

	/*
	 * Once page cache replacement of page migration started, page_count
	 * is zero; but we must not call folio_put_wait_locked() without
	 * a ref. Use folio_try_get(), and just fault again if it fails.
	 */
	if (!folio_try_get(folio))
		goto out;
	pte_unmap_unlock(ptep, ptl);
	folio_put_wait_locked(folio, TASK_UNINTERRUPTIBLE);
=======
	migration_entry_wait_on_locked(entry, ptep, ptl);
>>>>>>> d10d5bd8
	return;
out:
	pte_unmap_unlock(ptep, ptl);
}

void migration_entry_wait(struct mm_struct *mm, pmd_t *pmd,
				unsigned long address)
{
	spinlock_t *ptl = pte_lockptr(mm, pmd);
	pte_t *ptep = pte_offset_map(pmd, address);
	__migration_entry_wait(mm, ptep, ptl);
}

void migration_entry_wait_huge(struct vm_area_struct *vma,
		struct mm_struct *mm, pte_t *pte)
{
	spinlock_t *ptl = huge_pte_lockptr(hstate_vma(vma), mm, pte);
	__migration_entry_wait(mm, pte, ptl);
}

#ifdef CONFIG_ARCH_ENABLE_THP_MIGRATION
void pmd_migration_entry_wait(struct mm_struct *mm, pmd_t *pmd)
{
	spinlock_t *ptl;
<<<<<<< HEAD
	struct folio *folio;
=======
>>>>>>> d10d5bd8

	ptl = pmd_lock(mm, pmd);
	if (!is_pmd_migration_entry(*pmd))
		goto unlock;
<<<<<<< HEAD
	folio = page_folio(pfn_swap_entry_to_page(pmd_to_swp_entry(*pmd)));
	if (!folio_try_get(folio))
		goto unlock;
	spin_unlock(ptl);
	folio_put_wait_locked(folio, TASK_UNINTERRUPTIBLE);
=======
	migration_entry_wait_on_locked(pmd_to_swp_entry(*pmd), NULL, ptl);
>>>>>>> d10d5bd8
	return;
unlock:
	spin_unlock(ptl);
}
#endif

static int expected_page_refs(struct address_space *mapping, struct page *page)
{
	int expected_count = 1;

	/*
	 * Device private pages have an extra refcount as they are
	 * ZONE_DEVICE pages.
	 */
	expected_count += is_device_private_page(page);
	if (mapping)
		expected_count += compound_nr(page) + page_has_private(page);

	return expected_count;
}

/*
 * Replace the page in the mapping.
 *
 * The number of remaining references must be:
 * 1 for anonymous pages without a mapping
 * 2 for pages with a mapping
 * 3 for pages with a mapping and PagePrivate/PagePrivate2 set.
 */
int folio_migrate_mapping(struct address_space *mapping,
		struct folio *newfolio, struct folio *folio, int extra_count)
{
	XA_STATE(xas, &mapping->i_pages, folio_index(folio));
	struct zone *oldzone, *newzone;
	int dirty;
	int expected_count = expected_page_refs(mapping, &folio->page) + extra_count;
	long nr = folio_nr_pages(folio);

	if (!mapping) {
		/* Anonymous page without mapping */
		if (folio_ref_count(folio) != expected_count)
			return -EAGAIN;

		/* No turning back from here */
		newfolio->index = folio->index;
		newfolio->mapping = folio->mapping;
		if (folio_test_swapbacked(folio))
			__folio_set_swapbacked(newfolio);

		return MIGRATEPAGE_SUCCESS;
	}

	oldzone = folio_zone(folio);
	newzone = folio_zone(newfolio);

	xas_lock_irq(&xas);
	if (!folio_ref_freeze(folio, expected_count)) {
		xas_unlock_irq(&xas);
		return -EAGAIN;
	}

	/*
	 * Now we know that no one else is looking at the folio:
	 * no turning back from here.
	 */
	newfolio->index = folio->index;
	newfolio->mapping = folio->mapping;
	folio_ref_add(newfolio, nr); /* add cache reference */
	if (folio_test_swapbacked(folio)) {
		__folio_set_swapbacked(newfolio);
		if (folio_test_swapcache(folio)) {
			folio_set_swapcache(newfolio);
			newfolio->private = folio_get_private(folio);
		}
	} else {
		VM_BUG_ON_FOLIO(folio_test_swapcache(folio), folio);
	}

	/* Move dirty while page refs frozen and newpage not yet exposed */
	dirty = folio_test_dirty(folio);
	if (dirty) {
		folio_clear_dirty(folio);
		folio_set_dirty(newfolio);
	}

	xas_store(&xas, newfolio);

	/*
	 * Drop cache reference from old page by unfreezing
	 * to one less reference.
	 * We know this isn't the last reference.
	 */
	folio_ref_unfreeze(folio, expected_count - nr);

	xas_unlock(&xas);
	/* Leave irq disabled to prevent preemption while updating stats */

	/*
	 * If moved to a different zone then also account
	 * the page for that zone. Other VM counters will be
	 * taken care of when we establish references to the
	 * new page and drop references to the old page.
	 *
	 * Note that anonymous pages are accounted for
	 * via NR_FILE_PAGES and NR_ANON_MAPPED if they
	 * are mapped to swap space.
	 */
	if (newzone != oldzone) {
		struct lruvec *old_lruvec, *new_lruvec;
		struct mem_cgroup *memcg;

		memcg = folio_memcg(folio);
		old_lruvec = mem_cgroup_lruvec(memcg, oldzone->zone_pgdat);
		new_lruvec = mem_cgroup_lruvec(memcg, newzone->zone_pgdat);

		__mod_lruvec_state(old_lruvec, NR_FILE_PAGES, -nr);
		__mod_lruvec_state(new_lruvec, NR_FILE_PAGES, nr);
		if (folio_test_swapbacked(folio) && !folio_test_swapcache(folio)) {
			__mod_lruvec_state(old_lruvec, NR_SHMEM, -nr);
			__mod_lruvec_state(new_lruvec, NR_SHMEM, nr);
		}
#ifdef CONFIG_SWAP
		if (folio_test_swapcache(folio)) {
			__mod_lruvec_state(old_lruvec, NR_SWAPCACHE, -nr);
			__mod_lruvec_state(new_lruvec, NR_SWAPCACHE, nr);
		}
#endif
		if (dirty && mapping_can_writeback(mapping)) {
			__mod_lruvec_state(old_lruvec, NR_FILE_DIRTY, -nr);
			__mod_zone_page_state(oldzone, NR_ZONE_WRITE_PENDING, -nr);
			__mod_lruvec_state(new_lruvec, NR_FILE_DIRTY, nr);
			__mod_zone_page_state(newzone, NR_ZONE_WRITE_PENDING, nr);
		}
	}
	local_irq_enable();

	return MIGRATEPAGE_SUCCESS;
}
EXPORT_SYMBOL(folio_migrate_mapping);

/*
 * The expected number of remaining references is the same as that
 * of folio_migrate_mapping().
 */
int migrate_huge_page_move_mapping(struct address_space *mapping,
				   struct page *newpage, struct page *page)
{
	XA_STATE(xas, &mapping->i_pages, page_index(page));
	int expected_count;

	xas_lock_irq(&xas);
	expected_count = 2 + page_has_private(page);
	if (page_count(page) != expected_count || xas_load(&xas) != page) {
		xas_unlock_irq(&xas);
		return -EAGAIN;
	}

	if (!page_ref_freeze(page, expected_count)) {
		xas_unlock_irq(&xas);
		return -EAGAIN;
	}

	newpage->index = page->index;
	newpage->mapping = page->mapping;

	get_page(newpage);

	xas_store(&xas, newpage);

	page_ref_unfreeze(page, expected_count - 1);

	xas_unlock_irq(&xas);

	return MIGRATEPAGE_SUCCESS;
}

/*
 * Copy the flags and some other ancillary information
 */
void folio_migrate_flags(struct folio *newfolio, struct folio *folio)
{
	int cpupid;

	if (folio_test_error(folio))
		folio_set_error(newfolio);
	if (folio_test_referenced(folio))
		folio_set_referenced(newfolio);
	if (folio_test_uptodate(folio))
		folio_mark_uptodate(newfolio);
	if (folio_test_clear_active(folio)) {
		VM_BUG_ON_FOLIO(folio_test_unevictable(folio), folio);
		folio_set_active(newfolio);
	} else if (folio_test_clear_unevictable(folio))
		folio_set_unevictable(newfolio);
	if (folio_test_workingset(folio))
		folio_set_workingset(newfolio);
	if (folio_test_checked(folio))
		folio_set_checked(newfolio);
	if (folio_test_mappedtodisk(folio))
		folio_set_mappedtodisk(newfolio);

	/* Move dirty on pages not done by folio_migrate_mapping() */
	if (folio_test_dirty(folio))
		folio_set_dirty(newfolio);

	if (folio_test_young(folio))
		folio_set_young(newfolio);
	if (folio_test_idle(folio))
		folio_set_idle(newfolio);

	/*
	 * Copy NUMA information to the new page, to prevent over-eager
	 * future migrations of this same page.
	 */
	cpupid = page_cpupid_xchg_last(&folio->page, -1);
	page_cpupid_xchg_last(&newfolio->page, cpupid);

	folio_migrate_ksm(newfolio, folio);
	/*
	 * Please do not reorder this without considering how mm/ksm.c's
	 * get_ksm_page() depends upon ksm_migrate_page() and PageSwapCache().
	 */
	if (folio_test_swapcache(folio))
		folio_clear_swapcache(folio);
	folio_clear_private(folio);

	/* page->private contains hugetlb specific flags */
	if (!folio_test_hugetlb(folio))
		folio->private = NULL;

	/*
	 * If any waiters have accumulated on the new page then
	 * wake them up.
	 */
	if (folio_test_writeback(newfolio))
		folio_end_writeback(newfolio);

	/*
	 * PG_readahead shares the same bit with PG_reclaim.  The above
	 * end_page_writeback() may clear PG_readahead mistakenly, so set the
	 * bit after that.
	 */
	if (folio_test_readahead(folio))
		folio_set_readahead(newfolio);

	folio_copy_owner(newfolio, folio);

	if (!folio_test_hugetlb(folio))
		mem_cgroup_migrate(folio, newfolio);
}
EXPORT_SYMBOL(folio_migrate_flags);

void folio_migrate_copy(struct folio *newfolio, struct folio *folio)
{
	folio_copy(newfolio, folio);
	folio_migrate_flags(newfolio, folio);
}
EXPORT_SYMBOL(folio_migrate_copy);

/************************************************************
 *                    Migration functions
 ***********************************************************/

/*
 * Common logic to directly migrate a single LRU page suitable for
 * pages that do not use PagePrivate/PagePrivate2.
 *
 * Pages are locked upon entry and exit.
 */
int migrate_page(struct address_space *mapping,
		struct page *newpage, struct page *page,
		enum migrate_mode mode)
{
	struct folio *newfolio = page_folio(newpage);
	struct folio *folio = page_folio(page);
	int rc;

	BUG_ON(folio_test_writeback(folio));	/* Writeback must be complete */

	rc = folio_migrate_mapping(mapping, newfolio, folio, 0);

	if (rc != MIGRATEPAGE_SUCCESS)
		return rc;

	if (mode != MIGRATE_SYNC_NO_COPY)
		folio_migrate_copy(newfolio, folio);
	else
		folio_migrate_flags(newfolio, folio);
	return MIGRATEPAGE_SUCCESS;
}
EXPORT_SYMBOL(migrate_page);

#ifdef CONFIG_BLOCK
/* Returns true if all buffers are successfully locked */
static bool buffer_migrate_lock_buffers(struct buffer_head *head,
							enum migrate_mode mode)
{
	struct buffer_head *bh = head;

	/* Simple case, sync compaction */
	if (mode != MIGRATE_ASYNC) {
		do {
			lock_buffer(bh);
			bh = bh->b_this_page;

		} while (bh != head);

		return true;
	}

	/* async case, we cannot block on lock_buffer so use trylock_buffer */
	do {
		if (!trylock_buffer(bh)) {
			/*
			 * We failed to lock the buffer and cannot stall in
			 * async migration. Release the taken locks
			 */
			struct buffer_head *failed_bh = bh;
			bh = head;
			while (bh != failed_bh) {
				unlock_buffer(bh);
				bh = bh->b_this_page;
			}
			return false;
		}

		bh = bh->b_this_page;
	} while (bh != head);
	return true;
}

static int __buffer_migrate_page(struct address_space *mapping,
		struct page *newpage, struct page *page, enum migrate_mode mode,
		bool check_refs)
{
	struct buffer_head *bh, *head;
	int rc;
	int expected_count;

	if (!page_has_buffers(page))
		return migrate_page(mapping, newpage, page, mode);

	/* Check whether page does not have extra refs before we do more work */
	expected_count = expected_page_refs(mapping, page);
	if (page_count(page) != expected_count)
		return -EAGAIN;

	head = page_buffers(page);
	if (!buffer_migrate_lock_buffers(head, mode))
		return -EAGAIN;

	if (check_refs) {
		bool busy;
		bool invalidated = false;

recheck_buffers:
		busy = false;
		spin_lock(&mapping->private_lock);
		bh = head;
		do {
			if (atomic_read(&bh->b_count)) {
				busy = true;
				break;
			}
			bh = bh->b_this_page;
		} while (bh != head);
		if (busy) {
			if (invalidated) {
				rc = -EAGAIN;
				goto unlock_buffers;
			}
			spin_unlock(&mapping->private_lock);
			invalidate_bh_lrus();
			invalidated = true;
			goto recheck_buffers;
		}
	}

	rc = migrate_page_move_mapping(mapping, newpage, page, 0);
	if (rc != MIGRATEPAGE_SUCCESS)
		goto unlock_buffers;

	attach_page_private(newpage, detach_page_private(page));

	bh = head;
	do {
		set_bh_page(bh, newpage, bh_offset(bh));
		bh = bh->b_this_page;

	} while (bh != head);

	if (mode != MIGRATE_SYNC_NO_COPY)
		migrate_page_copy(newpage, page);
	else
		migrate_page_states(newpage, page);

	rc = MIGRATEPAGE_SUCCESS;
unlock_buffers:
	if (check_refs)
		spin_unlock(&mapping->private_lock);
	bh = head;
	do {
		unlock_buffer(bh);
		bh = bh->b_this_page;

	} while (bh != head);

	return rc;
}

/*
 * Migration function for pages with buffers. This function can only be used
 * if the underlying filesystem guarantees that no other references to "page"
 * exist. For example attached buffer heads are accessed only under page lock.
 */
int buffer_migrate_page(struct address_space *mapping,
		struct page *newpage, struct page *page, enum migrate_mode mode)
{
	return __buffer_migrate_page(mapping, newpage, page, mode, false);
}
EXPORT_SYMBOL(buffer_migrate_page);

/*
 * Same as above except that this variant is more careful and checks that there
 * are also no buffer head references. This function is the right one for
 * mappings where buffer heads are directly looked up and referenced (such as
 * block device mappings).
 */
int buffer_migrate_page_norefs(struct address_space *mapping,
		struct page *newpage, struct page *page, enum migrate_mode mode)
{
	return __buffer_migrate_page(mapping, newpage, page, mode, true);
}
#endif

/*
 * Writeback a page to clean the dirty state
 */
static int writeout(struct address_space *mapping, struct page *page)
{
	struct writeback_control wbc = {
		.sync_mode = WB_SYNC_NONE,
		.nr_to_write = 1,
		.range_start = 0,
		.range_end = LLONG_MAX,
		.for_reclaim = 1
	};
	int rc;

	if (!mapping->a_ops->writepage)
		/* No write method for the address space */
		return -EINVAL;

	if (!clear_page_dirty_for_io(page))
		/* Someone else already triggered a write */
		return -EAGAIN;

	/*
	 * A dirty page may imply that the underlying filesystem has
	 * the page on some queue. So the page must be clean for
	 * migration. Writeout may mean we loose the lock and the
	 * page state is no longer what we checked for earlier.
	 * At this point we know that the migration attempt cannot
	 * be successful.
	 */
	remove_migration_ptes(page, page, false);

	rc = mapping->a_ops->writepage(page, &wbc);

	if (rc != AOP_WRITEPAGE_ACTIVATE)
		/* unlocked. Relock */
		lock_page(page);

	return (rc < 0) ? -EIO : -EAGAIN;
}

/*
 * Default handling if a filesystem does not provide a migration function.
 */
static int fallback_migrate_page(struct address_space *mapping,
	struct page *newpage, struct page *page, enum migrate_mode mode)
{
	if (PageDirty(page)) {
		/* Only writeback pages in full synchronous migration */
		switch (mode) {
		case MIGRATE_SYNC:
		case MIGRATE_SYNC_NO_COPY:
			break;
		default:
			return -EBUSY;
		}
		return writeout(mapping, page);
	}

	/*
	 * Buffers may be managed in a filesystem specific way.
	 * We must have no buffers or drop them.
	 */
	if (page_has_private(page) &&
	    !try_to_release_page(page, GFP_KERNEL))
		return mode == MIGRATE_SYNC ? -EAGAIN : -EBUSY;

	return migrate_page(mapping, newpage, page, mode);
}

/*
 * Move a page to a newly allocated page
 * The page is locked and all ptes have been successfully removed.
 *
 * The new page will have replaced the old page if this function
 * is successful.
 *
 * Return value:
 *   < 0 - error code
 *  MIGRATEPAGE_SUCCESS - success
 */
static int move_to_new_page(struct page *newpage, struct page *page,
				enum migrate_mode mode)
{
	struct address_space *mapping;
	int rc = -EAGAIN;
	bool is_lru = !__PageMovable(page);

	VM_BUG_ON_PAGE(!PageLocked(page), page);
	VM_BUG_ON_PAGE(!PageLocked(newpage), newpage);

	mapping = page_mapping(page);

	if (likely(is_lru)) {
		if (!mapping)
			rc = migrate_page(mapping, newpage, page, mode);
		else if (mapping->a_ops->migratepage)
			/*
			 * Most pages have a mapping and most filesystems
			 * provide a migratepage callback. Anonymous pages
			 * are part of swap space which also has its own
			 * migratepage callback. This is the most common path
			 * for page migration.
			 */
			rc = mapping->a_ops->migratepage(mapping, newpage,
							page, mode);
		else
			rc = fallback_migrate_page(mapping, newpage,
							page, mode);
	} else {
		/*
		 * In case of non-lru page, it could be released after
		 * isolation step. In that case, we shouldn't try migration.
		 */
		VM_BUG_ON_PAGE(!PageIsolated(page), page);
		if (!PageMovable(page)) {
			rc = MIGRATEPAGE_SUCCESS;
			__ClearPageIsolated(page);
			goto out;
		}

		rc = mapping->a_ops->migratepage(mapping, newpage,
						page, mode);
		WARN_ON_ONCE(rc == MIGRATEPAGE_SUCCESS &&
			!PageIsolated(page));
	}

	/*
	 * When successful, old pagecache page->mapping must be cleared before
	 * page is freed; but stats require that PageAnon be left as PageAnon.
	 */
	if (rc == MIGRATEPAGE_SUCCESS) {
		if (__PageMovable(page)) {
			VM_BUG_ON_PAGE(!PageIsolated(page), page);

			/*
			 * We clear PG_movable under page_lock so any compactor
			 * cannot try to migrate this page.
			 */
			__ClearPageIsolated(page);
		}

		/*
		 * Anonymous and movable page->mapping will be cleared by
		 * free_pages_prepare so don't reset it here for keeping
		 * the type to work PageAnon, for example.
		 */
		if (!PageMappingFlags(page))
			page->mapping = NULL;

		if (likely(!is_zone_device_page(newpage)))
			flush_dcache_page(newpage);

	}
out:
	return rc;
}

static int __unmap_and_move(struct page *page, struct page *newpage,
				int force, enum migrate_mode mode)
{
	int rc = -EAGAIN;
	bool page_was_mapped = false;
	struct anon_vma *anon_vma = NULL;
	bool is_lru = !__PageMovable(page);

	if (!trylock_page(page)) {
		if (!force || mode == MIGRATE_ASYNC)
			goto out;

		/*
		 * It's not safe for direct compaction to call lock_page.
		 * For example, during page readahead pages are added locked
		 * to the LRU. Later, when the IO completes the pages are
		 * marked uptodate and unlocked. However, the queueing
		 * could be merging multiple pages for one bio (e.g.
		 * mpage_readahead). If an allocation happens for the
		 * second or third page, the process can end up locking
		 * the same page twice and deadlocking. Rather than
		 * trying to be clever about what pages can be locked,
		 * avoid the use of lock_page for direct compaction
		 * altogether.
		 */
		if (current->flags & PF_MEMALLOC)
			goto out;

		lock_page(page);
	}

	if (PageWriteback(page)) {
		/*
		 * Only in the case of a full synchronous migration is it
		 * necessary to wait for PageWriteback. In the async case,
		 * the retry loop is too short and in the sync-light case,
		 * the overhead of stalling is too much
		 */
		switch (mode) {
		case MIGRATE_SYNC:
		case MIGRATE_SYNC_NO_COPY:
			break;
		default:
			rc = -EBUSY;
			goto out_unlock;
		}
		if (!force)
			goto out_unlock;
		wait_on_page_writeback(page);
	}

	/*
	 * By try_to_migrate(), page->mapcount goes down to 0 here. In this case,
	 * we cannot notice that anon_vma is freed while we migrates a page.
	 * This get_anon_vma() delays freeing anon_vma pointer until the end
	 * of migration. File cache pages are no problem because of page_lock()
	 * File Caches may use write_page() or lock_page() in migration, then,
	 * just care Anon page here.
	 *
	 * Only page_get_anon_vma() understands the subtleties of
	 * getting a hold on an anon_vma from outside one of its mms.
	 * But if we cannot get anon_vma, then we won't need it anyway,
	 * because that implies that the anon page is no longer mapped
	 * (and cannot be remapped so long as we hold the page lock).
	 */
	if (PageAnon(page) && !PageKsm(page))
		anon_vma = page_get_anon_vma(page);

	/*
	 * Block others from accessing the new page when we get around to
	 * establishing additional references. We are usually the only one
	 * holding a reference to newpage at this point. We used to have a BUG
	 * here if trylock_page(newpage) fails, but would like to allow for
	 * cases where there might be a race with the previous use of newpage.
	 * This is much like races on refcount of oldpage: just don't BUG().
	 */
	if (unlikely(!trylock_page(newpage)))
		goto out_unlock;

	if (unlikely(!is_lru)) {
		rc = move_to_new_page(newpage, page, mode);
		goto out_unlock_both;
	}

	/*
	 * Corner case handling:
	 * 1. When a new swap-cache page is read into, it is added to the LRU
	 * and treated as swapcache but it has no rmap yet.
	 * Calling try_to_unmap() against a page->mapping==NULL page will
	 * trigger a BUG.  So handle it here.
	 * 2. An orphaned page (see truncate_cleanup_page) might have
	 * fs-private metadata. The page can be picked up due to memory
	 * offlining.  Everywhere else except page reclaim, the page is
	 * invisible to the vm, so the page can not be migrated.  So try to
	 * free the metadata, so the page can be freed.
	 */
	if (!page->mapping) {
		VM_BUG_ON_PAGE(PageAnon(page), page);
		if (page_has_private(page)) {
			try_to_free_buffers(page);
			goto out_unlock_both;
		}
	} else if (page_mapped(page)) {
		/* Establish migration ptes */
		VM_BUG_ON_PAGE(PageAnon(page) && !PageKsm(page) && !anon_vma,
				page);
		try_to_migrate(page, 0);
		page_was_mapped = true;
	}

	if (!page_mapped(page))
		rc = move_to_new_page(newpage, page, mode);

	if (page_was_mapped)
		remove_migration_ptes(page,
			rc == MIGRATEPAGE_SUCCESS ? newpage : page, false);

out_unlock_both:
	unlock_page(newpage);
out_unlock:
	/* Drop an anon_vma reference if we took one */
	if (anon_vma)
		put_anon_vma(anon_vma);
	unlock_page(page);
out:
	/*
	 * If migration is successful, decrease refcount of the newpage
	 * which will not free the page because new page owner increased
	 * refcounter. As well, if it is LRU page, add the page to LRU
	 * list in here. Use the old state of the isolated source page to
	 * determine if we migrated a LRU page. newpage was already unlocked
	 * and possibly modified by its owner - don't rely on the page
	 * state.
	 */
	if (rc == MIGRATEPAGE_SUCCESS) {
		if (unlikely(!is_lru))
			put_page(newpage);
		else
			putback_lru_page(newpage);
	}

	return rc;
}

/*
 * Obtain the lock on page, remove all ptes and migrate the page
 * to the newly allocated page in newpage.
 */
static int unmap_and_move(new_page_t get_new_page,
				   free_page_t put_new_page,
				   unsigned long private, struct page *page,
				   int force, enum migrate_mode mode,
				   enum migrate_reason reason,
				   struct list_head *ret)
{
	int rc = MIGRATEPAGE_SUCCESS;
	struct page *newpage = NULL;

	if (!thp_migration_supported() && PageTransHuge(page))
		return -ENOSYS;

	if (page_count(page) == 1) {
		/* page was freed from under us. So we are done. */
		ClearPageActive(page);
		ClearPageUnevictable(page);
		if (unlikely(__PageMovable(page))) {
			lock_page(page);
			if (!PageMovable(page))
				__ClearPageIsolated(page);
			unlock_page(page);
		}
		goto out;
	}

	newpage = get_new_page(page, private);
	if (!newpage)
		return -ENOMEM;

	rc = __unmap_and_move(page, newpage, force, mode);
	if (rc == MIGRATEPAGE_SUCCESS)
		set_page_owner_migrate_reason(newpage, reason);

out:
	if (rc != -EAGAIN) {
		/*
		 * A page that has been migrated has all references
		 * removed and will be freed. A page that has not been
		 * migrated will have kept its references and be restored.
		 */
		list_del(&page->lru);
	}

	/*
	 * If migration is successful, releases reference grabbed during
	 * isolation. Otherwise, restore the page to right list unless
	 * we want to retry.
	 */
	if (rc == MIGRATEPAGE_SUCCESS) {
		/*
		 * Compaction can migrate also non-LRU pages which are
		 * not accounted to NR_ISOLATED_*. They can be recognized
		 * as __PageMovable
		 */
		if (likely(!__PageMovable(page)))
			mod_node_page_state(page_pgdat(page), NR_ISOLATED_ANON +
					page_is_file_lru(page), -thp_nr_pages(page));

		if (reason != MR_MEMORY_FAILURE)
			/*
			 * We release the page in page_handle_poison.
			 */
			put_page(page);
	} else {
		if (rc != -EAGAIN)
			list_add_tail(&page->lru, ret);

		if (put_new_page)
			put_new_page(newpage, private);
		else
			put_page(newpage);
	}

	return rc;
}

/*
 * Counterpart of unmap_and_move_page() for hugepage migration.
 *
 * This function doesn't wait the completion of hugepage I/O
 * because there is no race between I/O and migration for hugepage.
 * Note that currently hugepage I/O occurs only in direct I/O
 * where no lock is held and PG_writeback is irrelevant,
 * and writeback status of all subpages are counted in the reference
 * count of the head page (i.e. if all subpages of a 2MB hugepage are
 * under direct I/O, the reference of the head page is 512 and a bit more.)
 * This means that when we try to migrate hugepage whose subpages are
 * doing direct I/O, some references remain after try_to_unmap() and
 * hugepage migration fails without data corruption.
 *
 * There is also no race when direct I/O is issued on the page under migration,
 * because then pte is replaced with migration swap entry and direct I/O code
 * will wait in the page fault for migration to complete.
 */
static int unmap_and_move_huge_page(new_page_t get_new_page,
				free_page_t put_new_page, unsigned long private,
				struct page *hpage, int force,
				enum migrate_mode mode, int reason,
				struct list_head *ret)
{
	int rc = -EAGAIN;
	int page_was_mapped = 0;
	struct page *new_hpage;
	struct anon_vma *anon_vma = NULL;
	struct address_space *mapping = NULL;

	/*
	 * Migratability of hugepages depends on architectures and their size.
	 * This check is necessary because some callers of hugepage migration
	 * like soft offline and memory hotremove don't walk through page
	 * tables or check whether the hugepage is pmd-based or not before
	 * kicking migration.
	 */
	if (!hugepage_migration_supported(page_hstate(hpage))) {
		list_move_tail(&hpage->lru, ret);
		return -ENOSYS;
	}

	if (page_count(hpage) == 1) {
		/* page was freed from under us. So we are done. */
		putback_active_hugepage(hpage);
		return MIGRATEPAGE_SUCCESS;
	}

	new_hpage = get_new_page(hpage, private);
	if (!new_hpage)
		return -ENOMEM;

	if (!trylock_page(hpage)) {
		if (!force)
			goto out;
		switch (mode) {
		case MIGRATE_SYNC:
		case MIGRATE_SYNC_NO_COPY:
			break;
		default:
			goto out;
		}
		lock_page(hpage);
	}

	/*
	 * Check for pages which are in the process of being freed.  Without
	 * page_mapping() set, hugetlbfs specific move page routine will not
	 * be called and we could leak usage counts for subpools.
	 */
	if (hugetlb_page_subpool(hpage) && !page_mapping(hpage)) {
		rc = -EBUSY;
		goto out_unlock;
	}

	if (PageAnon(hpage))
		anon_vma = page_get_anon_vma(hpage);

	if (unlikely(!trylock_page(new_hpage)))
		goto put_anon;

	if (page_mapped(hpage)) {
		bool mapping_locked = false;
		enum ttu_flags ttu = 0;

		if (!PageAnon(hpage)) {
			/*
			 * In shared mappings, try_to_unmap could potentially
			 * call huge_pmd_unshare.  Because of this, take
			 * semaphore in write mode here and set TTU_RMAP_LOCKED
			 * to let lower levels know we have taken the lock.
			 */
			mapping = hugetlb_page_mapping_lock_write(hpage);
			if (unlikely(!mapping))
				goto unlock_put_anon;

			mapping_locked = true;
			ttu |= TTU_RMAP_LOCKED;
		}

		try_to_migrate(hpage, ttu);
		page_was_mapped = 1;

		if (mapping_locked)
			i_mmap_unlock_write(mapping);
	}

	if (!page_mapped(hpage))
		rc = move_to_new_page(new_hpage, hpage, mode);

	if (page_was_mapped)
		remove_migration_ptes(hpage,
			rc == MIGRATEPAGE_SUCCESS ? new_hpage : hpage, false);

unlock_put_anon:
	unlock_page(new_hpage);

put_anon:
	if (anon_vma)
		put_anon_vma(anon_vma);

	if (rc == MIGRATEPAGE_SUCCESS) {
		move_hugetlb_state(hpage, new_hpage, reason);
		put_new_page = NULL;
	}

out_unlock:
	unlock_page(hpage);
out:
	if (rc == MIGRATEPAGE_SUCCESS)
		putback_active_hugepage(hpage);
	else if (rc != -EAGAIN)
		list_move_tail(&hpage->lru, ret);

	/*
	 * If migration was not successful and there's a freeing callback, use
	 * it.  Otherwise, put_page() will drop the reference grabbed during
	 * isolation.
	 */
	if (put_new_page)
		put_new_page(new_hpage, private);
	else
		putback_active_hugepage(new_hpage);

	return rc;
}

static inline int try_split_thp(struct page *page, struct page **page2,
				struct list_head *from)
{
	int rc = 0;

	lock_page(page);
	rc = split_huge_page_to_list(page, from);
	unlock_page(page);
	if (!rc)
		list_safe_reset_next(page, *page2, lru);

	return rc;
}

/*
 * migrate_pages - migrate the pages specified in a list, to the free pages
 *		   supplied as the target for the page migration
 *
 * @from:		The list of pages to be migrated.
 * @get_new_page:	The function used to allocate free pages to be used
 *			as the target of the page migration.
 * @put_new_page:	The function used to free target pages if migration
 *			fails, or NULL if no special handling is necessary.
 * @private:		Private data to be passed on to get_new_page()
 * @mode:		The migration mode that specifies the constraints for
 *			page migration, if any.
 * @reason:		The reason for page migration.
 * @ret_succeeded:	Set to the number of normal pages migrated successfully if
 *			the caller passes a non-NULL pointer.
 *
 * The function returns after 10 attempts or if no pages are movable any more
 * because the list has become empty or no retryable pages exist any more.
 * It is caller's responsibility to call putback_movable_pages() to return pages
 * to the LRU or free list only if ret != 0.
 *
 * Returns the number of {normal page, THP, hugetlb} that were not migrated, or
 * an error code. The number of THP splits will be considered as the number of
 * non-migrated THP, no matter how many subpages of the THP are migrated successfully.
 */
int migrate_pages(struct list_head *from, new_page_t get_new_page,
		free_page_t put_new_page, unsigned long private,
		enum migrate_mode mode, int reason, unsigned int *ret_succeeded)
{
	int retry = 1;
	int thp_retry = 1;
	int nr_failed = 0;
	int nr_failed_pages = 0;
	int nr_succeeded = 0;
	int nr_thp_succeeded = 0;
	int nr_thp_failed = 0;
	int nr_thp_split = 0;
	int pass = 0;
	bool is_thp = false;
	struct page *page;
	struct page *page2;
	int swapwrite = current->flags & PF_SWAPWRITE;
	int rc, nr_subpages;
	LIST_HEAD(ret_pages);
	LIST_HEAD(thp_split_pages);
	bool nosplit = (reason == MR_NUMA_MISPLACED);
	bool no_subpage_counting = false;

	trace_mm_migrate_pages_start(mode, reason);

	if (!swapwrite)
		current->flags |= PF_SWAPWRITE;

thp_subpage_migration:
	for (pass = 0; pass < 10 && (retry || thp_retry); pass++) {
		retry = 0;
		thp_retry = 0;

		list_for_each_entry_safe(page, page2, from, lru) {
retry:
			/*
			 * THP statistics is based on the source huge page.
			 * Capture required information that might get lost
			 * during migration.
			 */
			is_thp = PageTransHuge(page) && !PageHuge(page);
			nr_subpages = compound_nr(page);
			cond_resched();

			if (PageHuge(page))
				rc = unmap_and_move_huge_page(get_new_page,
						put_new_page, private, page,
						pass > 2, mode, reason,
						&ret_pages);
			else
				rc = unmap_and_move(get_new_page, put_new_page,
						private, page, pass > 2, mode,
						reason, &ret_pages);
			/*
			 * The rules are:
			 *	Success: non hugetlb page will be freed, hugetlb
			 *		 page will be put back
			 *	-EAGAIN: stay on the from list
			 *	-ENOMEM: stay on the from list
			 *	Other errno: put on ret_pages list then splice to
			 *		     from list
			 */
			switch(rc) {
			/*
			 * THP migration might be unsupported or the
			 * allocation could've failed so we should
			 * retry on the same page with the THP split
			 * to base pages.
			 *
			 * Head page is retried immediately and tail
			 * pages are added to the tail of the list so
			 * we encounter them after the rest of the list
			 * is processed.
			 */
			case -ENOSYS:
				/* THP migration is unsupported */
				if (is_thp) {
					nr_thp_failed++;
					if (!try_split_thp(page, &page2, &thp_split_pages)) {
						nr_thp_split++;
						goto retry;
					}

					nr_failed_pages += nr_subpages;
					break;
				}

				/* Hugetlb migration is unsupported */
				if (!no_subpage_counting)
					nr_failed++;
				nr_failed_pages += nr_subpages;
				break;
			case -ENOMEM:
				/*
				 * When memory is low, don't bother to try to migrate
				 * other pages, just exit.
				 * THP NUMA faulting doesn't split THP to retry.
				 */
				if (is_thp && !nosplit) {
					nr_thp_failed++;
					if (!try_split_thp(page, &page2, &thp_split_pages)) {
						nr_thp_split++;
						goto retry;
					}

					nr_failed_pages += nr_subpages;
					goto out;
				}

				if (!no_subpage_counting)
					nr_failed++;
				nr_failed_pages += nr_subpages;
				goto out;
			case -EAGAIN:
				if (is_thp) {
					thp_retry++;
					break;
				}
				retry++;
				break;
			case MIGRATEPAGE_SUCCESS:
				nr_succeeded += nr_subpages;
				if (is_thp) {
					nr_thp_succeeded++;
					break;
				}
				break;
			default:
				/*
				 * Permanent failure (-EBUSY, etc.):
				 * unlike -EAGAIN case, the failed page is
				 * removed from migration page list and not
				 * retried in the next outer loop.
				 */
				if (is_thp) {
					nr_thp_failed++;
					nr_failed_pages += nr_subpages;
					break;
				}

				if (!no_subpage_counting)
					nr_failed++;
				nr_failed_pages += nr_subpages;
				break;
			}
		}
	}
	nr_failed += retry;
	nr_thp_failed += thp_retry;
	/*
	 * Try to migrate subpages of fail-to-migrate THPs, no nr_failed
	 * counting in this round, since all subpages of a THP is counted
	 * as 1 failure in the first round.
	 */
	if (!list_empty(&thp_split_pages)) {
		/*
		 * Move non-migrated pages (after 10 retries) to ret_pages
		 * to avoid migrating them again.
		 */
		list_splice_init(from, &ret_pages);
		list_splice_init(&thp_split_pages, from);
		no_subpage_counting = true;
		retry = 1;
		goto thp_subpage_migration;
	}

	rc = nr_failed + nr_thp_failed;
out:
	/*
	 * Put the permanent failure page back to migration list, they
	 * will be put back to the right list by the caller.
	 */
	list_splice(&ret_pages, from);

	count_vm_events(PGMIGRATE_SUCCESS, nr_succeeded);
	count_vm_events(PGMIGRATE_FAIL, nr_failed_pages);
	count_vm_events(THP_MIGRATION_SUCCESS, nr_thp_succeeded);
	count_vm_events(THP_MIGRATION_FAIL, nr_thp_failed);
	count_vm_events(THP_MIGRATION_SPLIT, nr_thp_split);
	trace_mm_migrate_pages(nr_succeeded, nr_failed_pages, nr_thp_succeeded,
			       nr_thp_failed, nr_thp_split, mode, reason);

	if (!swapwrite)
		current->flags &= ~PF_SWAPWRITE;

	if (ret_succeeded)
		*ret_succeeded = nr_succeeded;

	return rc;
}

struct page *alloc_migration_target(struct page *page, unsigned long private)
{
	struct migration_target_control *mtc;
	gfp_t gfp_mask;
	unsigned int order = 0;
	struct page *new_page = NULL;
	int nid;
	int zidx;

	mtc = (struct migration_target_control *)private;
	gfp_mask = mtc->gfp_mask;
	nid = mtc->nid;
	if (nid == NUMA_NO_NODE)
		nid = page_to_nid(page);

	if (PageHuge(page)) {
		struct hstate *h = page_hstate(compound_head(page));

		gfp_mask = htlb_modify_alloc_mask(h, gfp_mask);
		return alloc_huge_page_nodemask(h, nid, mtc->nmask, gfp_mask);
	}

	if (PageTransHuge(page)) {
		/*
		 * clear __GFP_RECLAIM to make the migration callback
		 * consistent with regular THP allocations.
		 */
		gfp_mask &= ~__GFP_RECLAIM;
		gfp_mask |= GFP_TRANSHUGE;
		order = HPAGE_PMD_ORDER;
	}
	zidx = zone_idx(page_zone(page));
	if (is_highmem_idx(zidx) || zidx == ZONE_MOVABLE)
		gfp_mask |= __GFP_HIGHMEM;

	new_page = __alloc_pages(gfp_mask, order, nid, mtc->nmask);

	if (new_page && PageTransHuge(new_page))
		prep_transhuge_page(new_page);

	return new_page;
}

#ifdef CONFIG_NUMA

static int store_status(int __user *status, int start, int value, int nr)
{
	while (nr-- > 0) {
		if (put_user(value, status + start))
			return -EFAULT;
		start++;
	}

	return 0;
}

static int do_move_pages_to_node(struct mm_struct *mm,
		struct list_head *pagelist, int node)
{
	int err;
	struct migration_target_control mtc = {
		.nid = node,
		.gfp_mask = GFP_HIGHUSER_MOVABLE | __GFP_THISNODE,
	};

	err = migrate_pages(pagelist, alloc_migration_target, NULL,
		(unsigned long)&mtc, MIGRATE_SYNC, MR_SYSCALL, NULL);
	if (err)
		putback_movable_pages(pagelist);
	return err;
}

/*
 * Resolves the given address to a struct page, isolates it from the LRU and
 * puts it to the given pagelist.
 * Returns:
 *     errno - if the page cannot be found/isolated
 *     0 - when it doesn't have to be migrated because it is already on the
 *         target node
 *     1 - when it has been queued
 */
static int add_page_for_migration(struct mm_struct *mm, unsigned long addr,
		int node, struct list_head *pagelist, bool migrate_all)
{
	struct vm_area_struct *vma;
	struct page *page;
	unsigned int follflags;
	int err;

	mmap_read_lock(mm);
	err = -EFAULT;
	vma = find_vma(mm, addr);
	if (!vma || addr < vma->vm_start || !vma_migratable(vma))
		goto out;

	/* FOLL_DUMP to ignore special (like zero) pages */
	follflags = FOLL_GET | FOLL_DUMP;
	page = follow_page(vma, addr, follflags);

	err = PTR_ERR(page);
	if (IS_ERR(page))
		goto out;

	err = -ENOENT;
	if (!page)
		goto out;

	err = 0;
	if (page_to_nid(page) == node)
		goto out_putpage;

	err = -EACCES;
	if (page_mapcount(page) > 1 && !migrate_all)
		goto out_putpage;

	if (PageHuge(page)) {
		if (PageHead(page)) {
			isolate_huge_page(page, pagelist);
			err = 1;
		}
	} else {
		struct page *head;

		head = compound_head(page);
		err = isolate_lru_page(head);
		if (err)
			goto out_putpage;

		err = 1;
		list_add_tail(&head->lru, pagelist);
		mod_node_page_state(page_pgdat(head),
			NR_ISOLATED_ANON + page_is_file_lru(head),
			thp_nr_pages(head));
	}
out_putpage:
	/*
	 * Either remove the duplicate refcount from
	 * isolate_lru_page() or drop the page ref if it was
	 * not isolated.
	 */
	put_page(page);
out:
	mmap_read_unlock(mm);
	return err;
}

static int move_pages_and_store_status(struct mm_struct *mm, int node,
		struct list_head *pagelist, int __user *status,
		int start, int i, unsigned long nr_pages)
{
	int err;

	if (list_empty(pagelist))
		return 0;

	err = do_move_pages_to_node(mm, pagelist, node);
	if (err) {
		/*
		 * Positive err means the number of failed
		 * pages to migrate.  Since we are going to
		 * abort and return the number of non-migrated
		 * pages, so need to include the rest of the
		 * nr_pages that have not been attempted as
		 * well.
		 */
		if (err > 0)
			err += nr_pages - i - 1;
		return err;
	}
	return store_status(status, start, node, i - start);
}

/*
 * Migrate an array of page address onto an array of nodes and fill
 * the corresponding array of status.
 */
static int do_pages_move(struct mm_struct *mm, nodemask_t task_nodes,
			 unsigned long nr_pages,
			 const void __user * __user *pages,
			 const int __user *nodes,
			 int __user *status, int flags)
{
	int current_node = NUMA_NO_NODE;
	LIST_HEAD(pagelist);
	int start, i;
	int err = 0, err1;

	lru_cache_disable();

	for (i = start = 0; i < nr_pages; i++) {
		const void __user *p;
		unsigned long addr;
		int node;

		err = -EFAULT;
		if (get_user(p, pages + i))
			goto out_flush;
		if (get_user(node, nodes + i))
			goto out_flush;
		addr = (unsigned long)untagged_addr(p);

		err = -ENODEV;
		if (node < 0 || node >= MAX_NUMNODES)
			goto out_flush;
		if (!node_state(node, N_MEMORY))
			goto out_flush;

		err = -EACCES;
		if (!node_isset(node, task_nodes))
			goto out_flush;

		if (current_node == NUMA_NO_NODE) {
			current_node = node;
			start = i;
		} else if (node != current_node) {
			err = move_pages_and_store_status(mm, current_node,
					&pagelist, status, start, i, nr_pages);
			if (err)
				goto out;
			start = i;
			current_node = node;
		}

		/*
		 * Errors in the page lookup or isolation are not fatal and we simply
		 * report them via status
		 */
		err = add_page_for_migration(mm, addr, current_node,
				&pagelist, flags & MPOL_MF_MOVE_ALL);

		if (err > 0) {
			/* The page is successfully queued for migration */
			continue;
		}

		/*
		 * If the page is already on the target node (!err), store the
		 * node, otherwise, store the err.
		 */
		err = store_status(status, i, err ? : current_node, 1);
		if (err)
			goto out_flush;

		err = move_pages_and_store_status(mm, current_node, &pagelist,
				status, start, i, nr_pages);
		if (err)
			goto out;
		current_node = NUMA_NO_NODE;
	}
out_flush:
	/* Make sure we do not overwrite the existing error */
	err1 = move_pages_and_store_status(mm, current_node, &pagelist,
				status, start, i, nr_pages);
	if (err >= 0)
		err = err1;
out:
	lru_cache_enable();
	return err;
}

/*
 * Determine the nodes of an array of pages and store it in an array of status.
 */
static void do_pages_stat_array(struct mm_struct *mm, unsigned long nr_pages,
				const void __user **pages, int *status)
{
	unsigned long i;

	mmap_read_lock(mm);

	for (i = 0; i < nr_pages; i++) {
		unsigned long addr = (unsigned long)(*pages);
		struct vm_area_struct *vma;
		struct page *page;
		int err = -EFAULT;

		vma = vma_lookup(mm, addr);
		if (!vma)
			goto set_status;

		/* FOLL_DUMP to ignore special (like zero) pages */
		page = follow_page(vma, addr, FOLL_DUMP);

		err = PTR_ERR(page);
		if (IS_ERR(page))
			goto set_status;

		err = page ? page_to_nid(page) : -ENOENT;
set_status:
		*status = err;

		pages++;
		status++;
	}

	mmap_read_unlock(mm);
}

static int get_compat_pages_array(const void __user *chunk_pages[],
				  const void __user * __user *pages,
				  unsigned long chunk_nr)
{
	compat_uptr_t __user *pages32 = (compat_uptr_t __user *)pages;
	compat_uptr_t p;
	int i;

	for (i = 0; i < chunk_nr; i++) {
		if (get_user(p, pages32 + i))
			return -EFAULT;
		chunk_pages[i] = compat_ptr(p);
	}

	return 0;
}

/*
 * Determine the nodes of a user array of pages and store it in
 * a user array of status.
 */
static int do_pages_stat(struct mm_struct *mm, unsigned long nr_pages,
			 const void __user * __user *pages,
			 int __user *status)
{
#define DO_PAGES_STAT_CHUNK_NR 16
	const void __user *chunk_pages[DO_PAGES_STAT_CHUNK_NR];
	int chunk_status[DO_PAGES_STAT_CHUNK_NR];

	while (nr_pages) {
		unsigned long chunk_nr;

		chunk_nr = nr_pages;
		if (chunk_nr > DO_PAGES_STAT_CHUNK_NR)
			chunk_nr = DO_PAGES_STAT_CHUNK_NR;

		if (in_compat_syscall()) {
			if (get_compat_pages_array(chunk_pages, pages,
						   chunk_nr))
				break;
		} else {
			if (copy_from_user(chunk_pages, pages,
				      chunk_nr * sizeof(*chunk_pages)))
				break;
		}

		do_pages_stat_array(mm, chunk_nr, chunk_pages, chunk_status);

		if (copy_to_user(status, chunk_status, chunk_nr * sizeof(*status)))
			break;

		pages += chunk_nr;
		status += chunk_nr;
		nr_pages -= chunk_nr;
	}
	return nr_pages ? -EFAULT : 0;
}

static struct mm_struct *find_mm_struct(pid_t pid, nodemask_t *mem_nodes)
{
	struct task_struct *task;
	struct mm_struct *mm;

	/*
	 * There is no need to check if current process has the right to modify
	 * the specified process when they are same.
	 */
	if (!pid) {
		mmget(current->mm);
		*mem_nodes = cpuset_mems_allowed(current);
		return current->mm;
	}

	/* Find the mm_struct */
	rcu_read_lock();
	task = find_task_by_vpid(pid);
	if (!task) {
		rcu_read_unlock();
		return ERR_PTR(-ESRCH);
	}
	get_task_struct(task);

	/*
	 * Check if this process has the right to modify the specified
	 * process. Use the regular "ptrace_may_access()" checks.
	 */
	if (!ptrace_may_access(task, PTRACE_MODE_READ_REALCREDS)) {
		rcu_read_unlock();
		mm = ERR_PTR(-EPERM);
		goto out;
	}
	rcu_read_unlock();

	mm = ERR_PTR(security_task_movememory(task));
	if (IS_ERR(mm))
		goto out;
	*mem_nodes = cpuset_mems_allowed(task);
	mm = get_task_mm(task);
out:
	put_task_struct(task);
	if (!mm)
		mm = ERR_PTR(-EINVAL);
	return mm;
}

/*
 * Move a list of pages in the address space of the currently executing
 * process.
 */
static int kernel_move_pages(pid_t pid, unsigned long nr_pages,
			     const void __user * __user *pages,
			     const int __user *nodes,
			     int __user *status, int flags)
{
	struct mm_struct *mm;
	int err;
	nodemask_t task_nodes;

	/* Check flags */
	if (flags & ~(MPOL_MF_MOVE|MPOL_MF_MOVE_ALL))
		return -EINVAL;

	if ((flags & MPOL_MF_MOVE_ALL) && !capable(CAP_SYS_NICE))
		return -EPERM;

	mm = find_mm_struct(pid, &task_nodes);
	if (IS_ERR(mm))
		return PTR_ERR(mm);

	if (nodes)
		err = do_pages_move(mm, task_nodes, nr_pages, pages,
				    nodes, status, flags);
	else
		err = do_pages_stat(mm, nr_pages, pages, status);

	mmput(mm);
	return err;
}

SYSCALL_DEFINE6(move_pages, pid_t, pid, unsigned long, nr_pages,
		const void __user * __user *, pages,
		const int __user *, nodes,
		int __user *, status, int, flags)
{
	return kernel_move_pages(pid, nr_pages, pages, nodes, status, flags);
}

#ifdef CONFIG_NUMA_BALANCING
/*
 * Returns true if this is a safe migration target node for misplaced NUMA
 * pages. Currently it only checks the watermarks which crude
 */
static bool migrate_balanced_pgdat(struct pglist_data *pgdat,
				   unsigned long nr_migrate_pages)
{
	int z;

	for (z = pgdat->nr_zones - 1; z >= 0; z--) {
		struct zone *zone = pgdat->node_zones + z;

		if (!populated_zone(zone))
			continue;

		/* Avoid waking kswapd by allocating pages_to_migrate pages. */
		if (!zone_watermark_ok(zone, 0,
				       high_wmark_pages(zone) +
				       nr_migrate_pages,
				       ZONE_MOVABLE, 0))
			continue;
		return true;
	}
	return false;
}

static struct page *alloc_misplaced_dst_page(struct page *page,
					   unsigned long data)
{
	int nid = (int) data;
	struct page *newpage;

	newpage = __alloc_pages_node(nid,
					 (GFP_HIGHUSER_MOVABLE |
					  __GFP_THISNODE | __GFP_NOMEMALLOC |
					  __GFP_NORETRY | __GFP_NOWARN) &
					 ~__GFP_RECLAIM, 0);

	return newpage;
}

static struct page *alloc_misplaced_dst_page_thp(struct page *page,
						 unsigned long data)
{
	int nid = (int) data;
	struct page *newpage;

	newpage = alloc_pages_node(nid, (GFP_TRANSHUGE_LIGHT | __GFP_THISNODE),
				   HPAGE_PMD_ORDER);
	if (!newpage)
		goto out;

	prep_transhuge_page(newpage);

out:
	return newpage;
}

static int numamigrate_isolate_page(pg_data_t *pgdat, struct page *page)
{
	int page_lru;
	int nr_pages = thp_nr_pages(page);

	VM_BUG_ON_PAGE(compound_order(page) && !PageTransHuge(page), page);

	/* Do not migrate THP mapped by multiple processes */
	if (PageTransHuge(page) && total_mapcount(page) > 1)
		return 0;

	/* Avoid migrating to a node that is nearly full */
	if (!migrate_balanced_pgdat(pgdat, nr_pages))
		return 0;

	if (isolate_lru_page(page))
		return 0;

	page_lru = page_is_file_lru(page);
	mod_node_page_state(page_pgdat(page), NR_ISOLATED_ANON + page_lru,
			    nr_pages);

	/*
	 * Isolating the page has taken another reference, so the
	 * caller's reference can be safely dropped without the page
	 * disappearing underneath us during migration.
	 */
	put_page(page);
	return 1;
}

/*
 * Attempt to migrate a misplaced page to the specified destination
 * node. Caller is expected to have an elevated reference count on
 * the page that will be dropped by this function before returning.
 */
int migrate_misplaced_page(struct page *page, struct vm_area_struct *vma,
			   int node)
{
	pg_data_t *pgdat = NODE_DATA(node);
	int isolated;
	int nr_remaining;
	LIST_HEAD(migratepages);
	new_page_t *new;
	bool compound;
	int nr_pages = thp_nr_pages(page);

	/*
	 * PTE mapped THP or HugeTLB page can't reach here so the page could
	 * be either base page or THP.  And it must be head page if it is
	 * THP.
	 */
	compound = PageTransHuge(page);

	if (compound)
		new = alloc_misplaced_dst_page_thp;
	else
		new = alloc_misplaced_dst_page;

	/*
	 * Don't migrate file pages that are mapped in multiple processes
	 * with execute permissions as they are probably shared libraries.
	 */
	if (page_mapcount(page) != 1 && page_is_file_lru(page) &&
	    (vma->vm_flags & VM_EXEC))
		goto out;

	/*
	 * Also do not migrate dirty pages as not all filesystems can move
	 * dirty pages in MIGRATE_ASYNC mode which is a waste of cycles.
	 */
	if (page_is_file_lru(page) && PageDirty(page))
		goto out;

	isolated = numamigrate_isolate_page(pgdat, page);
	if (!isolated)
		goto out;

	list_add(&page->lru, &migratepages);
	nr_remaining = migrate_pages(&migratepages, *new, NULL, node,
				     MIGRATE_ASYNC, MR_NUMA_MISPLACED, NULL);
	if (nr_remaining) {
		if (!list_empty(&migratepages)) {
			list_del(&page->lru);
			mod_node_page_state(page_pgdat(page), NR_ISOLATED_ANON +
					page_is_file_lru(page), -nr_pages);
			putback_lru_page(page);
		}
		isolated = 0;
	} else
		count_vm_numa_events(NUMA_PAGE_MIGRATE, nr_pages);
	BUG_ON(!list_empty(&migratepages));
	return isolated;

out:
	put_page(page);
	return 0;
}
#endif /* CONFIG_NUMA_BALANCING */
#endif /* CONFIG_NUMA */

#ifdef CONFIG_DEVICE_PRIVATE
static int migrate_vma_collect_skip(unsigned long start,
				    unsigned long end,
				    struct mm_walk *walk)
{
	struct migrate_vma *migrate = walk->private;
	unsigned long addr;

	for (addr = start; addr < end; addr += PAGE_SIZE) {
		migrate->dst[migrate->npages] = 0;
		migrate->src[migrate->npages++] = 0;
	}

	return 0;
}

static int migrate_vma_collect_hole(unsigned long start,
				    unsigned long end,
				    __always_unused int depth,
				    struct mm_walk *walk)
{
	struct migrate_vma *migrate = walk->private;
	unsigned long addr;

	/* Only allow populating anonymous memory. */
	if (!vma_is_anonymous(walk->vma))
		return migrate_vma_collect_skip(start, end, walk);

	for (addr = start; addr < end; addr += PAGE_SIZE) {
		migrate->src[migrate->npages] = MIGRATE_PFN_MIGRATE;
		migrate->dst[migrate->npages] = 0;
		migrate->npages++;
		migrate->cpages++;
	}

	return 0;
}

static int migrate_vma_collect_pmd(pmd_t *pmdp,
				   unsigned long start,
				   unsigned long end,
				   struct mm_walk *walk)
{
	struct migrate_vma *migrate = walk->private;
	struct vm_area_struct *vma = walk->vma;
	struct mm_struct *mm = vma->vm_mm;
	unsigned long addr = start, unmapped = 0;
	spinlock_t *ptl;
	pte_t *ptep;

again:
	if (pmd_none(*pmdp))
		return migrate_vma_collect_hole(start, end, -1, walk);

	if (pmd_trans_huge(*pmdp)) {
		struct page *page;

		ptl = pmd_lock(mm, pmdp);
		if (unlikely(!pmd_trans_huge(*pmdp))) {
			spin_unlock(ptl);
			goto again;
		}

		page = pmd_page(*pmdp);
		if (is_huge_zero_page(page)) {
			spin_unlock(ptl);
			split_huge_pmd(vma, pmdp, addr);
			if (pmd_trans_unstable(pmdp))
				return migrate_vma_collect_skip(start, end,
								walk);
		} else {
			int ret;

			get_page(page);
			spin_unlock(ptl);
			if (unlikely(!trylock_page(page)))
				return migrate_vma_collect_skip(start, end,
								walk);
			ret = split_huge_page(page);
			unlock_page(page);
			put_page(page);
			if (ret)
				return migrate_vma_collect_skip(start, end,
								walk);
			if (pmd_none(*pmdp))
				return migrate_vma_collect_hole(start, end, -1,
								walk);
		}
	}

	if (unlikely(pmd_bad(*pmdp)))
		return migrate_vma_collect_skip(start, end, walk);

	ptep = pte_offset_map_lock(mm, pmdp, addr, &ptl);
	arch_enter_lazy_mmu_mode();

	for (; addr < end; addr += PAGE_SIZE, ptep++) {
		unsigned long mpfn = 0, pfn;
		struct page *page;
		swp_entry_t entry;
		pte_t pte;

		pte = *ptep;

		if (pte_none(pte)) {
			if (vma_is_anonymous(vma)) {
				mpfn = MIGRATE_PFN_MIGRATE;
				migrate->cpages++;
			}
			goto next;
		}

		if (!pte_present(pte)) {
			/*
			 * Only care about unaddressable device page special
			 * page table entry. Other special swap entries are not
			 * migratable, and we ignore regular swapped page.
			 */
			entry = pte_to_swp_entry(pte);
			if (!is_device_private_entry(entry))
				goto next;

			page = pfn_swap_entry_to_page(entry);
			if (!(migrate->flags &
				MIGRATE_VMA_SELECT_DEVICE_PRIVATE) ||
			    page->pgmap->owner != migrate->pgmap_owner)
				goto next;

			mpfn = migrate_pfn(page_to_pfn(page)) |
					MIGRATE_PFN_MIGRATE;
			if (is_writable_device_private_entry(entry))
				mpfn |= MIGRATE_PFN_WRITE;
		} else {
			if (!(migrate->flags & MIGRATE_VMA_SELECT_SYSTEM))
				goto next;
			pfn = pte_pfn(pte);
			if (is_zero_pfn(pfn)) {
				mpfn = MIGRATE_PFN_MIGRATE;
				migrate->cpages++;
				goto next;
			}
			page = vm_normal_page(migrate->vma, addr, pte);
			mpfn = migrate_pfn(pfn) | MIGRATE_PFN_MIGRATE;
			mpfn |= pte_write(pte) ? MIGRATE_PFN_WRITE : 0;
		}

		/* FIXME support THP */
		if (!page || !page->mapping || PageTransCompound(page)) {
			mpfn = 0;
			goto next;
		}

		/*
		 * By getting a reference on the page we pin it and that blocks
		 * any kind of migration. Side effect is that it "freezes" the
		 * pte.
		 *
		 * We drop this reference after isolating the page from the lru
		 * for non device page (device page are not on the lru and thus
		 * can't be dropped from it).
		 */
		get_page(page);

		/*
		 * Optimize for the common case where page is only mapped once
		 * in one process. If we can lock the page, then we can safely
		 * set up a special migration page table entry now.
		 */
		if (trylock_page(page)) {
			pte_t swp_pte;

			migrate->cpages++;
			ptep_get_and_clear(mm, addr, ptep);

			/* Setup special migration page table entry */
			if (mpfn & MIGRATE_PFN_WRITE)
				entry = make_writable_migration_entry(
							page_to_pfn(page));
			else
				entry = make_readable_migration_entry(
							page_to_pfn(page));
			swp_pte = swp_entry_to_pte(entry);
			if (pte_present(pte)) {
				if (pte_soft_dirty(pte))
					swp_pte = pte_swp_mksoft_dirty(swp_pte);
				if (pte_uffd_wp(pte))
					swp_pte = pte_swp_mkuffd_wp(swp_pte);
			} else {
				if (pte_swp_soft_dirty(pte))
					swp_pte = pte_swp_mksoft_dirty(swp_pte);
				if (pte_swp_uffd_wp(pte))
					swp_pte = pte_swp_mkuffd_wp(swp_pte);
			}
			set_pte_at(mm, addr, ptep, swp_pte);

			/*
			 * This is like regular unmap: we remove the rmap and
			 * drop page refcount. Page won't be freed, as we took
			 * a reference just above.
			 */
			page_remove_rmap(page, false);
			put_page(page);

			if (pte_present(pte))
				unmapped++;
		} else {
			put_page(page);
			mpfn = 0;
		}

next:
		migrate->dst[migrate->npages] = 0;
		migrate->src[migrate->npages++] = mpfn;
	}
	arch_leave_lazy_mmu_mode();
	pte_unmap_unlock(ptep - 1, ptl);

	/* Only flush the TLB if we actually modified any entries */
	if (unmapped)
		flush_tlb_range(walk->vma, start, end);

	return 0;
}

static const struct mm_walk_ops migrate_vma_walk_ops = {
	.pmd_entry		= migrate_vma_collect_pmd,
	.pte_hole		= migrate_vma_collect_hole,
};

/*
 * migrate_vma_collect() - collect pages over a range of virtual addresses
 * @migrate: migrate struct containing all migration information
 *
 * This will walk the CPU page table. For each virtual address backed by a
 * valid page, it updates the src array and takes a reference on the page, in
 * order to pin the page until we lock it and unmap it.
 */
static void migrate_vma_collect(struct migrate_vma *migrate)
{
	struct mmu_notifier_range range;

	/*
	 * Note that the pgmap_owner is passed to the mmu notifier callback so
	 * that the registered device driver can skip invalidating device
	 * private page mappings that won't be migrated.
	 */
	mmu_notifier_range_init_owner(&range, MMU_NOTIFY_MIGRATE, 0,
		migrate->vma, migrate->vma->vm_mm, migrate->start, migrate->end,
		migrate->pgmap_owner);
	mmu_notifier_invalidate_range_start(&range);

	walk_page_range(migrate->vma->vm_mm, migrate->start, migrate->end,
			&migrate_vma_walk_ops, migrate);

	mmu_notifier_invalidate_range_end(&range);
	migrate->end = migrate->start + (migrate->npages << PAGE_SHIFT);
}

/*
 * migrate_vma_check_page() - check if page is pinned or not
 * @page: struct page to check
 *
 * Pinned pages cannot be migrated. This is the same test as in
 * folio_migrate_mapping(), except that here we allow migration of a
 * ZONE_DEVICE page.
 */
static bool migrate_vma_check_page(struct page *page)
{
	/*
	 * One extra ref because caller holds an extra reference, either from
	 * isolate_lru_page() for a regular page, or migrate_vma_collect() for
	 * a device page.
	 */
	int extra = 1;

	/*
	 * FIXME support THP (transparent huge page), it is bit more complex to
	 * check them than regular pages, because they can be mapped with a pmd
	 * or with a pte (split pte mapping).
	 */
	if (PageCompound(page))
		return false;

	/* Page from ZONE_DEVICE have one extra reference */
	if (is_zone_device_page(page))
		extra++;

	/* For file back page */
	if (page_mapping(page))
		extra += 1 + page_has_private(page);

	if ((page_count(page) - extra) > page_mapcount(page))
		return false;

	return true;
}

/*
 * migrate_vma_unmap() - replace page mapping with special migration pte entry
 * @migrate: migrate struct containing all migration information
 *
 * Isolate pages from the LRU and replace mappings (CPU page table pte) with a
 * special migration pte entry and check if it has been pinned. Pinned pages are
 * restored because we cannot migrate them.
 *
 * This is the last step before we call the device driver callback to allocate
 * destination memory and copy contents of original page over to new page.
 */
static void migrate_vma_unmap(struct migrate_vma *migrate)
{
	const unsigned long npages = migrate->npages;
	const unsigned long start = migrate->start;
	unsigned long addr, i, restore = 0;
	bool allow_drain = true;

	lru_add_drain();

	for (i = 0; i < npages; i++) {
		struct page *page = migrate_pfn_to_page(migrate->src[i]);

		if (!page)
			continue;

		/* ZONE_DEVICE pages are not on LRU */
		if (!is_zone_device_page(page)) {
			if (!PageLRU(page) && allow_drain) {
				/* Drain CPU's pagevec */
				lru_add_drain_all();
				allow_drain = false;
			}

			if (isolate_lru_page(page)) {
				migrate->src[i] &= ~MIGRATE_PFN_MIGRATE;
				migrate->cpages--;
				restore++;
				continue;
			}

			/* Drop the reference we took in collect */
			put_page(page);
		}

		if (page_mapped(page))
			try_to_migrate(page, 0);

		if (page_mapped(page) || !migrate_vma_check_page(page)) {
			if (!is_zone_device_page(page)) {
				get_page(page);
				putback_lru_page(page);
			}

			migrate->src[i] &= ~MIGRATE_PFN_MIGRATE;
			migrate->cpages--;
			restore++;
			continue;
		}
	}

	for (addr = start, i = 0; i < npages && restore; addr += PAGE_SIZE, i++) {
		struct page *page = migrate_pfn_to_page(migrate->src[i]);

		if (!page || (migrate->src[i] & MIGRATE_PFN_MIGRATE))
			continue;

		remove_migration_ptes(page, page, false);

		migrate->src[i] = 0;
		unlock_page(page);
		put_page(page);
		restore--;
	}
}

/**
 * migrate_vma_setup() - prepare to migrate a range of memory
 * @args: contains the vma, start, and pfns arrays for the migration
 *
 * Returns: negative errno on failures, 0 when 0 or more pages were migrated
 * without an error.
 *
 * Prepare to migrate a range of memory virtual address range by collecting all
 * the pages backing each virtual address in the range, saving them inside the
 * src array.  Then lock those pages and unmap them. Once the pages are locked
 * and unmapped, check whether each page is pinned or not.  Pages that aren't
 * pinned have the MIGRATE_PFN_MIGRATE flag set (by this function) in the
 * corresponding src array entry.  Then restores any pages that are pinned, by
 * remapping and unlocking those pages.
 *
 * The caller should then allocate destination memory and copy source memory to
 * it for all those entries (ie with MIGRATE_PFN_VALID and MIGRATE_PFN_MIGRATE
 * flag set).  Once these are allocated and copied, the caller must update each
 * corresponding entry in the dst array with the pfn value of the destination
 * page and with MIGRATE_PFN_VALID. Destination pages must be locked via
 * lock_page().
 *
 * Note that the caller does not have to migrate all the pages that are marked
 * with MIGRATE_PFN_MIGRATE flag in src array unless this is a migration from
 * device memory to system memory.  If the caller cannot migrate a device page
 * back to system memory, then it must return VM_FAULT_SIGBUS, which has severe
 * consequences for the userspace process, so it must be avoided if at all
 * possible.
 *
 * For empty entries inside CPU page table (pte_none() or pmd_none() is true) we
 * do set MIGRATE_PFN_MIGRATE flag inside the corresponding source array thus
 * allowing the caller to allocate device memory for those unbacked virtual
 * addresses.  For this the caller simply has to allocate device memory and
 * properly set the destination entry like for regular migration.  Note that
 * this can still fail, and thus inside the device driver you must check if the
 * migration was successful for those entries after calling migrate_vma_pages(),
 * just like for regular migration.
 *
 * After that, the callers must call migrate_vma_pages() to go over each entry
 * in the src array that has the MIGRATE_PFN_VALID and MIGRATE_PFN_MIGRATE flag
 * set. If the corresponding entry in dst array has MIGRATE_PFN_VALID flag set,
 * then migrate_vma_pages() to migrate struct page information from the source
 * struct page to the destination struct page.  If it fails to migrate the
 * struct page information, then it clears the MIGRATE_PFN_MIGRATE flag in the
 * src array.
 *
 * At this point all successfully migrated pages have an entry in the src
 * array with MIGRATE_PFN_VALID and MIGRATE_PFN_MIGRATE flag set and the dst
 * array entry with MIGRATE_PFN_VALID flag set.
 *
 * Once migrate_vma_pages() returns the caller may inspect which pages were
 * successfully migrated, and which were not.  Successfully migrated pages will
 * have the MIGRATE_PFN_MIGRATE flag set for their src array entry.
 *
 * It is safe to update device page table after migrate_vma_pages() because
 * both destination and source page are still locked, and the mmap_lock is held
 * in read mode (hence no one can unmap the range being migrated).
 *
 * Once the caller is done cleaning up things and updating its page table (if it
 * chose to do so, this is not an obligation) it finally calls
 * migrate_vma_finalize() to update the CPU page table to point to new pages
 * for successfully migrated pages or otherwise restore the CPU page table to
 * point to the original source pages.
 */
int migrate_vma_setup(struct migrate_vma *args)
{
	long nr_pages = (args->end - args->start) >> PAGE_SHIFT;

	args->start &= PAGE_MASK;
	args->end &= PAGE_MASK;
	if (!args->vma || is_vm_hugetlb_page(args->vma) ||
	    (args->vma->vm_flags & VM_SPECIAL) || vma_is_dax(args->vma))
		return -EINVAL;
	if (nr_pages <= 0)
		return -EINVAL;
	if (args->start < args->vma->vm_start ||
	    args->start >= args->vma->vm_end)
		return -EINVAL;
	if (args->end <= args->vma->vm_start || args->end > args->vma->vm_end)
		return -EINVAL;
	if (!args->src || !args->dst)
		return -EINVAL;

	memset(args->src, 0, sizeof(*args->src) * nr_pages);
	args->cpages = 0;
	args->npages = 0;

	migrate_vma_collect(args);

	if (args->cpages)
		migrate_vma_unmap(args);

	/*
	 * At this point pages are locked and unmapped, and thus they have
	 * stable content and can safely be copied to destination memory that
	 * is allocated by the drivers.
	 */
	return 0;

}
EXPORT_SYMBOL(migrate_vma_setup);

/*
 * This code closely matches the code in:
 *   __handle_mm_fault()
 *     handle_pte_fault()
 *       do_anonymous_page()
 * to map in an anonymous zero page but the struct page will be a ZONE_DEVICE
 * private page.
 */
static void migrate_vma_insert_page(struct migrate_vma *migrate,
				    unsigned long addr,
				    struct page *page,
				    unsigned long *src)
{
	struct vm_area_struct *vma = migrate->vma;
	struct mm_struct *mm = vma->vm_mm;
	bool flush = false;
	spinlock_t *ptl;
	pte_t entry;
	pgd_t *pgdp;
	p4d_t *p4dp;
	pud_t *pudp;
	pmd_t *pmdp;
	pte_t *ptep;

	/* Only allow populating anonymous memory */
	if (!vma_is_anonymous(vma))
		goto abort;

	pgdp = pgd_offset(mm, addr);
	p4dp = p4d_alloc(mm, pgdp, addr);
	if (!p4dp)
		goto abort;
	pudp = pud_alloc(mm, p4dp, addr);
	if (!pudp)
		goto abort;
	pmdp = pmd_alloc(mm, pudp, addr);
	if (!pmdp)
		goto abort;

	if (pmd_trans_huge(*pmdp) || pmd_devmap(*pmdp))
		goto abort;

	/*
	 * Use pte_alloc() instead of pte_alloc_map().  We can't run
	 * pte_offset_map() on pmds where a huge pmd might be created
	 * from a different thread.
	 *
	 * pte_alloc_map() is safe to use under mmap_write_lock(mm) or when
	 * parallel threads are excluded by other means.
	 *
	 * Here we only have mmap_read_lock(mm).
	 */
	if (pte_alloc(mm, pmdp))
		goto abort;

	/* See the comment in pte_alloc_one_map() */
	if (unlikely(pmd_trans_unstable(pmdp)))
		goto abort;

	if (unlikely(anon_vma_prepare(vma)))
		goto abort;
	if (mem_cgroup_charge(page_folio(page), vma->vm_mm, GFP_KERNEL))
		goto abort;

	/*
	 * The memory barrier inside __SetPageUptodate makes sure that
	 * preceding stores to the page contents become visible before
	 * the set_pte_at() write.
	 */
	__SetPageUptodate(page);

	if (is_zone_device_page(page)) {
		if (is_device_private_page(page)) {
			swp_entry_t swp_entry;

			if (vma->vm_flags & VM_WRITE)
				swp_entry = make_writable_device_private_entry(
							page_to_pfn(page));
			else
				swp_entry = make_readable_device_private_entry(
							page_to_pfn(page));
			entry = swp_entry_to_pte(swp_entry);
		} else {
			/*
			 * For now we only support migrating to un-addressable
			 * device memory.
			 */
			pr_warn_once("Unsupported ZONE_DEVICE page type.\n");
			goto abort;
		}
	} else {
		entry = mk_pte(page, vma->vm_page_prot);
		if (vma->vm_flags & VM_WRITE)
			entry = pte_mkwrite(pte_mkdirty(entry));
	}

	ptep = pte_offset_map_lock(mm, pmdp, addr, &ptl);

	if (check_stable_address_space(mm))
		goto unlock_abort;

	if (pte_present(*ptep)) {
		unsigned long pfn = pte_pfn(*ptep);

		if (!is_zero_pfn(pfn))
			goto unlock_abort;
		flush = true;
	} else if (!pte_none(*ptep))
		goto unlock_abort;

	/*
	 * Check for userfaultfd but do not deliver the fault. Instead,
	 * just back off.
	 */
	if (userfaultfd_missing(vma))
		goto unlock_abort;

	inc_mm_counter(mm, MM_ANONPAGES);
	page_add_new_anon_rmap(page, vma, addr, false);
	if (!is_zone_device_page(page))
		lru_cache_add_inactive_or_unevictable(page, vma);
	get_page(page);

	if (flush) {
		flush_cache_page(vma, addr, pte_pfn(*ptep));
		ptep_clear_flush_notify(vma, addr, ptep);
		set_pte_at_notify(mm, addr, ptep, entry);
		update_mmu_cache(vma, addr, ptep);
	} else {
		/* No need to invalidate - it was non-present before */
		set_pte_at(mm, addr, ptep, entry);
		update_mmu_cache(vma, addr, ptep);
	}

	pte_unmap_unlock(ptep, ptl);
	*src = MIGRATE_PFN_MIGRATE;
	return;

unlock_abort:
	pte_unmap_unlock(ptep, ptl);
abort:
	*src &= ~MIGRATE_PFN_MIGRATE;
}

/**
 * migrate_vma_pages() - migrate meta-data from src page to dst page
 * @migrate: migrate struct containing all migration information
 *
 * This migrates struct page meta-data from source struct page to destination
 * struct page. This effectively finishes the migration from source page to the
 * destination page.
 */
void migrate_vma_pages(struct migrate_vma *migrate)
{
	const unsigned long npages = migrate->npages;
	const unsigned long start = migrate->start;
	struct mmu_notifier_range range;
	unsigned long addr, i;
	bool notified = false;

	for (i = 0, addr = start; i < npages; addr += PAGE_SIZE, i++) {
		struct page *newpage = migrate_pfn_to_page(migrate->dst[i]);
		struct page *page = migrate_pfn_to_page(migrate->src[i]);
		struct address_space *mapping;
		int r;

		if (!newpage) {
			migrate->src[i] &= ~MIGRATE_PFN_MIGRATE;
			continue;
		}

		if (!page) {
			if (!(migrate->src[i] & MIGRATE_PFN_MIGRATE))
				continue;
			if (!notified) {
				notified = true;

				mmu_notifier_range_init_owner(&range,
					MMU_NOTIFY_MIGRATE, 0, migrate->vma,
					migrate->vma->vm_mm, addr, migrate->end,
					migrate->pgmap_owner);
				mmu_notifier_invalidate_range_start(&range);
			}
			migrate_vma_insert_page(migrate, addr, newpage,
						&migrate->src[i]);
			continue;
		}

		mapping = page_mapping(page);

		if (is_zone_device_page(newpage)) {
			if (is_device_private_page(newpage)) {
				/*
				 * For now only support private anonymous when
				 * migrating to un-addressable device memory.
				 */
				if (mapping) {
					migrate->src[i] &= ~MIGRATE_PFN_MIGRATE;
					continue;
				}
			} else {
				/*
				 * Other types of ZONE_DEVICE page are not
				 * supported.
				 */
				migrate->src[i] &= ~MIGRATE_PFN_MIGRATE;
				continue;
			}
		}

		r = migrate_page(mapping, newpage, page, MIGRATE_SYNC_NO_COPY);
		if (r != MIGRATEPAGE_SUCCESS)
			migrate->src[i] &= ~MIGRATE_PFN_MIGRATE;
	}

	/*
	 * No need to double call mmu_notifier->invalidate_range() callback as
	 * the above ptep_clear_flush_notify() inside migrate_vma_insert_page()
	 * did already call it.
	 */
	if (notified)
		mmu_notifier_invalidate_range_only_end(&range);
}
EXPORT_SYMBOL(migrate_vma_pages);

/**
 * migrate_vma_finalize() - restore CPU page table entry
 * @migrate: migrate struct containing all migration information
 *
 * This replaces the special migration pte entry with either a mapping to the
 * new page if migration was successful for that page, or to the original page
 * otherwise.
 *
 * This also unlocks the pages and puts them back on the lru, or drops the extra
 * refcount, for device pages.
 */
void migrate_vma_finalize(struct migrate_vma *migrate)
{
	const unsigned long npages = migrate->npages;
	unsigned long i;

	for (i = 0; i < npages; i++) {
		struct page *newpage = migrate_pfn_to_page(migrate->dst[i]);
		struct page *page = migrate_pfn_to_page(migrate->src[i]);

		if (!page) {
			if (newpage) {
				unlock_page(newpage);
				put_page(newpage);
			}
			continue;
		}

		if (!(migrate->src[i] & MIGRATE_PFN_MIGRATE) || !newpage) {
			if (newpage) {
				unlock_page(newpage);
				put_page(newpage);
			}
			newpage = page;
		}

		remove_migration_ptes(page, newpage, false);
		unlock_page(page);

		if (is_zone_device_page(page))
			put_page(page);
		else
			putback_lru_page(page);

		if (newpage != page) {
			unlock_page(newpage);
			if (is_zone_device_page(newpage))
				put_page(newpage);
			else
				putback_lru_page(newpage);
		}
	}
}
EXPORT_SYMBOL(migrate_vma_finalize);
#endif /* CONFIG_DEVICE_PRIVATE */

/*
 * node_demotion[] example:
 *
 * Consider a system with two sockets.  Each socket has
 * three classes of memory attached: fast, medium and slow.
 * Each memory class is placed in its own NUMA node.  The
 * CPUs are placed in the node with the "fast" memory.  The
 * 6 NUMA nodes (0-5) might be split among the sockets like
 * this:
 *
 *	Socket A: 0, 1, 2
 *	Socket B: 3, 4, 5
 *
 * When Node 0 fills up, its memory should be migrated to
 * Node 1.  When Node 1 fills up, it should be migrated to
 * Node 2.  The migration path start on the nodes with the
 * processors (since allocations default to this node) and
 * fast memory, progress through medium and end with the
 * slow memory:
 *
 *	0 -> 1 -> 2 -> stop
 *	3 -> 4 -> 5 -> stop
 *
 * This is represented in the node_demotion[] like this:
 *
 *	{  nr=1, nodes[0]=1 }, // Node 0 migrates to 1
 *	{  nr=1, nodes[0]=2 }, // Node 1 migrates to 2
 *	{  nr=0, nodes[0]=-1 }, // Node 2 does not migrate
 *	{  nr=1, nodes[0]=4 }, // Node 3 migrates to 4
 *	{  nr=1, nodes[0]=5 }, // Node 4 migrates to 5
 *	{  nr=0, nodes[0]=-1 }, // Node 5 does not migrate
 *
 * Moreover some systems may have multiple slow memory nodes.
 * Suppose a system has one socket with 3 memory nodes, node 0
 * is fast memory type, and node 1/2 both are slow memory
 * type, and the distance between fast memory node and slow
 * memory node is same. So the migration path should be:
 *
 *	0 -> 1/2 -> stop
 *
 * This is represented in the node_demotion[] like this:
 *	{ nr=2, {nodes[0]=1, nodes[1]=2} }, // Node 0 migrates to node 1 and node 2
 *	{ nr=0, nodes[0]=-1, }, // Node 1 dose not migrate
 *	{ nr=0, nodes[0]=-1, }, // Node 2 does not migrate
 */

/*
 * Writes to this array occur without locking.  Cycles are
 * not allowed: Node X demotes to Y which demotes to X...
 *
 * If multiple reads are performed, a single rcu_read_lock()
 * must be held over all reads to ensure that no cycles are
 * observed.
 */
#define DEFAULT_DEMOTION_TARGET_NODES 15

#if MAX_NUMNODES < DEFAULT_DEMOTION_TARGET_NODES
#define DEMOTION_TARGET_NODES	(MAX_NUMNODES - 1)
#else
#define DEMOTION_TARGET_NODES	DEFAULT_DEMOTION_TARGET_NODES
#endif

struct demotion_nodes {
	unsigned short nr;
	short nodes[DEMOTION_TARGET_NODES];
};

static struct demotion_nodes *node_demotion __read_mostly;

/**
 * next_demotion_node() - Get the next node in the demotion path
 * @node: The starting node to lookup the next node
 *
 * Return: node id for next memory node in the demotion path hierarchy
 * from @node; NUMA_NO_NODE if @node is terminal.  This does not keep
 * @node online or guarantee that it *continues* to be the next demotion
 * target.
 */
int next_demotion_node(int node)
{
	struct demotion_nodes *nd;
	unsigned short target_nr, index;
	int target;

	if (!node_demotion)
		return NUMA_NO_NODE;

	nd = &node_demotion[node];

	/*
	 * node_demotion[] is updated without excluding this
	 * function from running.  RCU doesn't provide any
	 * compiler barriers, so the READ_ONCE() is required
	 * to avoid compiler reordering or read merging.
	 *
	 * Make sure to use RCU over entire code blocks if
	 * node_demotion[] reads need to be consistent.
	 */
	rcu_read_lock();
	target_nr = READ_ONCE(nd->nr);

	switch (target_nr) {
	case 0:
		target = NUMA_NO_NODE;
		goto out;
	case 1:
		index = 0;
		break;
	default:
		/*
		 * If there are multiple target nodes, just select one
		 * target node randomly.
		 *
		 * In addition, we can also use round-robin to select
		 * target node, but we should introduce another variable
		 * for node_demotion[] to record last selected target node,
		 * that may cause cache ping-pong due to the changing of
		 * last target node. Or introducing per-cpu data to avoid
		 * caching issue, which seems more complicated. So selecting
		 * target node randomly seems better until now.
		 */
		index = get_random_int() % target_nr;
		break;
	}

	target = READ_ONCE(nd->nodes[index]);

out:
	rcu_read_unlock();
	return target;
}

#if defined(CONFIG_HOTPLUG_CPU)
/* Disable reclaim-based migration. */
static void __disable_all_migrate_targets(void)
{
	int node, i;

	if (!node_demotion)
		return;

	for_each_online_node(node) {
		node_demotion[node].nr = 0;
		for (i = 0; i < DEMOTION_TARGET_NODES; i++)
			node_demotion[node].nodes[i] = NUMA_NO_NODE;
	}
}

static void disable_all_migrate_targets(void)
{
	__disable_all_migrate_targets();

	/*
	 * Ensure that the "disable" is visible across the system.
	 * Readers will see either a combination of before+disable
	 * state or disable+after.  They will never see before and
	 * after state together.
	 *
	 * The before+after state together might have cycles and
	 * could cause readers to do things like loop until this
	 * function finishes.  This ensures they can only see a
	 * single "bad" read and would, for instance, only loop
	 * once.
	 */
	synchronize_rcu();
}

/*
 * Find an automatic demotion target for 'node'.
 * Failing here is OK.  It might just indicate
 * being at the end of a chain.
 */
static int establish_migrate_target(int node, nodemask_t *used,
				    int best_distance)
{
	int migration_target, index, val;
	struct demotion_nodes *nd;

	if (!node_demotion)
		return NUMA_NO_NODE;

	nd = &node_demotion[node];

	migration_target = find_next_best_node(node, used);
	if (migration_target == NUMA_NO_NODE)
		return NUMA_NO_NODE;

	/*
	 * If the node has been set a migration target node before,
	 * which means it's the best distance between them. Still
	 * check if this node can be demoted to other target nodes
	 * if they have a same best distance.
	 */
	if (best_distance != -1) {
		val = node_distance(node, migration_target);
		if (val > best_distance)
			return NUMA_NO_NODE;
	}

	index = nd->nr;
	if (WARN_ONCE(index >= DEMOTION_TARGET_NODES,
		      "Exceeds maximum demotion target nodes\n"))
		return NUMA_NO_NODE;

	nd->nodes[index] = migration_target;
	nd->nr++;

	return migration_target;
}

/*
 * When memory fills up on a node, memory contents can be
 * automatically migrated to another node instead of
 * discarded at reclaim.
 *
 * Establish a "migration path" which will start at nodes
 * with CPUs and will follow the priorities used to build the
 * page allocator zonelists.
 *
 * The difference here is that cycles must be avoided.  If
 * node0 migrates to node1, then neither node1, nor anything
 * node1 migrates to can migrate to node0. Also one node can
 * be migrated to multiple nodes if the target nodes all have
 * a same best-distance against the source node.
 *
 * This function can run simultaneously with readers of
 * node_demotion[].  However, it can not run simultaneously
 * with itself.  Exclusion is provided by memory hotplug events
 * being single-threaded.
 */
static void __set_migration_target_nodes(void)
{
	nodemask_t next_pass	= NODE_MASK_NONE;
	nodemask_t this_pass	= NODE_MASK_NONE;
	nodemask_t used_targets = NODE_MASK_NONE;
	int node, best_distance;

	/*
	 * Avoid any oddities like cycles that could occur
	 * from changes in the topology.  This will leave
	 * a momentary gap when migration is disabled.
	 */
	disable_all_migrate_targets();

	/*
	 * Allocations go close to CPUs, first.  Assume that
	 * the migration path starts at the nodes with CPUs.
	 */
	next_pass = node_states[N_CPU];
again:
	this_pass = next_pass;
	next_pass = NODE_MASK_NONE;
	/*
	 * To avoid cycles in the migration "graph", ensure
	 * that migration sources are not future targets by
	 * setting them in 'used_targets'.  Do this only
	 * once per pass so that multiple source nodes can
	 * share a target node.
	 *
	 * 'used_targets' will become unavailable in future
	 * passes.  This limits some opportunities for
	 * multiple source nodes to share a destination.
	 */
	nodes_or(used_targets, used_targets, this_pass);

	for_each_node_mask(node, this_pass) {
		best_distance = -1;

		/*
		 * Try to set up the migration path for the node, and the target
		 * migration nodes can be multiple, so doing a loop to find all
		 * the target nodes if they all have a best node distance.
		 */
		do {
			int target_node =
				establish_migrate_target(node, &used_targets,
							 best_distance);

			if (target_node == NUMA_NO_NODE)
				break;

			if (best_distance == -1)
				best_distance = node_distance(node, target_node);

			/*
			 * Visit targets from this pass in the next pass.
			 * Eventually, every node will have been part of
			 * a pass, and will become set in 'used_targets'.
			 */
			node_set(target_node, next_pass);
		} while (1);
	}
	/*
	 * 'next_pass' contains nodes which became migration
	 * targets in this pass.  Make additional passes until
	 * no more migrations targets are available.
	 */
	if (!nodes_empty(next_pass))
		goto again;
}

/*
 * For callers that do not hold get_online_mems() already.
 */
static void set_migration_target_nodes(void)
{
	get_online_mems();
	__set_migration_target_nodes();
	put_online_mems();
}

/*
 * This leaves migrate-on-reclaim transiently disabled between
 * the MEM_GOING_OFFLINE and MEM_OFFLINE events.  This runs
 * whether reclaim-based migration is enabled or not, which
 * ensures that the user can turn reclaim-based migration at
 * any time without needing to recalculate migration targets.
 *
 * These callbacks already hold get_online_mems().  That is why
 * __set_migration_target_nodes() can be used as opposed to
 * set_migration_target_nodes().
 */
static int __meminit migrate_on_reclaim_callback(struct notifier_block *self,
						 unsigned long action, void *_arg)
{
	struct memory_notify *arg = _arg;

	/*
	 * Only update the node migration order when a node is
	 * changing status, like online->offline.  This avoids
	 * the overhead of synchronize_rcu() in most cases.
	 */
	if (arg->status_change_nid < 0)
		return notifier_from_errno(0);

	switch (action) {
	case MEM_GOING_OFFLINE:
		/*
		 * Make sure there are not transient states where
		 * an offline node is a migration target.  This
		 * will leave migration disabled until the offline
		 * completes and the MEM_OFFLINE case below runs.
		 */
		disable_all_migrate_targets();
		break;
	case MEM_OFFLINE:
	case MEM_ONLINE:
		/*
		 * Recalculate the target nodes once the node
		 * reaches its final state (online or offline).
		 */
		__set_migration_target_nodes();
		break;
	case MEM_CANCEL_OFFLINE:
		/*
		 * MEM_GOING_OFFLINE disabled all the migration
		 * targets.  Reenable them.
		 */
		__set_migration_target_nodes();
		break;
	case MEM_GOING_ONLINE:
	case MEM_CANCEL_ONLINE:
		break;
	}

	return notifier_from_errno(0);
}

/*
 * React to hotplug events that might affect the migration targets
 * like events that online or offline NUMA nodes.
 *
 * The ordering is also currently dependent on which nodes have
 * CPUs.  That means we need CPU on/offline notification too.
 */
static int migration_online_cpu(unsigned int cpu)
{
	set_migration_target_nodes();
	return 0;
}

static int migration_offline_cpu(unsigned int cpu)
{
	set_migration_target_nodes();
	return 0;
}

static int __init migrate_on_reclaim_init(void)
{
	int ret;

	node_demotion = kmalloc_array(nr_node_ids,
				      sizeof(struct demotion_nodes),
				      GFP_KERNEL);
	WARN_ON(!node_demotion);

	ret = cpuhp_setup_state_nocalls(CPUHP_MM_DEMOTION_DEAD, "mm/demotion:offline",
					NULL, migration_offline_cpu);
	/*
	 * In the unlikely case that this fails, the automatic
	 * migration targets may become suboptimal for nodes
	 * where N_CPU changes.  With such a small impact in a
	 * rare case, do not bother trying to do anything special.
	 */
	WARN_ON(ret < 0);
	ret = cpuhp_setup_state(CPUHP_AP_MM_DEMOTION_ONLINE, "mm/demotion:online",
				migration_online_cpu, NULL);
	WARN_ON(ret < 0);

	hotplug_memory_notifier(migrate_on_reclaim_callback, 100);
	return 0;
}
late_initcall(migrate_on_reclaim_init);
#endif /* CONFIG_HOTPLUG_CPU */

bool numa_demotion_enabled = false;

#ifdef CONFIG_SYSFS
static ssize_t numa_demotion_enabled_show(struct kobject *kobj,
					  struct kobj_attribute *attr, char *buf)
{
	return sysfs_emit(buf, "%s\n",
			  numa_demotion_enabled ? "true" : "false");
}

static ssize_t numa_demotion_enabled_store(struct kobject *kobj,
					   struct kobj_attribute *attr,
					   const char *buf, size_t count)
{
	if (!strncmp(buf, "true", 4) || !strncmp(buf, "1", 1))
		numa_demotion_enabled = true;
	else if (!strncmp(buf, "false", 5) || !strncmp(buf, "0", 1))
		numa_demotion_enabled = false;
	else
		return -EINVAL;

	return count;
}

static struct kobj_attribute numa_demotion_enabled_attr =
	__ATTR(demotion_enabled, 0644, numa_demotion_enabled_show,
	       numa_demotion_enabled_store);

static struct attribute *numa_attrs[] = {
	&numa_demotion_enabled_attr.attr,
	NULL,
};

static const struct attribute_group numa_attr_group = {
	.attrs = numa_attrs,
};

static int __init numa_init_sysfs(void)
{
	int err;
	struct kobject *numa_kobj;

	numa_kobj = kobject_create_and_add("numa", mm_kobj);
	if (!numa_kobj) {
		pr_err("failed to create numa kobject\n");
		return -ENOMEM;
	}
	err = sysfs_create_group(numa_kobj, &numa_attr_group);
	if (err) {
		pr_err("failed to register numa group\n");
		goto delete_obj;
	}
	return 0;

delete_obj:
	kobject_put(numa_kobj);
	return err;
}
subsys_initcall(numa_init_sysfs);
#endif<|MERGE_RESOLUTION|>--- conflicted
+++ resolved
@@ -292,10 +292,7 @@
 {
 	pte_t pte;
 	swp_entry_t entry;
-<<<<<<< HEAD
 	struct folio *folio;
-=======
->>>>>>> d10d5bd8
 
 	spin_lock(ptl);
 	pte = *ptep;
@@ -306,7 +303,6 @@
 	if (!is_migration_entry(entry))
 		goto out;
 
-<<<<<<< HEAD
 	folio = page_folio(pfn_swap_entry_to_page(entry));
 
 	/*
@@ -318,9 +314,6 @@
 		goto out;
 	pte_unmap_unlock(ptep, ptl);
 	folio_put_wait_locked(folio, TASK_UNINTERRUPTIBLE);
-=======
-	migration_entry_wait_on_locked(entry, ptep, ptl);
->>>>>>> d10d5bd8
 	return;
 out:
 	pte_unmap_unlock(ptep, ptl);
@@ -345,23 +338,14 @@
 void pmd_migration_entry_wait(struct mm_struct *mm, pmd_t *pmd)
 {
 	spinlock_t *ptl;
-<<<<<<< HEAD
 	struct folio *folio;
-=======
->>>>>>> d10d5bd8
-
-	ptl = pmd_lock(mm, pmd);
 	if (!is_pmd_migration_entry(*pmd))
 		goto unlock;
-<<<<<<< HEAD
 	folio = page_folio(pfn_swap_entry_to_page(pmd_to_swp_entry(*pmd)));
 	if (!folio_try_get(folio))
 		goto unlock;
 	spin_unlock(ptl);
 	folio_put_wait_locked(folio, TASK_UNINTERRUPTIBLE);
-=======
-	migration_entry_wait_on_locked(pmd_to_swp_entry(*pmd), NULL, ptl);
->>>>>>> d10d5bd8
 	return;
 unlock:
 	spin_unlock(ptl);
