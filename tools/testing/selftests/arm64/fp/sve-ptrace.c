// SPDX-License-Identifier: GPL-2.0-only
/*
 * Copyright (C) 2015-2021 ARM Limited.
 * Original author: Dave Martin <Dave.Martin@arm.com>
 */
#include <errno.h>
#include <stdbool.h>
#include <stddef.h>
#include <stdio.h>
#include <stdlib.h>
#include <string.h>
#include <unistd.h>
#include <sys/auxv.h>
#include <sys/prctl.h>
#include <sys/ptrace.h>
#include <sys/types.h>
#include <sys/uio.h>
#include <sys/wait.h>
#include <asm/sigcontext.h>
#include <asm/ptrace.h>

#include "../../kselftest.h"

#define ARRAY_SIZE(a) (sizeof(a) / sizeof(a[0]))

/* <linux/elf.h> and <sys/auxv.h> don't like each other, so: */
#ifndef NT_ARM_SVE
#define NT_ARM_SVE 0x405
#endif

struct vec_type {
	const char *name;
	unsigned long hwcap_type;
	unsigned long hwcap;
	int regset;
	int prctl_set;
};

static const struct vec_type vec_types[] = {
	{
		.name = "SVE",
		.hwcap_type = AT_HWCAP,
		.hwcap = HWCAP_SVE,
		.regset = NT_ARM_SVE,
		.prctl_set = PR_SVE_SET_VL,
	},
};

#define VL_TESTS (((SVE_VQ_MAX - SVE_VQ_MIN) + 1) * 3)
#define FLAG_TESTS 2
#define FPSIMD_TESTS 3

#define EXPECTED_TESTS ((VL_TESTS + FLAG_TESTS + FPSIMD_TESTS) * ARRAY_SIZE(vec_types))

static void fill_buf(char *buf, size_t size)
{
	int i;

	for (i = 0; i < size; i++)
		buf[i] = random();
}

static int do_child(void)
{
	if (ptrace(PTRACE_TRACEME, -1, NULL, NULL))
		ksft_exit_fail_msg("PTRACE_TRACEME", strerror(errno));

	if (raise(SIGSTOP))
		ksft_exit_fail_msg("raise(SIGSTOP)", strerror(errno));

	return EXIT_SUCCESS;
}

static int get_fpsimd(pid_t pid, struct user_fpsimd_state *fpsimd)
{
	struct iovec iov;

	iov.iov_base = fpsimd;
	iov.iov_len = sizeof(*fpsimd);
	return ptrace(PTRACE_GETREGSET, pid, NT_PRFPREG, &iov);
}

static struct user_sve_header *get_sve(pid_t pid, const struct vec_type *type,
				       void **buf, size_t *size)
{
	struct user_sve_header *sve;
	void *p;
	size_t sz = sizeof *sve;
	struct iovec iov;

	while (1) {
		if (*size < sz) {
			p = realloc(*buf, sz);
			if (!p) {
				errno = ENOMEM;
				goto error;
			}

			*buf = p;
			*size = sz;
		}

		iov.iov_base = *buf;
		iov.iov_len = sz;
		if (ptrace(PTRACE_GETREGSET, pid, type->regset, &iov))
			goto error;

		sve = *buf;
		if (sve->size <= sz)
			break;

		sz = sve->size;
	}

	return sve;

error:
	return NULL;
}

static int set_sve(pid_t pid, const struct vec_type *type,
		   const struct user_sve_header *sve)
{
	struct iovec iov;

	iov.iov_base = (void *)sve;
	iov.iov_len = sve->size;
	return ptrace(PTRACE_SETREGSET, pid, type->regset, &iov);
}

/* Validate setting and getting the inherit flag */
static void ptrace_set_get_inherit(pid_t child, const struct vec_type *type)
{
	struct user_sve_header sve;
	struct user_sve_header *new_sve = NULL;
	size_t new_sve_size = 0;
	int ret;

	/* First set the flag */
	memset(&sve, 0, sizeof(sve));
	sve.size = sizeof(sve);
	sve.vl = sve_vl_from_vq(SVE_VQ_MIN);
	sve.flags = SVE_PT_VL_INHERIT;
	ret = set_sve(child, type, &sve);
	if (ret != 0) {
		ksft_test_result_fail("Failed to set %s SVE_PT_VL_INHERIT\n",
				      type->name);
		return;
	}

	/*
	 * Read back the new register state and verify that we have
	 * set the flags we expected.
	 */
	if (!get_sve(child, type, (void **)&new_sve, &new_sve_size)) {
		ksft_test_result_fail("Failed to read %s SVE flags\n",
				      type->name);
		return;
	}

	ksft_test_result(new_sve->flags & SVE_PT_VL_INHERIT,
			 "%s SVE_PT_VL_INHERIT set\n", type->name);

	/* Now clear */
	sve.flags &= ~SVE_PT_VL_INHERIT;
	ret = set_sve(child, type, &sve);
	if (ret != 0) {
		ksft_test_result_fail("Failed to clear %s SVE_PT_VL_INHERIT\n",
				      type->name);
		return;
	}

	if (!get_sve(child, type, (void **)&new_sve, &new_sve_size)) {
		ksft_test_result_fail("Failed to read %s SVE flags\n",
				      type->name);
		return;
	}

	ksft_test_result(!(new_sve->flags & SVE_PT_VL_INHERIT),
			 "%s SVE_PT_VL_INHERIT cleared\n", type->name);

	free(new_sve);
}

/* Validate attempting to set the specfied VL via ptrace */
static void ptrace_set_get_vl(pid_t child, const struct vec_type *type,
			      unsigned int vl, bool *supported)
{
	struct user_sve_header sve;
	struct user_sve_header *new_sve = NULL;
	size_t new_sve_size = 0;
	int ret, prctl_vl;

	*supported = false;

	/* Check if the VL is supported in this process */
	prctl_vl = prctl(type->prctl_set, vl);
	if (prctl_vl == -1)
		ksft_exit_fail_msg("prctl(PR_%s_SET_VL) failed: %s (%d)\n",
				   type->name, strerror(errno), errno);

	/* If the VL is not supported then a supported VL will be returned */
	*supported = (prctl_vl == vl);

	/* Set the VL by doing a set with no register payload */
	memset(&sve, 0, sizeof(sve));
	sve.size = sizeof(sve);
	sve.vl = vl;
	ret = set_sve(child, type, &sve);
	if (ret != 0) {
		ksft_test_result_fail("Failed to set %s VL %u\n",
				      type->name, vl);
		return;
	}

	/*
	 * Read back the new register state and verify that we have the
	 * same VL that we got from prctl() on ourselves.
	 */
	if (!get_sve(child, type, (void **)&new_sve, &new_sve_size)) {
		ksft_test_result_fail("Failed to read %s VL %u\n",
				      type->name, vl);
		return;
	}

	ksft_test_result(new_sve->vl = prctl_vl, "Set %s VL %u\n",
			 type->name, vl);

	free(new_sve);
}

static void check_u32(unsigned int vl, const char *reg,
		      uint32_t *in, uint32_t *out, int *errors)
{
	if (*in != *out) {
		printf("# VL %d %s wrote %x read %x\n",
		       vl, reg, *in, *out);
		(*errors)++;
	}
}

/* Access the FPSIMD registers via the SVE regset */
static void ptrace_sve_fpsimd(pid_t child, const struct vec_type *type)
{
	void *svebuf = NULL;
	size_t svebufsz = 0;
	struct user_sve_header *sve;
	struct user_fpsimd_state *fpsimd, new_fpsimd;
	unsigned int i, j;
	unsigned char *p;

	/* New process should start with FPSIMD registers only */
	sve = get_sve(child, type, &svebuf, &svebufsz);
	if (!sve) {
		ksft_test_result_fail("get_sve(%s): %s\n",
				      type->name, strerror(errno));

		return;
	} else {
		ksft_test_result_pass("get_sve(%s FPSIMD)\n", type->name);
	}

	ksft_test_result((sve->flags & SVE_PT_REGS_MASK) == SVE_PT_REGS_FPSIMD,
<<<<<<< HEAD
			 "Set FPSIMD registers via %s\n", type->name);
=======
			 "Got FPSIMD registers via %s\n", type->name);
>>>>>>> f16ed63e
	if ((sve->flags & SVE_PT_REGS_MASK) != SVE_PT_REGS_FPSIMD)
		goto out;

	/* Try to set a known FPSIMD state via PT_REGS_SVE */
	fpsimd = (struct user_fpsimd_state *)((char *)sve +
					      SVE_PT_FPSIMD_OFFSET);
	for (i = 0; i < 32; ++i) {
		p = (unsigned char *)&fpsimd->vregs[i];

		for (j = 0; j < sizeof(fpsimd->vregs[i]); ++j)
			p[j] = j;
	}

	if (set_sve(child, type, sve)) {
		ksft_test_result_fail("set_sve(%s FPSIMD): %s\n",
				      type->name, strerror(errno));

		goto out;
	}

	/* Verify via the FPSIMD regset */
	if (get_fpsimd(child, &new_fpsimd)) {
		ksft_test_result_fail("get_fpsimd(): %s\n",
				      strerror(errno));
		goto out;
	}
	if (memcmp(fpsimd, &new_fpsimd, sizeof(*fpsimd)) == 0)
		ksft_test_result_pass("%s get_fpsimd() gave same state\n",
				      type->name);
	else
		ksft_test_result_fail("%s get_fpsimd() gave different state\n",
				      type->name);

out:
	free(svebuf);
}

/* Validate attempting to set SVE data and read SVE data */
static void ptrace_set_sve_get_sve_data(pid_t child,
					const struct vec_type *type,
					unsigned int vl)
{
	void *write_buf;
	void *read_buf = NULL;
	struct user_sve_header *write_sve;
	struct user_sve_header *read_sve;
	size_t read_sve_size = 0;
	unsigned int vq = sve_vq_from_vl(vl);
	int ret, i;
	size_t data_size;
	int errors = 0;

	data_size = SVE_PT_SVE_OFFSET + SVE_PT_SVE_SIZE(vq, SVE_PT_REGS_SVE);
	write_buf = malloc(data_size);
	if (!write_buf) {
		ksft_test_result_fail("Error allocating %d byte buffer for %s VL %u\n",
				      data_size, type->name, vl);
		return;
	}
	write_sve = write_buf;

	/* Set up some data and write it out */
	memset(write_sve, 0, data_size);
	write_sve->size = data_size;
	write_sve->vl = vl;
	write_sve->flags = SVE_PT_REGS_SVE;

	for (i = 0; i < __SVE_NUM_ZREGS; i++)
		fill_buf(write_buf + SVE_PT_SVE_ZREG_OFFSET(vq, i),
			 SVE_PT_SVE_ZREG_SIZE(vq));

	for (i = 0; i < __SVE_NUM_PREGS; i++)
		fill_buf(write_buf + SVE_PT_SVE_PREG_OFFSET(vq, i),
			 SVE_PT_SVE_PREG_SIZE(vq));

	fill_buf(write_buf + SVE_PT_SVE_FPSR_OFFSET(vq), SVE_PT_SVE_FPSR_SIZE);
	fill_buf(write_buf + SVE_PT_SVE_FPCR_OFFSET(vq), SVE_PT_SVE_FPCR_SIZE);

	/* TODO: Generate a valid FFR pattern */

	ret = set_sve(child, type, write_sve);
	if (ret != 0) {
		ksft_test_result_fail("Failed to set %s VL %u data\n",
				      type->name, vl);
		goto out;
	}

	/* Read the data back */
	if (!get_sve(child, type, (void **)&read_buf, &read_sve_size)) {
		ksft_test_result_fail("Failed to read %s VL %u data\n",
				      type->name, vl);
		goto out;
	}
	read_sve = read_buf;

	/* We might read more data if there's extensions we don't know */
	if (read_sve->size < write_sve->size) {
		ksft_test_result_fail("%s wrote %d bytes, only read %d\n",
				      type->name, write_sve->size,
				      read_sve->size);
		goto out_read;
	}

	for (i = 0; i < __SVE_NUM_ZREGS; i++) {
		if (memcmp(write_buf + SVE_PT_SVE_ZREG_OFFSET(vq, i),
			   read_buf + SVE_PT_SVE_ZREG_OFFSET(vq, i),
			   SVE_PT_SVE_ZREG_SIZE(vq)) != 0) {
			printf("# Mismatch in %u Z%d\n", vl, i);
			errors++;
		}
	}

	for (i = 0; i < __SVE_NUM_PREGS; i++) {
		if (memcmp(write_buf + SVE_PT_SVE_PREG_OFFSET(vq, i),
			   read_buf + SVE_PT_SVE_PREG_OFFSET(vq, i),
			   SVE_PT_SVE_PREG_SIZE(vq)) != 0) {
			printf("# Mismatch in %u P%d\n", vl, i);
			errors++;
		}
	}

	check_u32(vl, "FPSR", write_buf + SVE_PT_SVE_FPSR_OFFSET(vq),
		  read_buf + SVE_PT_SVE_FPSR_OFFSET(vq), &errors);
	check_u32(vl, "FPCR", write_buf + SVE_PT_SVE_FPCR_OFFSET(vq),
		  read_buf + SVE_PT_SVE_FPCR_OFFSET(vq), &errors);

	ksft_test_result(errors == 0, "Set and get %s data for VL %u\n",
			 type->name, vl);

out_read:
	free(read_buf);
out:
	free(write_buf);
}

/* Validate attempting to set SVE data and read SVE data */
static void ptrace_set_sve_get_fpsimd_data(pid_t child,
					   const struct vec_type *type,
					   unsigned int vl)
{
	void *write_buf;
	struct user_sve_header *write_sve;
	unsigned int vq = sve_vq_from_vl(vl);
	struct user_fpsimd_state fpsimd_state;
	int ret, i;
	size_t data_size;
	int errors = 0;

	if (__BYTE_ORDER == __BIG_ENDIAN) {
		ksft_test_result_skip("Big endian not supported\n");
		return;
	}

	data_size = SVE_PT_SVE_OFFSET + SVE_PT_SVE_SIZE(vq, SVE_PT_REGS_SVE);
	write_buf = malloc(data_size);
	if (!write_buf) {
		ksft_test_result_fail("Error allocating %d byte buffer for %s VL %u\n",
				      data_size, type->name, vl);
		return;
	}
	write_sve = write_buf;

	/* Set up some data and write it out */
	memset(write_sve, 0, data_size);
	write_sve->size = data_size;
	write_sve->vl = vl;
	write_sve->flags = SVE_PT_REGS_SVE;

	for (i = 0; i < __SVE_NUM_ZREGS; i++)
		fill_buf(write_buf + SVE_PT_SVE_ZREG_OFFSET(vq, i),
			 SVE_PT_SVE_ZREG_SIZE(vq));

	fill_buf(write_buf + SVE_PT_SVE_FPSR_OFFSET(vq), SVE_PT_SVE_FPSR_SIZE);
	fill_buf(write_buf + SVE_PT_SVE_FPCR_OFFSET(vq), SVE_PT_SVE_FPCR_SIZE);

	ret = set_sve(child, type, write_sve);
	if (ret != 0) {
		ksft_test_result_fail("Failed to set %s VL %u data\n",
				      type->name, vl);
		goto out;
	}

	/* Read the data back */
	if (get_fpsimd(child, &fpsimd_state)) {
		ksft_test_result_fail("Failed to read %s VL %u FPSIMD data\n",
				      type->name, vl);
		goto out;
	}

	for (i = 0; i < __SVE_NUM_ZREGS; i++) {
		__uint128_t tmp = 0;

		/*
		 * Z regs are stored endianness invariant, this won't
		 * work for big endian
		 */
		memcpy(&tmp, write_buf + SVE_PT_SVE_ZREG_OFFSET(vq, i),
		       sizeof(tmp));

		if (tmp != fpsimd_state.vregs[i]) {
			printf("# Mismatch in FPSIMD for %s VL %u Z%d\n",
			       type->name, vl, i);
			errors++;
		}
	}

	check_u32(vl, "FPSR", write_buf + SVE_PT_SVE_FPSR_OFFSET(vq),
		  &fpsimd_state.fpsr, &errors);
	check_u32(vl, "FPCR", write_buf + SVE_PT_SVE_FPCR_OFFSET(vq),
		  &fpsimd_state.fpcr, &errors);

	ksft_test_result(errors == 0, "Set and get FPSIMD data for %s VL %u\n",
			 type->name, vl);

out:
	free(write_buf);
}

static int do_parent(pid_t child)
{
	int ret = EXIT_FAILURE;
	pid_t pid;
	int status, i;
	siginfo_t si;
	unsigned int vq, vl;
	bool vl_supported;

	/* Attach to the child */
	while (1) {
		int sig;

		pid = wait(&status);
		if (pid == -1) {
			perror("wait");
			goto error;
		}

		/*
		 * This should never happen but it's hard to flag in
		 * the framework.
		 */
		if (pid != child)
			continue;

		if (WIFEXITED(status) || WIFSIGNALED(status))
			ksft_exit_fail_msg("Child died unexpectedly\n");

		if (!WIFSTOPPED(status))
			goto error;

		sig = WSTOPSIG(status);

		if (ptrace(PTRACE_GETSIGINFO, pid, NULL, &si)) {
			if (errno == ESRCH)
				goto disappeared;

			if (errno == EINVAL) {
				sig = 0; /* bust group-stop */
				goto cont;
			}

			ksft_test_result_fail("PTRACE_GETSIGINFO: %s\n",
					      strerror(errno));
			goto error;
		}

		if (sig == SIGSTOP && si.si_code == SI_TKILL &&
		    si.si_pid == pid)
			break;

	cont:
		if (ptrace(PTRACE_CONT, pid, NULL, sig)) {
			if (errno == ESRCH)
				goto disappeared;

			ksft_test_result_fail("PTRACE_CONT: %s\n",
					      strerror(errno));
			goto error;
		}
	}

	for (i = 0; i < ARRAY_SIZE(vec_types); i++) {
		/* FPSIMD via SVE regset */
		if (getauxval(vec_types[i].hwcap_type) & vec_types[i].hwcap) {
			ptrace_sve_fpsimd(child, &vec_types[i]);
		} else {
			ksft_test_result_skip("%s FPSIMD get via SVE\n",
					      vec_types[i].name);
			ksft_test_result_skip("%s FPSIMD set via SVE\n",
					      vec_types[i].name);
			ksft_test_result_skip("%s set read via FPSIMD\n",
					      vec_types[i].name);
		}
<<<<<<< HEAD

		/* prctl() flags */
		ptrace_set_get_inherit(child, &vec_types[i]);

=======

		/* prctl() flags */
		if (getauxval(vec_types[i].hwcap_type) & vec_types[i].hwcap) {
			ptrace_set_get_inherit(child, &vec_types[i]);
		} else {
			ksft_test_result_skip("%s SVE_PT_VL_INHERIT set\n",
					      vec_types[i].name);
			ksft_test_result_skip("%s SVE_PT_VL_INHERIT cleared\n",
					      vec_types[i].name);
		}

>>>>>>> f16ed63e
		/* Step through every possible VQ */
		for (vq = SVE_VQ_MIN; vq <= SVE_VQ_MAX; vq++) {
			vl = sve_vl_from_vq(vq);

			/* First, try to set this vector length */
			if (getauxval(vec_types[i].hwcap_type) &
			    vec_types[i].hwcap) {
				ptrace_set_get_vl(child, &vec_types[i], vl,
						  &vl_supported);
			} else {
				ksft_test_result_skip("%s get/set VL %d\n",
						      vec_types[i].name, vl);
				vl_supported = false;
			}

			/* If the VL is supported validate data set/get */
			if (vl_supported) {
				ptrace_set_sve_get_sve_data(child, &vec_types[i], vl);
				ptrace_set_sve_get_fpsimd_data(child, &vec_types[i], vl);
			} else {
				ksft_test_result_skip("%s set SVE get SVE for VL %d\n",
						      vec_types[i].name, vl);
				ksft_test_result_skip("%s set SVE get FPSIMD for VL %d\n",
						      vec_types[i].name, vl);
			}
		}
	}

	ret = EXIT_SUCCESS;

error:
	kill(child, SIGKILL);

disappeared:
	return ret;
}

int main(void)
{
	int ret = EXIT_SUCCESS;
	pid_t child;

	srandom(getpid());

	ksft_print_header();
	ksft_set_plan(EXPECTED_TESTS);

	if (!(getauxval(AT_HWCAP) & HWCAP_SVE))
		ksft_exit_skip("SVE not available\n");

	child = fork();
	if (!child)
		return do_child();

	if (do_parent(child))
		ret = EXIT_FAILURE;

	ksft_print_cnts();

	return ret;
}<|MERGE_RESOLUTION|>--- conflicted
+++ resolved
@@ -261,11 +261,7 @@
 	}
 
 	ksft_test_result((sve->flags & SVE_PT_REGS_MASK) == SVE_PT_REGS_FPSIMD,
-<<<<<<< HEAD
-			 "Set FPSIMD registers via %s\n", type->name);
-=======
 			 "Got FPSIMD registers via %s\n", type->name);
->>>>>>> f16ed63e
 	if ((sve->flags & SVE_PT_REGS_MASK) != SVE_PT_REGS_FPSIMD)
 		goto out;
 
@@ -559,12 +555,6 @@
 			ksft_test_result_skip("%s set read via FPSIMD\n",
 					      vec_types[i].name);
 		}
-<<<<<<< HEAD
-
-		/* prctl() flags */
-		ptrace_set_get_inherit(child, &vec_types[i]);
-
-=======
 
 		/* prctl() flags */
 		if (getauxval(vec_types[i].hwcap_type) & vec_types[i].hwcap) {
@@ -576,7 +566,6 @@
 					      vec_types[i].name);
 		}
 
->>>>>>> f16ed63e
 		/* Step through every possible VQ */
 		for (vq = SVE_VQ_MIN; vq <= SVE_VQ_MAX; vq++) {
 			vl = sve_vl_from_vq(vq);
