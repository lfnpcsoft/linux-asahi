--- conflicted
+++ resolved
@@ -665,18 +665,6 @@
 	return !!(eax & CPUID_XFD_BIT);
 }
 
-<<<<<<< HEAD
-void vm_xsave_req_perm(void)
-{
-	unsigned long bitmask;
-	long rc;
-
-	if (!is_xfd_supported())
-		return;
-
-	rc = syscall(SYS_arch_prctl, ARCH_REQ_XCOMP_GUEST_PERM,
-		     XSTATE_XTILE_DATA_BIT);
-=======
 void vm_xsave_req_perm(int bit)
 {
 	int kvm_fd;
@@ -702,7 +690,6 @@
 
 	rc = syscall(SYS_arch_prctl, ARCH_REQ_XCOMP_GUEST_PERM, bit);
 
->>>>>>> f16ed63e
 	/*
 	 * The older kernel version(<5.15) can't support
 	 * ARCH_REQ_XCOMP_GUEST_PERM and directly return.
@@ -712,11 +699,7 @@
 
 	rc = syscall(SYS_arch_prctl, ARCH_GET_XCOMP_GUEST_PERM, &bitmask);
 	TEST_ASSERT(rc == 0, "prctl(ARCH_GET_XCOMP_GUEST_PERM) error: %ld", rc);
-<<<<<<< HEAD
-	TEST_ASSERT(bitmask & XFEATURE_XTILE_MASK,
-=======
 	TEST_ASSERT(bitmask & (1ULL << bit),
->>>>>>> f16ed63e
 		    "prctl(ARCH_REQ_XCOMP_GUEST_PERM) failure bitmask=0x%lx",
 		    bitmask);
 }
@@ -1280,7 +1263,6 @@
 }
 
 void kvm_x86_state_cleanup(struct kvm_x86_state *state)
-<<<<<<< HEAD
 {
 	free(state->xsave);
 	free(state);
@@ -1288,15 +1270,6 @@
 
 static bool cpu_vendor_string_is(const char *vendor)
 {
-=======
-{
-	free(state->xsave);
-	free(state);
-}
-
-static bool cpu_vendor_string_is(const char *vendor)
-{
->>>>>>> f16ed63e
 	const uint32_t *chunk = (const uint32_t *)vendor;
 	int eax, ebx, ecx, edx;
 	const int leaf = 0;
