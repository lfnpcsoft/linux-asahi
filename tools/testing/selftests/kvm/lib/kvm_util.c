--- conflicted
+++ resolved
@@ -175,10 +175,7 @@
 		[VM_MODE_P40V48_4K]	= "PA-bits:40,  VA-bits:48,  4K pages",
 		[VM_MODE_P40V48_64K]	= "PA-bits:40,  VA-bits:48, 64K pages",
 		[VM_MODE_PXXV48_4K]	= "PA-bits:ANY, VA-bits:48,  4K pages",
-<<<<<<< HEAD
-=======
 		[VM_MODE_P47V64_4K]	= "PA-bits:47,  VA-bits:64,  4K pages",
->>>>>>> e48bf29c
 	};
 	_Static_assert(sizeof(strings)/sizeof(char *) == NUM_VM_MODES,
 		       "Missing new mode strings?");
@@ -357,17 +354,9 @@
 	 * N pages) will be: N/x+N/x^2+N/x^3+... which is definitely smaller
 	 * than N/x*2.
 	 */
-<<<<<<< HEAD
-	uint64_t vcpu_pages = (DEFAULT_STACK_PGS + num_percpu_pages) * nr_vcpus;
-	uint64_t extra_pg_pages = (extra_mem_pages + vcpu_pages) / PTES_PER_MIN_PAGE * 2;
-	uint64_t pages = DEFAULT_GUEST_PHY_PAGES + extra_mem_pages + vcpu_pages + extra_pg_pages;
-	struct kvm_vm *vm;
-	int i;
-=======
 	vcpu_pages = (DEFAULT_STACK_PGS + num_percpu_pages) * nr_vcpus;
 	extra_pg_pages = (slot0_mem_pages + extra_mem_pages + vcpu_pages) / PTES_PER_MIN_PAGE * 2;
 	pages = slot0_mem_pages + vcpu_pages + extra_pg_pages;
->>>>>>> e48bf29c
 
 	TEST_ASSERT(nr_vcpus <= kvm_check_cap(KVM_CAP_MAX_VCPUS),
 		    "nr_vcpus = %d too large for host, max-vcpus = %d",
@@ -1262,16 +1251,9 @@
 {
 	uint64_t pages = (sz >> vm->page_shift) + ((sz % vm->page_size) != 0);
 
-<<<<<<< HEAD
-	virt_pgd_alloc(vm, pgd_memslot);
-	vm_paddr_t paddr = vm_phy_pages_alloc(vm, pages,
-					      KVM_UTIL_MIN_PFN * vm->page_size,
-					      data_memslot);
-=======
 	virt_pgd_alloc(vm);
 	vm_paddr_t paddr = vm_phy_pages_alloc(vm, pages,
 					      KVM_UTIL_MIN_PFN * vm->page_size, 0);
->>>>>>> e48bf29c
 
 	/*
 	 * Find an unused range of virtual page addresses of at least
@@ -1418,7 +1400,6 @@
 	for (node = vm->regions.hva_tree.rb_node; node; ) {
 		struct userspace_mem_region *region =
 			container_of(node, struct userspace_mem_region, hva_node);
-<<<<<<< HEAD
 
 		if (hva >= region->host_mem) {
 			if (hva <= (region->host_mem
@@ -1427,16 +1408,6 @@
 					region->region.guest_phys_addr
 					+ (hva - (uintptr_t)region->host_mem));
 
-=======
-
-		if (hva >= region->host_mem) {
-			if (hva <= (region->host_mem
-				+ region->region.memory_size - 1))
-				return (vm_paddr_t)((uintptr_t)
-					region->region.guest_phys_addr
-					+ (hva - (uintptr_t)region->host_mem));
-
->>>>>>> e48bf29c
 			node = node->rb_right;
 		} else
 			node = node->rb_left;
