/*
 * Copyright (C) 2007-2010 Advanced Micro Devices, Inc.
 * Author: Joerg Roedel <jroedel@suse.de>
 *         Leo Duran <leo.duran@amd.com>
 *
 * This program is free software; you can redistribute it and/or modify it
 * under the terms of the GNU General Public License version 2 as published
 * by the Free Software Foundation.
 *
 * This program is distributed in the hope that it will be useful,
 * but WITHOUT ANY WARRANTY; without even the implied warranty of
 * MERCHANTABILITY or FITNESS FOR A PARTICULAR PURPOSE.  See the
 * GNU General Public License for more details.
 *
 * You should have received a copy of the GNU General Public License
 * along with this program; if not, write to the Free Software
 * Foundation, Inc., 59 Temple Place, Suite 330, Boston, MA  02111-1307 USA
 */

#include <linux/ratelimit.h>
#include <linux/pci.h>
#include <linux/acpi.h>
#include <linux/amba/bus.h>
#include <linux/platform_device.h>
#include <linux/pci-ats.h>
#include <linux/bitmap.h>
#include <linux/slab.h>
#include <linux/debugfs.h>
#include <linux/scatterlist.h>
#include <linux/dma-mapping.h>
#include <linux/iommu-helper.h>
#include <linux/iommu.h>
#include <linux/delay.h>
#include <linux/amd-iommu.h>
#include <linux/notifier.h>
#include <linux/export.h>
#include <linux/irq.h>
#include <linux/msi.h>
#include <linux/dma-contiguous.h>
#include <linux/irqdomain.h>
#include <linux/percpu.h>
#include <linux/iova.h>
#include <asm/irq_remapping.h>
#include <asm/io_apic.h>
#include <asm/apic.h>
#include <asm/hw_irq.h>
#include <asm/msidef.h>
#include <asm/proto.h>
#include <asm/iommu.h>
#include <asm/gart.h>
#include <asm/dma.h>

#include "amd_iommu_proto.h"
#include "amd_iommu_types.h"
#include "irq_remapping.h"

#define AMD_IOMMU_MAPPING_ERROR	0

#define CMD_SET_TYPE(cmd, t) ((cmd)->data[1] |= ((t) << 28))

#define LOOP_TIMEOUT	100000

/* IO virtual address start page frame number */
#define IOVA_START_PFN		(1)
#define IOVA_PFN(addr)		((addr) >> PAGE_SHIFT)

/* Reserved IOVA ranges */
#define MSI_RANGE_START		(0xfee00000)
#define MSI_RANGE_END		(0xfeefffff)
#define HT_RANGE_START		(0xfd00000000ULL)
#define HT_RANGE_END		(0xffffffffffULL)

/*
 * This bitmap is used to advertise the page sizes our hardware support
 * to the IOMMU core, which will then use this information to split
 * physically contiguous memory regions it is mapping into page sizes
 * that we support.
 *
 * 512GB Pages are not supported due to a hardware bug
 */
#define AMD_IOMMU_PGSIZES	((~0xFFFUL) & ~(2ULL << 38))

static DEFINE_RWLOCK(amd_iommu_devtable_lock);

/* List of all available dev_data structures */
static LIST_HEAD(dev_data_list);
static DEFINE_SPINLOCK(dev_data_list_lock);

LIST_HEAD(ioapic_map);
LIST_HEAD(hpet_map);
LIST_HEAD(acpihid_map);

/*
 * Domain for untranslated devices - only allocated
 * if iommu=pt passed on kernel cmd line.
 */
const struct iommu_ops amd_iommu_ops;

static ATOMIC_NOTIFIER_HEAD(ppr_notifier);
int amd_iommu_max_glx_val = -1;

static const struct dma_map_ops amd_iommu_dma_ops;

/*
 * general struct to manage commands send to an IOMMU
 */
struct iommu_cmd {
	u32 data[4];
};

struct kmem_cache *amd_iommu_irq_cache;

static void update_domain(struct protection_domain *domain);
static int protection_domain_init(struct protection_domain *domain);
static void detach_device(struct device *dev);
static void iova_domain_flush_tlb(struct iova_domain *iovad);

/*
 * Data container for a dma_ops specific protection domain
 */
struct dma_ops_domain {
	/* generic protection domain information */
	struct protection_domain domain;

	/* IOVA RB-Tree */
	struct iova_domain iovad;
};

static struct iova_domain reserved_iova_ranges;
static struct lock_class_key reserved_rbtree_key;

/****************************************************************************
 *
 * Helper functions
 *
 ****************************************************************************/

static inline int match_hid_uid(struct device *dev,
				struct acpihid_map_entry *entry)
{
	const char *hid, *uid;

	hid = acpi_device_hid(ACPI_COMPANION(dev));
	uid = acpi_device_uid(ACPI_COMPANION(dev));

	if (!hid || !(*hid))
		return -ENODEV;

	if (!uid || !(*uid))
		return strcmp(hid, entry->hid);

	if (!(*entry->uid))
		return strcmp(hid, entry->hid);

	return (strcmp(hid, entry->hid) || strcmp(uid, entry->uid));
}

static inline u16 get_pci_device_id(struct device *dev)
{
	struct pci_dev *pdev = to_pci_dev(dev);

	return PCI_DEVID(pdev->bus->number, pdev->devfn);
}

static inline int get_acpihid_device_id(struct device *dev,
					struct acpihid_map_entry **entry)
{
	struct acpihid_map_entry *p;

	list_for_each_entry(p, &acpihid_map, list) {
		if (!match_hid_uid(dev, p)) {
			if (entry)
				*entry = p;
			return p->devid;
		}
	}
	return -EINVAL;
}

static inline int get_device_id(struct device *dev)
{
	int devid;

	if (dev_is_pci(dev))
		devid = get_pci_device_id(dev);
	else
		devid = get_acpihid_device_id(dev, NULL);

	return devid;
}

static struct protection_domain *to_pdomain(struct iommu_domain *dom)
{
	return container_of(dom, struct protection_domain, domain);
}

static struct dma_ops_domain* to_dma_ops_domain(struct protection_domain *domain)
{
	BUG_ON(domain->flags != PD_DMA_OPS_MASK);
	return container_of(domain, struct dma_ops_domain, domain);
}

static struct iommu_dev_data *alloc_dev_data(u16 devid)
{
	struct iommu_dev_data *dev_data;
	unsigned long flags;

	dev_data = kzalloc(sizeof(*dev_data), GFP_KERNEL);
	if (!dev_data)
		return NULL;

	dev_data->devid = devid;

	spin_lock_irqsave(&dev_data_list_lock, flags);
	list_add_tail(&dev_data->dev_data_list, &dev_data_list);
	spin_unlock_irqrestore(&dev_data_list_lock, flags);

	ratelimit_default_init(&dev_data->rs);

	return dev_data;
}

static struct iommu_dev_data *search_dev_data(u16 devid)
{
	struct iommu_dev_data *dev_data;
	unsigned long flags;

	spin_lock_irqsave(&dev_data_list_lock, flags);
	list_for_each_entry(dev_data, &dev_data_list, dev_data_list) {
		if (dev_data->devid == devid)
			goto out_unlock;
	}

	dev_data = NULL;

out_unlock:
	spin_unlock_irqrestore(&dev_data_list_lock, flags);

	return dev_data;
}

static int __last_alias(struct pci_dev *pdev, u16 alias, void *data)
{
	*(u16 *)data = alias;
	return 0;
}

static u16 get_alias(struct device *dev)
{
	struct pci_dev *pdev = to_pci_dev(dev);
	u16 devid, ivrs_alias, pci_alias;

	/* The callers make sure that get_device_id() does not fail here */
	devid = get_device_id(dev);
	ivrs_alias = amd_iommu_alias_table[devid];
	pci_for_each_dma_alias(pdev, __last_alias, &pci_alias);

	if (ivrs_alias == pci_alias)
		return ivrs_alias;

	/*
	 * DMA alias showdown
	 *
	 * The IVRS is fairly reliable in telling us about aliases, but it
	 * can't know about every screwy device.  If we don't have an IVRS
	 * reported alias, use the PCI reported alias.  In that case we may
	 * still need to initialize the rlookup and dev_table entries if the
	 * alias is to a non-existent device.
	 */
	if (ivrs_alias == devid) {
		if (!amd_iommu_rlookup_table[pci_alias]) {
			amd_iommu_rlookup_table[pci_alias] =
				amd_iommu_rlookup_table[devid];
			memcpy(amd_iommu_dev_table[pci_alias].data,
			       amd_iommu_dev_table[devid].data,
			       sizeof(amd_iommu_dev_table[pci_alias].data));
		}

		return pci_alias;
	}

	pr_info("AMD-Vi: Using IVRS reported alias %02x:%02x.%d "
		"for device %s[%04x:%04x], kernel reported alias "
		"%02x:%02x.%d\n", PCI_BUS_NUM(ivrs_alias), PCI_SLOT(ivrs_alias),
		PCI_FUNC(ivrs_alias), dev_name(dev), pdev->vendor, pdev->device,
		PCI_BUS_NUM(pci_alias), PCI_SLOT(pci_alias),
		PCI_FUNC(pci_alias));

	/*
	 * If we don't have a PCI DMA alias and the IVRS alias is on the same
	 * bus, then the IVRS table may know about a quirk that we don't.
	 */
	if (pci_alias == devid &&
	    PCI_BUS_NUM(ivrs_alias) == pdev->bus->number) {
		pci_add_dma_alias(pdev, ivrs_alias & 0xff);
		pr_info("AMD-Vi: Added PCI DMA alias %02x.%d for %s\n",
			PCI_SLOT(ivrs_alias), PCI_FUNC(ivrs_alias),
			dev_name(dev));
	}

	return ivrs_alias;
}

static struct iommu_dev_data *find_dev_data(u16 devid)
{
	struct iommu_dev_data *dev_data;
	struct amd_iommu *iommu = amd_iommu_rlookup_table[devid];

	dev_data = search_dev_data(devid);

	if (dev_data == NULL) {
		dev_data = alloc_dev_data(devid);

		if (translation_pre_enabled(iommu))
			dev_data->defer_attach = true;
	}

	return dev_data;
}

struct iommu_dev_data *get_dev_data(struct device *dev)
{
	return dev->archdata.iommu;
}
EXPORT_SYMBOL(get_dev_data);

/*
* Find or create an IOMMU group for a acpihid device.
*/
static struct iommu_group *acpihid_device_group(struct device *dev)
{
	struct acpihid_map_entry *p, *entry = NULL;
	int devid;

	devid = get_acpihid_device_id(dev, &entry);
	if (devid < 0)
		return ERR_PTR(devid);

	list_for_each_entry(p, &acpihid_map, list) {
		if ((devid == p->devid) && p->group)
			entry->group = p->group;
	}

	if (!entry->group)
		entry->group = generic_device_group(dev);
	else
		iommu_group_ref_get(entry->group);

	return entry->group;
}

static bool pci_iommuv2_capable(struct pci_dev *pdev)
{
	static const int caps[] = {
		PCI_EXT_CAP_ID_ATS,
		PCI_EXT_CAP_ID_PRI,
		PCI_EXT_CAP_ID_PASID,
	};
	int i, pos;

	for (i = 0; i < 3; ++i) {
		pos = pci_find_ext_capability(pdev, caps[i]);
		if (pos == 0)
			return false;
	}

	return true;
}

static bool pdev_pri_erratum(struct pci_dev *pdev, u32 erratum)
{
	struct iommu_dev_data *dev_data;

	dev_data = get_dev_data(&pdev->dev);

	return dev_data->errata & (1 << erratum) ? true : false;
}

/*
 * This function checks if the driver got a valid device from the caller to
 * avoid dereferencing invalid pointers.
 */
static bool check_device(struct device *dev)
{
	int devid;

	if (!dev || !dev->dma_mask)
		return false;

	devid = get_device_id(dev);
	if (devid < 0)
		return false;

	/* Out of our scope? */
	if (devid > amd_iommu_last_bdf)
		return false;

	if (amd_iommu_rlookup_table[devid] == NULL)
		return false;

	return true;
}

static void init_iommu_group(struct device *dev)
{
	struct iommu_group *group;

	group = iommu_group_get_for_dev(dev);
	if (IS_ERR(group))
		return;

	iommu_group_put(group);
}

static int iommu_init_device(struct device *dev)
{
	struct iommu_dev_data *dev_data;
	struct amd_iommu *iommu;
	int devid;

	if (dev->archdata.iommu)
		return 0;

	devid = get_device_id(dev);
	if (devid < 0)
		return devid;

	iommu = amd_iommu_rlookup_table[devid];

	dev_data = find_dev_data(devid);
	if (!dev_data)
		return -ENOMEM;

	dev_data->alias = get_alias(dev);

	if (dev_is_pci(dev) && pci_iommuv2_capable(to_pci_dev(dev))) {
		struct amd_iommu *iommu;

		iommu = amd_iommu_rlookup_table[dev_data->devid];
		dev_data->iommu_v2 = iommu->is_iommu_v2;
	}

	dev->archdata.iommu = dev_data;

	iommu_device_link(&iommu->iommu, dev);

	return 0;
}

static void iommu_ignore_device(struct device *dev)
{
	u16 alias;
	int devid;

	devid = get_device_id(dev);
	if (devid < 0)
		return;

	alias = get_alias(dev);

	memset(&amd_iommu_dev_table[devid], 0, sizeof(struct dev_table_entry));
	memset(&amd_iommu_dev_table[alias], 0, sizeof(struct dev_table_entry));

	amd_iommu_rlookup_table[devid] = NULL;
	amd_iommu_rlookup_table[alias] = NULL;
}

static void iommu_uninit_device(struct device *dev)
{
	struct iommu_dev_data *dev_data;
	struct amd_iommu *iommu;
	int devid;

	devid = get_device_id(dev);
	if (devid < 0)
		return;

	iommu = amd_iommu_rlookup_table[devid];

	dev_data = search_dev_data(devid);
	if (!dev_data)
		return;

	if (dev_data->domain)
		detach_device(dev);

	iommu_device_unlink(&iommu->iommu, dev);

	iommu_group_remove_device(dev);

	/* Remove dma-ops */
	dev->dma_ops = NULL;

	/*
	 * We keep dev_data around for unplugged devices and reuse it when the
	 * device is re-plugged - not doing so would introduce a ton of races.
	 */
}

/****************************************************************************
 *
 * Interrupt handling functions
 *
 ****************************************************************************/

static void dump_dte_entry(u16 devid)
{
	int i;

	for (i = 0; i < 4; ++i)
		pr_err("AMD-Vi: DTE[%d]: %016llx\n", i,
			amd_iommu_dev_table[devid].data[i]);
}

static void dump_command(unsigned long phys_addr)
{
	struct iommu_cmd *cmd = iommu_phys_to_virt(phys_addr);
	int i;

	for (i = 0; i < 4; ++i)
		pr_err("AMD-Vi: CMD[%d]: %08x\n", i, cmd->data[i]);
}

static void amd_iommu_report_page_fault(u16 devid, u16 domain_id,
					u64 address, int flags)
{
	struct iommu_dev_data *dev_data = NULL;
	struct pci_dev *pdev;

	pdev = pci_get_bus_and_slot(PCI_BUS_NUM(devid), devid & 0xff);
	if (pdev)
		dev_data = get_dev_data(&pdev->dev);

	if (dev_data && __ratelimit(&dev_data->rs)) {
		dev_err(&pdev->dev, "AMD-Vi: Event logged [IO_PAGE_FAULT domain=0x%04x address=0x%016llx flags=0x%04x]\n",
			domain_id, address, flags);
	} else if (printk_ratelimit()) {
		pr_err("AMD-Vi: Event logged [IO_PAGE_FAULT device=%02x:%02x.%x domain=0x%04x address=0x%016llx flags=0x%04x]\n",
			PCI_BUS_NUM(devid), PCI_SLOT(devid), PCI_FUNC(devid),
			domain_id, address, flags);
	}

	if (pdev)
		pci_dev_put(pdev);
}

static void iommu_print_event(struct amd_iommu *iommu, void *__evt)
{
	int type, devid, domid, flags;
	volatile u32 *event = __evt;
	int count = 0;
	u64 address;

retry:
	type    = (event[1] >> EVENT_TYPE_SHIFT)  & EVENT_TYPE_MASK;
	devid   = (event[0] >> EVENT_DEVID_SHIFT) & EVENT_DEVID_MASK;
	domid   = (event[1] >> EVENT_DOMID_SHIFT) & EVENT_DOMID_MASK;
	flags   = (event[1] >> EVENT_FLAGS_SHIFT) & EVENT_FLAGS_MASK;
	address = (u64)(((u64)event[3]) << 32) | event[2];

	if (type == 0) {
		/* Did we hit the erratum? */
		if (++count == LOOP_TIMEOUT) {
			pr_err("AMD-Vi: No event written to event log\n");
			return;
		}
		udelay(1);
		goto retry;
	}

	if (type == EVENT_TYPE_IO_FAULT) {
		amd_iommu_report_page_fault(devid, domid, address, flags);
		return;
	} else {
		printk(KERN_ERR "AMD-Vi: Event logged [");
	}

	switch (type) {
	case EVENT_TYPE_ILL_DEV:
		printk("ILLEGAL_DEV_TABLE_ENTRY device=%02x:%02x.%x "
		       "address=0x%016llx flags=0x%04x]\n",
		       PCI_BUS_NUM(devid), PCI_SLOT(devid), PCI_FUNC(devid),
		       address, flags);
		dump_dte_entry(devid);
		break;
	case EVENT_TYPE_DEV_TAB_ERR:
		printk("DEV_TAB_HARDWARE_ERROR device=%02x:%02x.%x "
		       "address=0x%016llx flags=0x%04x]\n",
		       PCI_BUS_NUM(devid), PCI_SLOT(devid), PCI_FUNC(devid),
		       address, flags);
		break;
	case EVENT_TYPE_PAGE_TAB_ERR:
		printk("PAGE_TAB_HARDWARE_ERROR device=%02x:%02x.%x "
		       "domain=0x%04x address=0x%016llx flags=0x%04x]\n",
		       PCI_BUS_NUM(devid), PCI_SLOT(devid), PCI_FUNC(devid),
		       domid, address, flags);
		break;
	case EVENT_TYPE_ILL_CMD:
		printk("ILLEGAL_COMMAND_ERROR address=0x%016llx]\n", address);
		dump_command(address);
		break;
	case EVENT_TYPE_CMD_HARD_ERR:
		printk("COMMAND_HARDWARE_ERROR address=0x%016llx "
		       "flags=0x%04x]\n", address, flags);
		break;
	case EVENT_TYPE_IOTLB_INV_TO:
		printk("IOTLB_INV_TIMEOUT device=%02x:%02x.%x "
		       "address=0x%016llx]\n",
		       PCI_BUS_NUM(devid), PCI_SLOT(devid), PCI_FUNC(devid),
		       address);
		break;
	case EVENT_TYPE_INV_DEV_REQ:
		printk("INVALID_DEVICE_REQUEST device=%02x:%02x.%x "
		       "address=0x%016llx flags=0x%04x]\n",
		       PCI_BUS_NUM(devid), PCI_SLOT(devid), PCI_FUNC(devid),
		       address, flags);
		break;
	default:
		printk(KERN_ERR "UNKNOWN type=0x%02x]\n", type);
	}

	memset(__evt, 0, 4 * sizeof(u32));
}

static void iommu_poll_events(struct amd_iommu *iommu)
{
	u32 head, tail;

	head = readl(iommu->mmio_base + MMIO_EVT_HEAD_OFFSET);
	tail = readl(iommu->mmio_base + MMIO_EVT_TAIL_OFFSET);

	while (head != tail) {
		iommu_print_event(iommu, iommu->evt_buf + head);
		head = (head + EVENT_ENTRY_SIZE) % EVT_BUFFER_SIZE;
	}

	writel(head, iommu->mmio_base + MMIO_EVT_HEAD_OFFSET);
}

static void iommu_handle_ppr_entry(struct amd_iommu *iommu, u64 *raw)
{
	struct amd_iommu_fault fault;

	if (PPR_REQ_TYPE(raw[0]) != PPR_REQ_FAULT) {
		pr_err_ratelimited("AMD-Vi: Unknown PPR request received\n");
		return;
	}

	fault.address   = raw[1];
	fault.pasid     = PPR_PASID(raw[0]);
	fault.device_id = PPR_DEVID(raw[0]);
	fault.tag       = PPR_TAG(raw[0]);
	fault.flags     = PPR_FLAGS(raw[0]);

	atomic_notifier_call_chain(&ppr_notifier, 0, &fault);
}

static void iommu_poll_ppr_log(struct amd_iommu *iommu)
{
	u32 head, tail;

	if (iommu->ppr_log == NULL)
		return;

	head = readl(iommu->mmio_base + MMIO_PPR_HEAD_OFFSET);
	tail = readl(iommu->mmio_base + MMIO_PPR_TAIL_OFFSET);

	while (head != tail) {
		volatile u64 *raw;
		u64 entry[2];
		int i;

		raw = (u64 *)(iommu->ppr_log + head);

		/*
		 * Hardware bug: Interrupt may arrive before the entry is
		 * written to memory. If this happens we need to wait for the
		 * entry to arrive.
		 */
		for (i = 0; i < LOOP_TIMEOUT; ++i) {
			if (PPR_REQ_TYPE(raw[0]) != 0)
				break;
			udelay(1);
		}

		/* Avoid memcpy function-call overhead */
		entry[0] = raw[0];
		entry[1] = raw[1];

		/*
		 * To detect the hardware bug we need to clear the entry
		 * back to zero.
		 */
		raw[0] = raw[1] = 0UL;

		/* Update head pointer of hardware ring-buffer */
		head = (head + PPR_ENTRY_SIZE) % PPR_LOG_SIZE;
		writel(head, iommu->mmio_base + MMIO_PPR_HEAD_OFFSET);

		/* Handle PPR entry */
		iommu_handle_ppr_entry(iommu, entry);

		/* Refresh ring-buffer information */
		head = readl(iommu->mmio_base + MMIO_PPR_HEAD_OFFSET);
		tail = readl(iommu->mmio_base + MMIO_PPR_TAIL_OFFSET);
	}
}

#ifdef CONFIG_IRQ_REMAP
static int (*iommu_ga_log_notifier)(u32);

int amd_iommu_register_ga_log_notifier(int (*notifier)(u32))
{
	iommu_ga_log_notifier = notifier;

	return 0;
}
EXPORT_SYMBOL(amd_iommu_register_ga_log_notifier);

static void iommu_poll_ga_log(struct amd_iommu *iommu)
{
	u32 head, tail, cnt = 0;

	if (iommu->ga_log == NULL)
		return;

	head = readl(iommu->mmio_base + MMIO_GA_HEAD_OFFSET);
	tail = readl(iommu->mmio_base + MMIO_GA_TAIL_OFFSET);

	while (head != tail) {
		volatile u64 *raw;
		u64 log_entry;

		raw = (u64 *)(iommu->ga_log + head);
		cnt++;

		/* Avoid memcpy function-call overhead */
		log_entry = *raw;

		/* Update head pointer of hardware ring-buffer */
		head = (head + GA_ENTRY_SIZE) % GA_LOG_SIZE;
		writel(head, iommu->mmio_base + MMIO_GA_HEAD_OFFSET);

		/* Handle GA entry */
		switch (GA_REQ_TYPE(log_entry)) {
		case GA_GUEST_NR:
			if (!iommu_ga_log_notifier)
				break;

			pr_debug("AMD-Vi: %s: devid=%#x, ga_tag=%#x\n",
				 __func__, GA_DEVID(log_entry),
				 GA_TAG(log_entry));

			if (iommu_ga_log_notifier(GA_TAG(log_entry)) != 0)
				pr_err("AMD-Vi: GA log notifier failed.\n");
			break;
		default:
			break;
		}
	}
}
#endif /* CONFIG_IRQ_REMAP */

#define AMD_IOMMU_INT_MASK	\
	(MMIO_STATUS_EVT_INT_MASK | \
	 MMIO_STATUS_PPR_INT_MASK | \
	 MMIO_STATUS_GALOG_INT_MASK)

irqreturn_t amd_iommu_int_thread(int irq, void *data)
{
	struct amd_iommu *iommu = (struct amd_iommu *) data;
	u32 status = readl(iommu->mmio_base + MMIO_STATUS_OFFSET);

	while (status & AMD_IOMMU_INT_MASK) {
		/* Enable EVT and PPR and GA interrupts again */
		writel(AMD_IOMMU_INT_MASK,
			iommu->mmio_base + MMIO_STATUS_OFFSET);

		if (status & MMIO_STATUS_EVT_INT_MASK) {
			pr_devel("AMD-Vi: Processing IOMMU Event Log\n");
			iommu_poll_events(iommu);
		}

		if (status & MMIO_STATUS_PPR_INT_MASK) {
			pr_devel("AMD-Vi: Processing IOMMU PPR Log\n");
			iommu_poll_ppr_log(iommu);
		}

#ifdef CONFIG_IRQ_REMAP
		if (status & MMIO_STATUS_GALOG_INT_MASK) {
			pr_devel("AMD-Vi: Processing IOMMU GA Log\n");
			iommu_poll_ga_log(iommu);
		}
#endif

		/*
		 * Hardware bug: ERBT1312
		 * When re-enabling interrupt (by writing 1
		 * to clear the bit), the hardware might also try to set
		 * the interrupt bit in the event status register.
		 * In this scenario, the bit will be set, and disable
		 * subsequent interrupts.
		 *
		 * Workaround: The IOMMU driver should read back the
		 * status register and check if the interrupt bits are cleared.
		 * If not, driver will need to go through the interrupt handler
		 * again and re-clear the bits
		 */
		status = readl(iommu->mmio_base + MMIO_STATUS_OFFSET);
	}
	return IRQ_HANDLED;
}

irqreturn_t amd_iommu_int_handler(int irq, void *data)
{
	return IRQ_WAKE_THREAD;
}

/****************************************************************************
 *
 * IOMMU command queuing functions
 *
 ****************************************************************************/

static int wait_on_sem(volatile u64 *sem)
{
	int i = 0;

	while (*sem == 0 && i < LOOP_TIMEOUT) {
		udelay(1);
		i += 1;
	}

	if (i == LOOP_TIMEOUT) {
		pr_alert("AMD-Vi: Completion-Wait loop timed out\n");
		return -EIO;
	}

	return 0;
}

static void copy_cmd_to_buffer(struct amd_iommu *iommu,
			       struct iommu_cmd *cmd)
{
	u8 *target;

	target = iommu->cmd_buf + iommu->cmd_buf_tail;

	iommu->cmd_buf_tail += sizeof(*cmd);
	iommu->cmd_buf_tail %= CMD_BUFFER_SIZE;

	/* Copy command to buffer */
	memcpy(target, cmd, sizeof(*cmd));

	/* Tell the IOMMU about it */
	writel(iommu->cmd_buf_tail, iommu->mmio_base + MMIO_CMD_TAIL_OFFSET);
}

static void build_completion_wait(struct iommu_cmd *cmd, u64 address)
{
	u64 paddr = iommu_virt_to_phys((void *)address);

	WARN_ON(address & 0x7ULL);

	memset(cmd, 0, sizeof(*cmd));
	cmd->data[0] = lower_32_bits(paddr) | CMD_COMPL_WAIT_STORE_MASK;
	cmd->data[1] = upper_32_bits(paddr);
	cmd->data[2] = 1;
	CMD_SET_TYPE(cmd, CMD_COMPL_WAIT);
}

static void build_inv_dte(struct iommu_cmd *cmd, u16 devid)
{
	memset(cmd, 0, sizeof(*cmd));
	cmd->data[0] = devid;
	CMD_SET_TYPE(cmd, CMD_INV_DEV_ENTRY);
}

static void build_inv_iommu_pages(struct iommu_cmd *cmd, u64 address,
				  size_t size, u16 domid, int pde)
{
	u64 pages;
	bool s;

	pages = iommu_num_pages(address, size, PAGE_SIZE);
	s     = false;

	if (pages > 1) {
		/*
		 * If we have to flush more than one page, flush all
		 * TLB entries for this domain
		 */
		address = CMD_INV_IOMMU_ALL_PAGES_ADDRESS;
		s = true;
	}

	address &= PAGE_MASK;

	memset(cmd, 0, sizeof(*cmd));
	cmd->data[1] |= domid;
	cmd->data[2]  = lower_32_bits(address);
	cmd->data[3]  = upper_32_bits(address);
	CMD_SET_TYPE(cmd, CMD_INV_IOMMU_PAGES);
	if (s) /* size bit - we flush more than one 4kb page */
		cmd->data[2] |= CMD_INV_IOMMU_PAGES_SIZE_MASK;
	if (pde) /* PDE bit - we want to flush everything, not only the PTEs */
		cmd->data[2] |= CMD_INV_IOMMU_PAGES_PDE_MASK;
}

static void build_inv_iotlb_pages(struct iommu_cmd *cmd, u16 devid, int qdep,
				  u64 address, size_t size)
{
	u64 pages;
	bool s;

	pages = iommu_num_pages(address, size, PAGE_SIZE);
	s     = false;

	if (pages > 1) {
		/*
		 * If we have to flush more than one page, flush all
		 * TLB entries for this domain
		 */
		address = CMD_INV_IOMMU_ALL_PAGES_ADDRESS;
		s = true;
	}

	address &= PAGE_MASK;

	memset(cmd, 0, sizeof(*cmd));
	cmd->data[0]  = devid;
	cmd->data[0] |= (qdep & 0xff) << 24;
	cmd->data[1]  = devid;
	cmd->data[2]  = lower_32_bits(address);
	cmd->data[3]  = upper_32_bits(address);
	CMD_SET_TYPE(cmd, CMD_INV_IOTLB_PAGES);
	if (s)
		cmd->data[2] |= CMD_INV_IOMMU_PAGES_SIZE_MASK;
}

static void build_inv_iommu_pasid(struct iommu_cmd *cmd, u16 domid, int pasid,
				  u64 address, bool size)
{
	memset(cmd, 0, sizeof(*cmd));

	address &= ~(0xfffULL);

	cmd->data[0]  = pasid;
	cmd->data[1]  = domid;
	cmd->data[2]  = lower_32_bits(address);
	cmd->data[3]  = upper_32_bits(address);
	cmd->data[2] |= CMD_INV_IOMMU_PAGES_PDE_MASK;
	cmd->data[2] |= CMD_INV_IOMMU_PAGES_GN_MASK;
	if (size)
		cmd->data[2] |= CMD_INV_IOMMU_PAGES_SIZE_MASK;
	CMD_SET_TYPE(cmd, CMD_INV_IOMMU_PAGES);
}

static void build_inv_iotlb_pasid(struct iommu_cmd *cmd, u16 devid, int pasid,
				  int qdep, u64 address, bool size)
{
	memset(cmd, 0, sizeof(*cmd));

	address &= ~(0xfffULL);

	cmd->data[0]  = devid;
	cmd->data[0] |= ((pasid >> 8) & 0xff) << 16;
	cmd->data[0] |= (qdep  & 0xff) << 24;
	cmd->data[1]  = devid;
	cmd->data[1] |= (pasid & 0xff) << 16;
	cmd->data[2]  = lower_32_bits(address);
	cmd->data[2] |= CMD_INV_IOMMU_PAGES_GN_MASK;
	cmd->data[3]  = upper_32_bits(address);
	if (size)
		cmd->data[2] |= CMD_INV_IOMMU_PAGES_SIZE_MASK;
	CMD_SET_TYPE(cmd, CMD_INV_IOTLB_PAGES);
}

static void build_complete_ppr(struct iommu_cmd *cmd, u16 devid, int pasid,
			       int status, int tag, bool gn)
{
	memset(cmd, 0, sizeof(*cmd));

	cmd->data[0]  = devid;
	if (gn) {
		cmd->data[1]  = pasid;
		cmd->data[2]  = CMD_INV_IOMMU_PAGES_GN_MASK;
	}
	cmd->data[3]  = tag & 0x1ff;
	cmd->data[3] |= (status & PPR_STATUS_MASK) << PPR_STATUS_SHIFT;

	CMD_SET_TYPE(cmd, CMD_COMPLETE_PPR);
}

static void build_inv_all(struct iommu_cmd *cmd)
{
	memset(cmd, 0, sizeof(*cmd));
	CMD_SET_TYPE(cmd, CMD_INV_ALL);
}

static void build_inv_irt(struct iommu_cmd *cmd, u16 devid)
{
	memset(cmd, 0, sizeof(*cmd));
	cmd->data[0] = devid;
	CMD_SET_TYPE(cmd, CMD_INV_IRT);
}

/*
 * Writes the command to the IOMMUs command buffer and informs the
 * hardware about the new command.
 */
static int __iommu_queue_command_sync(struct amd_iommu *iommu,
				      struct iommu_cmd *cmd,
				      bool sync)
{
	unsigned int count = 0;
	u32 left, next_tail;

	next_tail = (iommu->cmd_buf_tail + sizeof(*cmd)) % CMD_BUFFER_SIZE;
again:
	left      = (iommu->cmd_buf_head - next_tail) % CMD_BUFFER_SIZE;

	if (left <= 0x20) {
		/* Skip udelay() the first time around */
		if (count++) {
			if (count == LOOP_TIMEOUT) {
				pr_err("AMD-Vi: Command buffer timeout\n");
				return -EIO;
			}

			udelay(1);
		}

		/* Update head and recheck remaining space */
		iommu->cmd_buf_head = readl(iommu->mmio_base +
					    MMIO_CMD_HEAD_OFFSET);

		goto again;
	}

	copy_cmd_to_buffer(iommu, cmd);

	/* Do we need to make sure all commands are processed? */
	iommu->need_sync = sync;

	return 0;
}

static int iommu_queue_command_sync(struct amd_iommu *iommu,
				    struct iommu_cmd *cmd,
				    bool sync)
{
	unsigned long flags;
	int ret;

	spin_lock_irqsave(&iommu->lock, flags);
	ret = __iommu_queue_command_sync(iommu, cmd, sync);
	spin_unlock_irqrestore(&iommu->lock, flags);

	return ret;
}

static int iommu_queue_command(struct amd_iommu *iommu, struct iommu_cmd *cmd)
{
	return iommu_queue_command_sync(iommu, cmd, true);
}

/*
 * This function queues a completion wait command into the command
 * buffer of an IOMMU
 */
static int iommu_completion_wait(struct amd_iommu *iommu)
{
	struct iommu_cmd cmd;
	unsigned long flags;
	int ret;

	if (!iommu->need_sync)
		return 0;


	build_completion_wait(&cmd, (u64)&iommu->cmd_sem);

	spin_lock_irqsave(&iommu->lock, flags);

	iommu->cmd_sem = 0;

	ret = __iommu_queue_command_sync(iommu, &cmd, false);
	if (ret)
		goto out_unlock;

	ret = wait_on_sem(&iommu->cmd_sem);

out_unlock:
	spin_unlock_irqrestore(&iommu->lock, flags);

	return ret;
}

static int iommu_flush_dte(struct amd_iommu *iommu, u16 devid)
{
	struct iommu_cmd cmd;

	build_inv_dte(&cmd, devid);

	return iommu_queue_command(iommu, &cmd);
}

static void amd_iommu_flush_dte_all(struct amd_iommu *iommu)
{
	u32 devid;

	for (devid = 0; devid <= 0xffff; ++devid)
		iommu_flush_dte(iommu, devid);

	iommu_completion_wait(iommu);
}

/*
 * This function uses heavy locking and may disable irqs for some time. But
 * this is no issue because it is only called during resume.
 */
static void amd_iommu_flush_tlb_all(struct amd_iommu *iommu)
{
	u32 dom_id;

	for (dom_id = 0; dom_id <= 0xffff; ++dom_id) {
		struct iommu_cmd cmd;
		build_inv_iommu_pages(&cmd, 0, CMD_INV_IOMMU_ALL_PAGES_ADDRESS,
				      dom_id, 1);
		iommu_queue_command(iommu, &cmd);
	}

	iommu_completion_wait(iommu);
}

static void amd_iommu_flush_all(struct amd_iommu *iommu)
{
	struct iommu_cmd cmd;

	build_inv_all(&cmd);

	iommu_queue_command(iommu, &cmd);
	iommu_completion_wait(iommu);
}

static void iommu_flush_irt(struct amd_iommu *iommu, u16 devid)
{
	struct iommu_cmd cmd;

	build_inv_irt(&cmd, devid);

	iommu_queue_command(iommu, &cmd);
}

static void amd_iommu_flush_irt_all(struct amd_iommu *iommu)
{
	u32 devid;

	for (devid = 0; devid <= MAX_DEV_TABLE_ENTRIES; devid++)
		iommu_flush_irt(iommu, devid);

	iommu_completion_wait(iommu);
}

void iommu_flush_all_caches(struct amd_iommu *iommu)
{
	if (iommu_feature(iommu, FEATURE_IA)) {
		amd_iommu_flush_all(iommu);
	} else {
		amd_iommu_flush_dte_all(iommu);
		amd_iommu_flush_irt_all(iommu);
		amd_iommu_flush_tlb_all(iommu);
	}
}

/*
 * Command send function for flushing on-device TLB
 */
static int device_flush_iotlb(struct iommu_dev_data *dev_data,
			      u64 address, size_t size)
{
	struct amd_iommu *iommu;
	struct iommu_cmd cmd;
	int qdep;

	qdep     = dev_data->ats.qdep;
	iommu    = amd_iommu_rlookup_table[dev_data->devid];

	build_inv_iotlb_pages(&cmd, dev_data->devid, qdep, address, size);

	return iommu_queue_command(iommu, &cmd);
}

/*
 * Command send function for invalidating a device table entry
 */
static int device_flush_dte(struct iommu_dev_data *dev_data)
{
	struct amd_iommu *iommu;
	u16 alias;
	int ret;

	iommu = amd_iommu_rlookup_table[dev_data->devid];
	alias = dev_data->alias;

	ret = iommu_flush_dte(iommu, dev_data->devid);
	if (!ret && alias != dev_data->devid)
		ret = iommu_flush_dte(iommu, alias);
	if (ret)
		return ret;

	if (dev_data->ats.enabled)
		ret = device_flush_iotlb(dev_data, 0, ~0UL);

	return ret;
}

/*
 * TLB invalidation function which is called from the mapping functions.
 * It invalidates a single PTE if the range to flush is within a single
 * page. Otherwise it flushes the whole TLB of the IOMMU.
 */
static void __domain_flush_pages(struct protection_domain *domain,
				 u64 address, size_t size, int pde)
{
	struct iommu_dev_data *dev_data;
	struct iommu_cmd cmd;
	int ret = 0, i;

	build_inv_iommu_pages(&cmd, address, size, domain->id, pde);

	for (i = 0; i < amd_iommu_get_num_iommus(); ++i) {
		if (!domain->dev_iommu[i])
			continue;

		/*
		 * Devices of this domain are behind this IOMMU
		 * We need a TLB flush
		 */
		ret |= iommu_queue_command(amd_iommus[i], &cmd);
	}

	list_for_each_entry(dev_data, &domain->dev_list, list) {

		if (!dev_data->ats.enabled)
			continue;

		ret |= device_flush_iotlb(dev_data, address, size);
	}

	WARN_ON(ret);
}

static void domain_flush_pages(struct protection_domain *domain,
			       u64 address, size_t size)
{
	__domain_flush_pages(domain, address, size, 0);
}

/* Flush the whole IO/TLB for a given protection domain */
static void domain_flush_tlb(struct protection_domain *domain)
{
	__domain_flush_pages(domain, 0, CMD_INV_IOMMU_ALL_PAGES_ADDRESS, 0);
}

/* Flush the whole IO/TLB for a given protection domain - including PDE */
static void domain_flush_tlb_pde(struct protection_domain *domain)
{
	__domain_flush_pages(domain, 0, CMD_INV_IOMMU_ALL_PAGES_ADDRESS, 1);
}

static void domain_flush_complete(struct protection_domain *domain)
{
	int i;

	for (i = 0; i < amd_iommu_get_num_iommus(); ++i) {
		if (domain && !domain->dev_iommu[i])
			continue;

		/*
		 * Devices of this domain are behind this IOMMU
		 * We need to wait for completion of all commands.
		 */
		iommu_completion_wait(amd_iommus[i]);
	}
}


/*
 * This function flushes the DTEs for all devices in domain
 */
static void domain_flush_devices(struct protection_domain *domain)
{
	struct iommu_dev_data *dev_data;

	list_for_each_entry(dev_data, &domain->dev_list, list)
		device_flush_dte(dev_data);
}

/****************************************************************************
 *
 * The functions below are used the create the page table mappings for
 * unity mapped regions.
 *
 ****************************************************************************/

/*
 * This function is used to add another level to an IO page table. Adding
 * another level increases the size of the address space by 9 bits to a size up
 * to 64 bits.
 */
static bool increase_address_space(struct protection_domain *domain,
				   gfp_t gfp)
{
	u64 *pte;

	if (domain->mode == PAGE_MODE_6_LEVEL)
		/* address space already 64 bit large */
		return false;

	pte = (void *)get_zeroed_page(gfp);
	if (!pte)
		return false;

	*pte             = PM_LEVEL_PDE(domain->mode,
					iommu_virt_to_phys(domain->pt_root));
	domain->pt_root  = pte;
	domain->mode    += 1;
	domain->updated  = true;

	return true;
}

static u64 *alloc_pte(struct protection_domain *domain,
		      unsigned long address,
		      unsigned long page_size,
		      u64 **pte_page,
		      gfp_t gfp)
{
	int level, end_lvl;
	u64 *pte, *page;

	BUG_ON(!is_power_of_2(page_size));

	while (address > PM_LEVEL_SIZE(domain->mode))
		increase_address_space(domain, gfp);

	level   = domain->mode - 1;
	pte     = &domain->pt_root[PM_LEVEL_INDEX(level, address)];
	address = PAGE_SIZE_ALIGN(address, page_size);
	end_lvl = PAGE_SIZE_LEVEL(page_size);

	while (level > end_lvl) {
		u64 __pte, __npte;

		__pte = *pte;

		if (!IOMMU_PTE_PRESENT(__pte)) {
			page = (u64 *)get_zeroed_page(gfp);
			if (!page)
				return NULL;

			__npte = PM_LEVEL_PDE(level, iommu_virt_to_phys(page));

			/* pte could have been changed somewhere. */
			if (cmpxchg64(pte, __pte, __npte) != __pte) {
				free_page((unsigned long)page);
				continue;
			}
		}

		/* No level skipping support yet */
		if (PM_PTE_LEVEL(*pte) != level)
			return NULL;

		level -= 1;

		pte = IOMMU_PTE_PAGE(*pte);

		if (pte_page && level == end_lvl)
			*pte_page = pte;

		pte = &pte[PM_LEVEL_INDEX(level, address)];
	}

	return pte;
}

/*
 * This function checks if there is a PTE for a given dma address. If
 * there is one, it returns the pointer to it.
 */
static u64 *fetch_pte(struct protection_domain *domain,
		      unsigned long address,
		      unsigned long *page_size)
{
	int level;
	u64 *pte;

	if (address > PM_LEVEL_SIZE(domain->mode))
		return NULL;

	level	   =  domain->mode - 1;
	pte	   = &domain->pt_root[PM_LEVEL_INDEX(level, address)];
	*page_size =  PTE_LEVEL_PAGE_SIZE(level);

	while (level > 0) {

		/* Not Present */
		if (!IOMMU_PTE_PRESENT(*pte))
			return NULL;

		/* Large PTE */
		if (PM_PTE_LEVEL(*pte) == 7 ||
		    PM_PTE_LEVEL(*pte) == 0)
			break;

		/* No level skipping support yet */
		if (PM_PTE_LEVEL(*pte) != level)
			return NULL;

		level -= 1;

		/* Walk to the next level */
		pte	   = IOMMU_PTE_PAGE(*pte);
		pte	   = &pte[PM_LEVEL_INDEX(level, address)];
		*page_size = PTE_LEVEL_PAGE_SIZE(level);
	}

	if (PM_PTE_LEVEL(*pte) == 0x07) {
		unsigned long pte_mask;

		/*
		 * If we have a series of large PTEs, make
		 * sure to return a pointer to the first one.
		 */
		*page_size = pte_mask = PTE_PAGE_SIZE(*pte);
		pte_mask   = ~((PAGE_SIZE_PTE_COUNT(pte_mask) << 3) - 1);
		pte        = (u64 *)(((unsigned long)pte) & pte_mask);
	}

	return pte;
}

/*
 * Generic mapping functions. It maps a physical address into a DMA
 * address space. It allocates the page table pages if necessary.
 * In the future it can be extended to a generic mapping function
 * supporting all features of AMD IOMMU page tables like level skipping
 * and full 64 bit address spaces.
 */
static int iommu_map_page(struct protection_domain *dom,
			  unsigned long bus_addr,
			  unsigned long phys_addr,
			  unsigned long page_size,
			  int prot,
			  gfp_t gfp)
{
	u64 __pte, *pte;
	int i, count;

	BUG_ON(!IS_ALIGNED(bus_addr, page_size));
	BUG_ON(!IS_ALIGNED(phys_addr, page_size));

	if (!(prot & IOMMU_PROT_MASK))
		return -EINVAL;

	count = PAGE_SIZE_PTE_COUNT(page_size);
	pte   = alloc_pte(dom, bus_addr, page_size, NULL, gfp);

	if (!pte)
		return -ENOMEM;

	for (i = 0; i < count; ++i)
		if (IOMMU_PTE_PRESENT(pte[i]))
			return -EBUSY;

	if (count > 1) {
		__pte = PAGE_SIZE_PTE(__sme_set(phys_addr), page_size);
		__pte |= PM_LEVEL_ENC(7) | IOMMU_PTE_PR | IOMMU_PTE_FC;
	} else
		__pte = __sme_set(phys_addr) | IOMMU_PTE_PR | IOMMU_PTE_FC;

	if (prot & IOMMU_PROT_IR)
		__pte |= IOMMU_PTE_IR;
	if (prot & IOMMU_PROT_IW)
		__pte |= IOMMU_PTE_IW;

	for (i = 0; i < count; ++i)
		pte[i] = __pte;

	update_domain(dom);

	return 0;
}

static unsigned long iommu_unmap_page(struct protection_domain *dom,
				      unsigned long bus_addr,
				      unsigned long page_size)
{
	unsigned long long unmapped;
	unsigned long unmap_size;
	u64 *pte;

	BUG_ON(!is_power_of_2(page_size));

	unmapped = 0;

	while (unmapped < page_size) {

		pte = fetch_pte(dom, bus_addr, &unmap_size);

		if (pte) {
			int i, count;

			count = PAGE_SIZE_PTE_COUNT(unmap_size);
			for (i = 0; i < count; i++)
				pte[i] = 0ULL;
		}

		bus_addr  = (bus_addr & ~(unmap_size - 1)) + unmap_size;
		unmapped += unmap_size;
	}

	BUG_ON(unmapped && !is_power_of_2(unmapped));

	return unmapped;
}

/****************************************************************************
 *
 * The next functions belong to the address allocator for the dma_ops
 * interface functions.
 *
 ****************************************************************************/


static unsigned long dma_ops_alloc_iova(struct device *dev,
					struct dma_ops_domain *dma_dom,
					unsigned int pages, u64 dma_mask)
{
	unsigned long pfn = 0;

	pages = __roundup_pow_of_two(pages);

	if (dma_mask > DMA_BIT_MASK(32))
		pfn = alloc_iova_fast(&dma_dom->iovad, pages,
				      IOVA_PFN(DMA_BIT_MASK(32)), false);

	if (!pfn)
		pfn = alloc_iova_fast(&dma_dom->iovad, pages,
				      IOVA_PFN(dma_mask), true);

	return (pfn << PAGE_SHIFT);
}

static void dma_ops_free_iova(struct dma_ops_domain *dma_dom,
			      unsigned long address,
			      unsigned int pages)
{
	pages = __roundup_pow_of_two(pages);
	address >>= PAGE_SHIFT;

	free_iova_fast(&dma_dom->iovad, address, pages);
}

/****************************************************************************
 *
 * The next functions belong to the domain allocation. A domain is
 * allocated for every IOMMU as the default domain. If device isolation
 * is enabled, every device get its own domain. The most important thing
 * about domains is the page table mapping the DMA address space they
 * contain.
 *
 ****************************************************************************/

/*
 * This function adds a protection domain to the global protection domain list
 */
static void add_domain_to_list(struct protection_domain *domain)
{
	unsigned long flags;

	spin_lock_irqsave(&amd_iommu_pd_lock, flags);
	list_add(&domain->list, &amd_iommu_pd_list);
	spin_unlock_irqrestore(&amd_iommu_pd_lock, flags);
}

/*
 * This function removes a protection domain to the global
 * protection domain list
 */
static void del_domain_from_list(struct protection_domain *domain)
{
	unsigned long flags;

	spin_lock_irqsave(&amd_iommu_pd_lock, flags);
	list_del(&domain->list);
	spin_unlock_irqrestore(&amd_iommu_pd_lock, flags);
}

static u16 domain_id_alloc(void)
{
	unsigned long flags;
	int id;

	write_lock_irqsave(&amd_iommu_devtable_lock, flags);
	id = find_first_zero_bit(amd_iommu_pd_alloc_bitmap, MAX_DOMAIN_ID);
	BUG_ON(id == 0);
	if (id > 0 && id < MAX_DOMAIN_ID)
		__set_bit(id, amd_iommu_pd_alloc_bitmap);
	else
		id = 0;
	write_unlock_irqrestore(&amd_iommu_devtable_lock, flags);

	return id;
}

static void domain_id_free(int id)
{
	unsigned long flags;

	write_lock_irqsave(&amd_iommu_devtable_lock, flags);
	if (id > 0 && id < MAX_DOMAIN_ID)
		__clear_bit(id, amd_iommu_pd_alloc_bitmap);
	write_unlock_irqrestore(&amd_iommu_devtable_lock, flags);
}

#define DEFINE_FREE_PT_FN(LVL, FN)				\
static void free_pt_##LVL (unsigned long __pt)			\
{								\
	unsigned long p;					\
	u64 *pt;						\
	int i;							\
								\
	pt = (u64 *)__pt;					\
								\
	for (i = 0; i < 512; ++i) {				\
		/* PTE present? */				\
		if (!IOMMU_PTE_PRESENT(pt[i]))			\
			continue;				\
								\
		/* Large PTE? */				\
		if (PM_PTE_LEVEL(pt[i]) == 0 ||			\
		    PM_PTE_LEVEL(pt[i]) == 7)			\
			continue;				\
								\
		p = (unsigned long)IOMMU_PTE_PAGE(pt[i]);	\
		FN(p);						\
	}							\
	free_page((unsigned long)pt);				\
}

DEFINE_FREE_PT_FN(l2, free_page)
DEFINE_FREE_PT_FN(l3, free_pt_l2)
DEFINE_FREE_PT_FN(l4, free_pt_l3)
DEFINE_FREE_PT_FN(l5, free_pt_l4)
DEFINE_FREE_PT_FN(l6, free_pt_l5)

static void free_pagetable(struct protection_domain *domain)
{
	unsigned long root = (unsigned long)domain->pt_root;

	switch (domain->mode) {
	case PAGE_MODE_NONE:
		break;
	case PAGE_MODE_1_LEVEL:
		free_page(root);
		break;
	case PAGE_MODE_2_LEVEL:
		free_pt_l2(root);
		break;
	case PAGE_MODE_3_LEVEL:
		free_pt_l3(root);
		break;
	case PAGE_MODE_4_LEVEL:
		free_pt_l4(root);
		break;
	case PAGE_MODE_5_LEVEL:
		free_pt_l5(root);
		break;
	case PAGE_MODE_6_LEVEL:
		free_pt_l6(root);
		break;
	default:
		BUG();
	}
}

static void free_gcr3_tbl_level1(u64 *tbl)
{
	u64 *ptr;
	int i;

	for (i = 0; i < 512; ++i) {
		if (!(tbl[i] & GCR3_VALID))
			continue;

		ptr = iommu_phys_to_virt(tbl[i] & PAGE_MASK);

		free_page((unsigned long)ptr);
	}
}

static void free_gcr3_tbl_level2(u64 *tbl)
{
	u64 *ptr;
	int i;

	for (i = 0; i < 512; ++i) {
		if (!(tbl[i] & GCR3_VALID))
			continue;

		ptr = iommu_phys_to_virt(tbl[i] & PAGE_MASK);

		free_gcr3_tbl_level1(ptr);
	}
}

static void free_gcr3_table(struct protection_domain *domain)
{
	if (domain->glx == 2)
		free_gcr3_tbl_level2(domain->gcr3_tbl);
	else if (domain->glx == 1)
		free_gcr3_tbl_level1(domain->gcr3_tbl);
	else
		BUG_ON(domain->glx != 0);

	free_page((unsigned long)domain->gcr3_tbl);
}

static void dma_ops_domain_flush_tlb(struct dma_ops_domain *dom)
{
	domain_flush_tlb(&dom->domain);
	domain_flush_complete(&dom->domain);
}

static void iova_domain_flush_tlb(struct iova_domain *iovad)
{
	struct dma_ops_domain *dom;

	dom = container_of(iovad, struct dma_ops_domain, iovad);

	dma_ops_domain_flush_tlb(dom);
}

/*
 * Free a domain, only used if something went wrong in the
 * allocation path and we need to free an already allocated page table
 */
static void dma_ops_domain_free(struct dma_ops_domain *dom)
{
	if (!dom)
		return;

	del_domain_from_list(&dom->domain);

	put_iova_domain(&dom->iovad);

	free_pagetable(&dom->domain);

	if (dom->domain.id)
		domain_id_free(dom->domain.id);

	kfree(dom);
}

/*
 * Allocates a new protection domain usable for the dma_ops functions.
 * It also initializes the page table and the address allocator data
 * structures required for the dma_ops interface
 */
static struct dma_ops_domain *dma_ops_domain_alloc(void)
{
	struct dma_ops_domain *dma_dom;

	dma_dom = kzalloc(sizeof(struct dma_ops_domain), GFP_KERNEL);
	if (!dma_dom)
		return NULL;

	if (protection_domain_init(&dma_dom->domain))
		goto free_dma_dom;

	dma_dom->domain.mode = PAGE_MODE_3_LEVEL;
	dma_dom->domain.pt_root = (void *)get_zeroed_page(GFP_KERNEL);
	dma_dom->domain.flags = PD_DMA_OPS_MASK;
	if (!dma_dom->domain.pt_root)
		goto free_dma_dom;

	init_iova_domain(&dma_dom->iovad, PAGE_SIZE, IOVA_START_PFN);

	if (init_iova_flush_queue(&dma_dom->iovad, iova_domain_flush_tlb, NULL))
		goto free_dma_dom;

	/* Initialize reserved ranges */
	copy_reserved_iova(&reserved_iova_ranges, &dma_dom->iovad);

	add_domain_to_list(&dma_dom->domain);

	return dma_dom;

free_dma_dom:
	dma_ops_domain_free(dma_dom);

	return NULL;
}

/*
 * little helper function to check whether a given protection domain is a
 * dma_ops domain
 */
static bool dma_ops_domain(struct protection_domain *domain)
{
	return domain->flags & PD_DMA_OPS_MASK;
}

static void set_dte_entry(u16 devid, struct protection_domain *domain, bool ats)
{
	u64 pte_root = 0;
	u64 flags = 0;

	if (domain->mode != PAGE_MODE_NONE)
		pte_root = iommu_virt_to_phys(domain->pt_root);

	pte_root |= (domain->mode & DEV_ENTRY_MODE_MASK)
		    << DEV_ENTRY_MODE_SHIFT;
	pte_root |= DTE_FLAG_IR | DTE_FLAG_IW | DTE_FLAG_V | DTE_FLAG_TV;

	flags = amd_iommu_dev_table[devid].data[1];

	if (ats)
		flags |= DTE_FLAG_IOTLB;

	if (domain->flags & PD_IOMMUV2_MASK) {
		u64 gcr3 = iommu_virt_to_phys(domain->gcr3_tbl);
		u64 glx  = domain->glx;
		u64 tmp;

		pte_root |= DTE_FLAG_GV;
		pte_root |= (glx & DTE_GLX_MASK) << DTE_GLX_SHIFT;

		/* First mask out possible old values for GCR3 table */
		tmp = DTE_GCR3_VAL_B(~0ULL) << DTE_GCR3_SHIFT_B;
		flags    &= ~tmp;

		tmp = DTE_GCR3_VAL_C(~0ULL) << DTE_GCR3_SHIFT_C;
		flags    &= ~tmp;

		/* Encode GCR3 table into DTE */
		tmp = DTE_GCR3_VAL_A(gcr3) << DTE_GCR3_SHIFT_A;
		pte_root |= tmp;

		tmp = DTE_GCR3_VAL_B(gcr3) << DTE_GCR3_SHIFT_B;
		flags    |= tmp;

		tmp = DTE_GCR3_VAL_C(gcr3) << DTE_GCR3_SHIFT_C;
		flags    |= tmp;
	}

	flags &= ~DEV_DOMID_MASK;
	flags |= domain->id;

	amd_iommu_dev_table[devid].data[1]  = flags;
	amd_iommu_dev_table[devid].data[0]  = pte_root;
}

static void clear_dte_entry(u16 devid)
{
	/* remove entry from the device table seen by the hardware */
	amd_iommu_dev_table[devid].data[0]  = DTE_FLAG_V | DTE_FLAG_TV;
	amd_iommu_dev_table[devid].data[1] &= DTE_FLAG_MASK;

	amd_iommu_apply_erratum_63(devid);
}

static void do_attach(struct iommu_dev_data *dev_data,
		      struct protection_domain *domain)
{
	struct amd_iommu *iommu;
	u16 alias;
	bool ats;

	iommu = amd_iommu_rlookup_table[dev_data->devid];
	alias = dev_data->alias;
	ats   = dev_data->ats.enabled;

	/* Update data structures */
	dev_data->domain = domain;
	list_add(&dev_data->list, &domain->dev_list);

	/* Do reference counting */
	domain->dev_iommu[iommu->index] += 1;
	domain->dev_cnt                 += 1;

	/* Update device table */
	set_dte_entry(dev_data->devid, domain, ats);
	if (alias != dev_data->devid)
		set_dte_entry(alias, domain, ats);

	device_flush_dte(dev_data);
}

static void do_detach(struct iommu_dev_data *dev_data)
{
	struct amd_iommu *iommu;
	u16 alias;

	/*
	 * First check if the device is still attached. It might already
	 * be detached from its domain because the generic
	 * iommu_detach_group code detached it and we try again here in
	 * our alias handling.
	 */
	if (!dev_data->domain)
		return;

	iommu = amd_iommu_rlookup_table[dev_data->devid];
	alias = dev_data->alias;

	/* decrease reference counters */
	dev_data->domain->dev_iommu[iommu->index] -= 1;
	dev_data->domain->dev_cnt                 -= 1;

	/* Update data structures */
	dev_data->domain = NULL;
	list_del(&dev_data->list);
	clear_dte_entry(dev_data->devid);
	if (alias != dev_data->devid)
		clear_dte_entry(alias);

	/* Flush the DTE entry */
	device_flush_dte(dev_data);
}

/*
 * If a device is not yet associated with a domain, this function does
 * assigns it visible for the hardware
 */
static int __attach_device(struct iommu_dev_data *dev_data,
			   struct protection_domain *domain)
{
	int ret;

	/*
	 * Must be called with IRQs disabled. Warn here to detect early
	 * when its not.
	 */
	WARN_ON(!irqs_disabled());

	/* lock domain */
	spin_lock(&domain->lock);

	ret = -EBUSY;
	if (dev_data->domain != NULL)
		goto out_unlock;

	/* Attach alias group root */
	do_attach(dev_data, domain);

	ret = 0;

out_unlock:

	/* ready */
	spin_unlock(&domain->lock);

	return ret;
}


static void pdev_iommuv2_disable(struct pci_dev *pdev)
{
	pci_disable_ats(pdev);
	pci_disable_pri(pdev);
	pci_disable_pasid(pdev);
}

/* FIXME: Change generic reset-function to do the same */
static int pri_reset_while_enabled(struct pci_dev *pdev)
{
	u16 control;
	int pos;

	pos = pci_find_ext_capability(pdev, PCI_EXT_CAP_ID_PRI);
	if (!pos)
		return -EINVAL;

	pci_read_config_word(pdev, pos + PCI_PRI_CTRL, &control);
	control |= PCI_PRI_CTRL_RESET;
	pci_write_config_word(pdev, pos + PCI_PRI_CTRL, control);

	return 0;
}

static int pdev_iommuv2_enable(struct pci_dev *pdev)
{
	bool reset_enable;
	int reqs, ret;

	/* FIXME: Hardcode number of outstanding requests for now */
	reqs = 32;
	if (pdev_pri_erratum(pdev, AMD_PRI_DEV_ERRATUM_LIMIT_REQ_ONE))
		reqs = 1;
	reset_enable = pdev_pri_erratum(pdev, AMD_PRI_DEV_ERRATUM_ENABLE_RESET);

	/* Only allow access to user-accessible pages */
	ret = pci_enable_pasid(pdev, 0);
	if (ret)
		goto out_err;

	/* First reset the PRI state of the device */
	ret = pci_reset_pri(pdev);
	if (ret)
		goto out_err;

	/* Enable PRI */
	ret = pci_enable_pri(pdev, reqs);
	if (ret)
		goto out_err;

	if (reset_enable) {
		ret = pri_reset_while_enabled(pdev);
		if (ret)
			goto out_err;
	}

	ret = pci_enable_ats(pdev, PAGE_SHIFT);
	if (ret)
		goto out_err;

	return 0;

out_err:
	pci_disable_pri(pdev);
	pci_disable_pasid(pdev);

	return ret;
}

/* FIXME: Move this to PCI code */
#define PCI_PRI_TLP_OFF		(1 << 15)

static bool pci_pri_tlp_required(struct pci_dev *pdev)
{
	u16 status;
	int pos;

	pos = pci_find_ext_capability(pdev, PCI_EXT_CAP_ID_PRI);
	if (!pos)
		return false;

	pci_read_config_word(pdev, pos + PCI_PRI_STATUS, &status);

	return (status & PCI_PRI_TLP_OFF) ? true : false;
}

/*
 * If a device is not yet associated with a domain, this function
 * assigns it visible for the hardware
 */
static int attach_device(struct device *dev,
			 struct protection_domain *domain)
{
	struct pci_dev *pdev;
	struct iommu_dev_data *dev_data;
	unsigned long flags;
	int ret;

	dev_data = get_dev_data(dev);

	if (!dev_is_pci(dev))
		goto skip_ats_check;

	pdev = to_pci_dev(dev);
	if (domain->flags & PD_IOMMUV2_MASK) {
		if (!dev_data->passthrough)
			return -EINVAL;

		if (dev_data->iommu_v2) {
			if (pdev_iommuv2_enable(pdev) != 0)
				return -EINVAL;

			dev_data->ats.enabled = true;
			dev_data->ats.qdep    = pci_ats_queue_depth(pdev);
			dev_data->pri_tlp     = pci_pri_tlp_required(pdev);
		}
	} else if (amd_iommu_iotlb_sup &&
		   pci_enable_ats(pdev, PAGE_SHIFT) == 0) {
		dev_data->ats.enabled = true;
		dev_data->ats.qdep    = pci_ats_queue_depth(pdev);
	}

skip_ats_check:
	write_lock_irqsave(&amd_iommu_devtable_lock, flags);
	ret = __attach_device(dev_data, domain);
	write_unlock_irqrestore(&amd_iommu_devtable_lock, flags);

	/*
	 * We might boot into a crash-kernel here. The crashed kernel
	 * left the caches in the IOMMU dirty. So we have to flush
	 * here to evict all dirty stuff.
	 */
	domain_flush_tlb_pde(domain);

	return ret;
}

/*
 * Removes a device from a protection domain (unlocked)
 */
static void __detach_device(struct iommu_dev_data *dev_data)
{
	struct protection_domain *domain;

	/*
	 * Must be called with IRQs disabled. Warn here to detect early
	 * when its not.
	 */
	WARN_ON(!irqs_disabled());

	if (WARN_ON(!dev_data->domain))
		return;

	domain = dev_data->domain;

	spin_lock(&domain->lock);

	do_detach(dev_data);

	spin_unlock(&domain->lock);
}

/*
 * Removes a device from a protection domain (with devtable_lock held)
 */
static void detach_device(struct device *dev)
{
	struct protection_domain *domain;
	struct iommu_dev_data *dev_data;
	unsigned long flags;

	dev_data = get_dev_data(dev);
	domain   = dev_data->domain;

	/* lock device table */
	write_lock_irqsave(&amd_iommu_devtable_lock, flags);
	__detach_device(dev_data);
	write_unlock_irqrestore(&amd_iommu_devtable_lock, flags);

	if (!dev_is_pci(dev))
		return;

	if (domain->flags & PD_IOMMUV2_MASK && dev_data->iommu_v2)
		pdev_iommuv2_disable(to_pci_dev(dev));
	else if (dev_data->ats.enabled)
		pci_disable_ats(to_pci_dev(dev));

	dev_data->ats.enabled = false;
}

static int amd_iommu_add_device(struct device *dev)
{
	struct iommu_dev_data *dev_data;
	struct iommu_domain *domain;
	struct amd_iommu *iommu;
	int ret, devid;

	if (!check_device(dev) || get_dev_data(dev))
		return 0;

	devid = get_device_id(dev);
	if (devid < 0)
		return devid;

	iommu = amd_iommu_rlookup_table[devid];

	ret = iommu_init_device(dev);
	if (ret) {
		if (ret != -ENOTSUPP)
			pr_err("Failed to initialize device %s - trying to proceed anyway\n",
				dev_name(dev));

		iommu_ignore_device(dev);
		dev->dma_ops = &nommu_dma_ops;
		goto out;
	}
	init_iommu_group(dev);

	dev_data = get_dev_data(dev);

	BUG_ON(!dev_data);

	if (iommu_pass_through || dev_data->iommu_v2)
		iommu_request_dm_for_dev(dev);

	/* Domains are initialized for this device - have a look what we ended up with */
	domain = iommu_get_domain_for_dev(dev);
	if (domain->type == IOMMU_DOMAIN_IDENTITY)
		dev_data->passthrough = true;
	else
		dev->dma_ops = &amd_iommu_dma_ops;

out:
	iommu_completion_wait(iommu);

	return 0;
}

static void amd_iommu_remove_device(struct device *dev)
{
	struct amd_iommu *iommu;
	int devid;

	if (!check_device(dev))
		return;

	devid = get_device_id(dev);
	if (devid < 0)
		return;

	iommu = amd_iommu_rlookup_table[devid];

	iommu_uninit_device(dev);
	iommu_completion_wait(iommu);
}

static struct iommu_group *amd_iommu_device_group(struct device *dev)
{
	if (dev_is_pci(dev))
		return pci_device_group(dev);

	return acpihid_device_group(dev);
}

/*****************************************************************************
 *
 * The next functions belong to the dma_ops mapping/unmapping code.
 *
 *****************************************************************************/

/*
 * In the dma_ops path we only have the struct device. This function
 * finds the corresponding IOMMU, the protection domain and the
 * requestor id for a given device.
 * If the device is not yet associated with a domain this is also done
 * in this function.
 */
static struct protection_domain *get_domain(struct device *dev)
{
	struct protection_domain *domain;
	struct iommu_domain *io_domain;

	if (!check_device(dev))
		return ERR_PTR(-EINVAL);

	domain = get_dev_data(dev)->domain;
	if (domain == NULL && get_dev_data(dev)->defer_attach) {
		get_dev_data(dev)->defer_attach = false;
		io_domain = iommu_get_domain_for_dev(dev);
		domain = to_pdomain(io_domain);
		attach_device(dev, domain);
	}
	if (domain == NULL)
		return ERR_PTR(-EBUSY);

	if (!dma_ops_domain(domain))
		return ERR_PTR(-EBUSY);

	return domain;
}

static void update_device_table(struct protection_domain *domain)
{
	struct iommu_dev_data *dev_data;

	list_for_each_entry(dev_data, &domain->dev_list, list) {
		set_dte_entry(dev_data->devid, domain, dev_data->ats.enabled);

		if (dev_data->devid == dev_data->alias)
			continue;

		/* There is an alias, update device table entry for it */
		set_dte_entry(dev_data->alias, domain, dev_data->ats.enabled);
	}
}

static void update_domain(struct protection_domain *domain)
{
	if (!domain->updated)
		return;

	update_device_table(domain);

	domain_flush_devices(domain);
	domain_flush_tlb_pde(domain);

	domain->updated = false;
}

static int dir2prot(enum dma_data_direction direction)
{
	if (direction == DMA_TO_DEVICE)
		return IOMMU_PROT_IR;
	else if (direction == DMA_FROM_DEVICE)
		return IOMMU_PROT_IW;
	else if (direction == DMA_BIDIRECTIONAL)
		return IOMMU_PROT_IW | IOMMU_PROT_IR;
	else
		return 0;
}

/*
 * This function contains common code for mapping of a physically
 * contiguous memory region into DMA address space. It is used by all
 * mapping functions provided with this IOMMU driver.
 * Must be called with the domain lock held.
 */
static dma_addr_t __map_single(struct device *dev,
			       struct dma_ops_domain *dma_dom,
			       phys_addr_t paddr,
			       size_t size,
			       enum dma_data_direction direction,
			       u64 dma_mask)
{
	dma_addr_t offset = paddr & ~PAGE_MASK;
	dma_addr_t address, start, ret;
	unsigned int pages;
	int prot = 0;
	int i;

	pages = iommu_num_pages(paddr, size, PAGE_SIZE);
	paddr &= PAGE_MASK;

	address = dma_ops_alloc_iova(dev, dma_dom, pages, dma_mask);
	if (address == AMD_IOMMU_MAPPING_ERROR)
		goto out;

	prot = dir2prot(direction);

	start = address;
	for (i = 0; i < pages; ++i) {
		ret = iommu_map_page(&dma_dom->domain, start, paddr,
				     PAGE_SIZE, prot, GFP_ATOMIC);
		if (ret)
			goto out_unmap;

		paddr += PAGE_SIZE;
		start += PAGE_SIZE;
	}
	address += offset;

	if (unlikely(amd_iommu_np_cache)) {
		domain_flush_pages(&dma_dom->domain, address, size);
		domain_flush_complete(&dma_dom->domain);
	}

out:
	return address;

out_unmap:

	for (--i; i >= 0; --i) {
		start -= PAGE_SIZE;
		iommu_unmap_page(&dma_dom->domain, start, PAGE_SIZE);
	}

	domain_flush_tlb(&dma_dom->domain);
	domain_flush_complete(&dma_dom->domain);

	dma_ops_free_iova(dma_dom, address, pages);

	return AMD_IOMMU_MAPPING_ERROR;
}

/*
 * Does the reverse of the __map_single function. Must be called with
 * the domain lock held too
 */
static void __unmap_single(struct dma_ops_domain *dma_dom,
			   dma_addr_t dma_addr,
			   size_t size,
			   int dir)
{
	dma_addr_t i, start;
	unsigned int pages;

	pages = iommu_num_pages(dma_addr, size, PAGE_SIZE);
	dma_addr &= PAGE_MASK;
	start = dma_addr;

	for (i = 0; i < pages; ++i) {
		iommu_unmap_page(&dma_dom->domain, start, PAGE_SIZE);
		start += PAGE_SIZE;
	}

	if (amd_iommu_unmap_flush) {
		dma_ops_free_iova(dma_dom, dma_addr, pages);
		domain_flush_tlb(&dma_dom->domain);
		domain_flush_complete(&dma_dom->domain);
	} else {
		pages = __roundup_pow_of_two(pages);
		queue_iova(&dma_dom->iovad, dma_addr >> PAGE_SHIFT, pages, 0);
	}
}

/*
 * The exported map_single function for dma_ops.
 */
static dma_addr_t map_page(struct device *dev, struct page *page,
			   unsigned long offset, size_t size,
			   enum dma_data_direction dir,
			   unsigned long attrs)
{
	phys_addr_t paddr = page_to_phys(page) + offset;
	struct protection_domain *domain;
	struct dma_ops_domain *dma_dom;
	u64 dma_mask;

	domain = get_domain(dev);
	if (PTR_ERR(domain) == -EINVAL)
		return (dma_addr_t)paddr;
	else if (IS_ERR(domain))
		return AMD_IOMMU_MAPPING_ERROR;

	dma_mask = *dev->dma_mask;
	dma_dom = to_dma_ops_domain(domain);

	return __map_single(dev, dma_dom, paddr, size, dir, dma_mask);
}

/*
 * The exported unmap_single function for dma_ops.
 */
static void unmap_page(struct device *dev, dma_addr_t dma_addr, size_t size,
		       enum dma_data_direction dir, unsigned long attrs)
{
	struct protection_domain *domain;
	struct dma_ops_domain *dma_dom;

	domain = get_domain(dev);
	if (IS_ERR(domain))
		return;

	dma_dom = to_dma_ops_domain(domain);

	__unmap_single(dma_dom, dma_addr, size, dir);
}

static int sg_num_pages(struct device *dev,
			struct scatterlist *sglist,
			int nelems)
{
	unsigned long mask, boundary_size;
	struct scatterlist *s;
	int i, npages = 0;

	mask          = dma_get_seg_boundary(dev);
	boundary_size = mask + 1 ? ALIGN(mask + 1, PAGE_SIZE) >> PAGE_SHIFT :
				   1UL << (BITS_PER_LONG - PAGE_SHIFT);

	for_each_sg(sglist, s, nelems, i) {
		int p, n;

		s->dma_address = npages << PAGE_SHIFT;
		p = npages % boundary_size;
		n = iommu_num_pages(sg_phys(s), s->length, PAGE_SIZE);
		if (p + n > boundary_size)
			npages += boundary_size - p;
		npages += n;
	}

	return npages;
}

/*
 * The exported map_sg function for dma_ops (handles scatter-gather
 * lists).
 */
static int map_sg(struct device *dev, struct scatterlist *sglist,
		  int nelems, enum dma_data_direction direction,
		  unsigned long attrs)
{
	int mapped_pages = 0, npages = 0, prot = 0, i;
	struct protection_domain *domain;
	struct dma_ops_domain *dma_dom;
	struct scatterlist *s;
	unsigned long address;
	u64 dma_mask;

	domain = get_domain(dev);
	if (IS_ERR(domain))
		return 0;

	dma_dom  = to_dma_ops_domain(domain);
	dma_mask = *dev->dma_mask;

	npages = sg_num_pages(dev, sglist, nelems);

	address = dma_ops_alloc_iova(dev, dma_dom, npages, dma_mask);
	if (address == AMD_IOMMU_MAPPING_ERROR)
		goto out_err;

	prot = dir2prot(direction);

	/* Map all sg entries */
	for_each_sg(sglist, s, nelems, i) {
		int j, pages = iommu_num_pages(sg_phys(s), s->length, PAGE_SIZE);

		for (j = 0; j < pages; ++j) {
			unsigned long bus_addr, phys_addr;
			int ret;

			bus_addr  = address + s->dma_address + (j << PAGE_SHIFT);
			phys_addr = (sg_phys(s) & PAGE_MASK) + (j << PAGE_SHIFT);
			ret = iommu_map_page(domain, bus_addr, phys_addr, PAGE_SIZE, prot, GFP_ATOMIC);
			if (ret)
				goto out_unmap;

			mapped_pages += 1;
		}
	}

	/* Everything is mapped - write the right values into s->dma_address */
	for_each_sg(sglist, s, nelems, i) {
		s->dma_address += address + s->offset;
		s->dma_length   = s->length;
	}

	return nelems;

out_unmap:
	pr_err("%s: IOMMU mapping error in map_sg (io-pages: %d)\n",
	       dev_name(dev), npages);

	for_each_sg(sglist, s, nelems, i) {
		int j, pages = iommu_num_pages(sg_phys(s), s->length, PAGE_SIZE);

		for (j = 0; j < pages; ++j) {
			unsigned long bus_addr;

			bus_addr  = address + s->dma_address + (j << PAGE_SHIFT);
			iommu_unmap_page(domain, bus_addr, PAGE_SIZE);

			if (--mapped_pages)
				goto out_free_iova;
		}
	}

out_free_iova:
	free_iova_fast(&dma_dom->iovad, address, npages);

out_err:
	return 0;
}

/*
 * The exported map_sg function for dma_ops (handles scatter-gather
 * lists).
 */
static void unmap_sg(struct device *dev, struct scatterlist *sglist,
		     int nelems, enum dma_data_direction dir,
		     unsigned long attrs)
{
	struct protection_domain *domain;
	struct dma_ops_domain *dma_dom;
	unsigned long startaddr;
	int npages = 2;

	domain = get_domain(dev);
	if (IS_ERR(domain))
		return;

	startaddr = sg_dma_address(sglist) & PAGE_MASK;
	dma_dom   = to_dma_ops_domain(domain);
	npages    = sg_num_pages(dev, sglist, nelems);

	__unmap_single(dma_dom, startaddr, npages << PAGE_SHIFT, dir);
}

/*
 * The exported alloc_coherent function for dma_ops.
 */
static void *alloc_coherent(struct device *dev, size_t size,
			    dma_addr_t *dma_addr, gfp_t flag,
			    unsigned long attrs)
{
	u64 dma_mask = dev->coherent_dma_mask;
	struct protection_domain *domain;
	struct dma_ops_domain *dma_dom;
	struct page *page;

	domain = get_domain(dev);
	if (PTR_ERR(domain) == -EINVAL) {
		page = alloc_pages(flag, get_order(size));
		*dma_addr = page_to_phys(page);
		return page_address(page);
	} else if (IS_ERR(domain))
		return NULL;

	dma_dom   = to_dma_ops_domain(domain);
	size	  = PAGE_ALIGN(size);
	dma_mask  = dev->coherent_dma_mask;
	flag     &= ~(__GFP_DMA | __GFP_HIGHMEM | __GFP_DMA32);
	flag     |= __GFP_ZERO;

	page = alloc_pages(flag | __GFP_NOWARN,  get_order(size));
	if (!page) {
		if (!gfpflags_allow_blocking(flag))
			return NULL;

		page = dma_alloc_from_contiguous(dev, size >> PAGE_SHIFT,
						 get_order(size), flag);
		if (!page)
			return NULL;
	}

	if (!dma_mask)
		dma_mask = *dev->dma_mask;

	*dma_addr = __map_single(dev, dma_dom, page_to_phys(page),
				 size, DMA_BIDIRECTIONAL, dma_mask);

	if (*dma_addr == AMD_IOMMU_MAPPING_ERROR)
		goto out_free;

	return page_address(page);

out_free:

	if (!dma_release_from_contiguous(dev, page, size >> PAGE_SHIFT))
		__free_pages(page, get_order(size));

	return NULL;
}

/*
 * The exported free_coherent function for dma_ops.
 */
static void free_coherent(struct device *dev, size_t size,
			  void *virt_addr, dma_addr_t dma_addr,
			  unsigned long attrs)
{
	struct protection_domain *domain;
	struct dma_ops_domain *dma_dom;
	struct page *page;

	page = virt_to_page(virt_addr);
	size = PAGE_ALIGN(size);

	domain = get_domain(dev);
	if (IS_ERR(domain))
		goto free_mem;

	dma_dom = to_dma_ops_domain(domain);

	__unmap_single(dma_dom, dma_addr, size, DMA_BIDIRECTIONAL);

free_mem:
	if (!dma_release_from_contiguous(dev, page, size >> PAGE_SHIFT))
		__free_pages(page, get_order(size));
}

/*
 * This function is called by the DMA layer to find out if we can handle a
 * particular device. It is part of the dma_ops.
 */
static int amd_iommu_dma_supported(struct device *dev, u64 mask)
{
	if (!x86_dma_supported(dev, mask))
		return 0;
	return check_device(dev);
}

static int amd_iommu_mapping_error(struct device *dev, dma_addr_t dma_addr)
{
	return dma_addr == AMD_IOMMU_MAPPING_ERROR;
}

static const struct dma_map_ops amd_iommu_dma_ops = {
	.alloc		= alloc_coherent,
	.free		= free_coherent,
	.map_page	= map_page,
	.unmap_page	= unmap_page,
	.map_sg		= map_sg,
	.unmap_sg	= unmap_sg,
	.dma_supported	= amd_iommu_dma_supported,
	.mapping_error	= amd_iommu_mapping_error,
};

static int init_reserved_iova_ranges(void)
{
	struct pci_dev *pdev = NULL;
	struct iova *val;

	init_iova_domain(&reserved_iova_ranges, PAGE_SIZE, IOVA_START_PFN);

	lockdep_set_class(&reserved_iova_ranges.iova_rbtree_lock,
			  &reserved_rbtree_key);

	/* MSI memory range */
	val = reserve_iova(&reserved_iova_ranges,
			   IOVA_PFN(MSI_RANGE_START), IOVA_PFN(MSI_RANGE_END));
	if (!val) {
		pr_err("Reserving MSI range failed\n");
		return -ENOMEM;
	}

	/* HT memory range */
	val = reserve_iova(&reserved_iova_ranges,
			   IOVA_PFN(HT_RANGE_START), IOVA_PFN(HT_RANGE_END));
	if (!val) {
		pr_err("Reserving HT range failed\n");
		return -ENOMEM;
	}

	/*
	 * Memory used for PCI resources
	 * FIXME: Check whether we can reserve the PCI-hole completly
	 */
	for_each_pci_dev(pdev) {
		int i;

		for (i = 0; i < PCI_NUM_RESOURCES; ++i) {
			struct resource *r = &pdev->resource[i];

			if (!(r->flags & IORESOURCE_MEM))
				continue;

			val = reserve_iova(&reserved_iova_ranges,
					   IOVA_PFN(r->start),
					   IOVA_PFN(r->end));
			if (!val) {
				pr_err("Reserve pci-resource range failed\n");
				return -ENOMEM;
			}
		}
	}

	return 0;
}

int __init amd_iommu_init_api(void)
{
	int ret, err = 0;

	ret = iova_cache_get();
	if (ret)
		return ret;

	ret = init_reserved_iova_ranges();
	if (ret)
		return ret;

	err = bus_set_iommu(&pci_bus_type, &amd_iommu_ops);
	if (err)
		return err;
#ifdef CONFIG_ARM_AMBA
	err = bus_set_iommu(&amba_bustype, &amd_iommu_ops);
	if (err)
		return err;
#endif
	err = bus_set_iommu(&platform_bus_type, &amd_iommu_ops);
	if (err)
		return err;

	return 0;
}

int __init amd_iommu_init_dma_ops(void)
{
	swiotlb        = (iommu_pass_through || sme_me_mask) ? 1 : 0;
	iommu_detected = 1;

	/*
	 * In case we don't initialize SWIOTLB (actually the common case
	 * when AMD IOMMU is enabled and SME is not active), make sure there
	 * are global dma_ops set as a fall-back for devices not handled by
	 * this driver (for example non-PCI devices). When SME is active,
	 * make sure that swiotlb variable remains set so the global dma_ops
	 * continue to be SWIOTLB.
	 */
	if (!swiotlb)
		dma_ops = &nommu_dma_ops;

	if (amd_iommu_unmap_flush)
		pr_info("AMD-Vi: IO/TLB flush on unmap enabled\n");
	else
		pr_info("AMD-Vi: Lazy IO/TLB flushing enabled\n");

	return 0;

}

/*****************************************************************************
 *
 * The following functions belong to the exported interface of AMD IOMMU
 *
 * This interface allows access to lower level functions of the IOMMU
 * like protection domain handling and assignement of devices to domains
 * which is not possible with the dma_ops interface.
 *
 *****************************************************************************/

static void cleanup_domain(struct protection_domain *domain)
{
	struct iommu_dev_data *entry;
	unsigned long flags;

	write_lock_irqsave(&amd_iommu_devtable_lock, flags);

	while (!list_empty(&domain->dev_list)) {
		entry = list_first_entry(&domain->dev_list,
					 struct iommu_dev_data, list);
		__detach_device(entry);
	}

	write_unlock_irqrestore(&amd_iommu_devtable_lock, flags);
}

static void protection_domain_free(struct protection_domain *domain)
{
	if (!domain)
		return;

	del_domain_from_list(domain);

	if (domain->id)
		domain_id_free(domain->id);

	kfree(domain);
}

static int protection_domain_init(struct protection_domain *domain)
{
	spin_lock_init(&domain->lock);
	mutex_init(&domain->api_lock);
	domain->id = domain_id_alloc();
	if (!domain->id)
		return -ENOMEM;
	INIT_LIST_HEAD(&domain->dev_list);

	return 0;
}

static struct protection_domain *protection_domain_alloc(void)
{
	struct protection_domain *domain;

	domain = kzalloc(sizeof(*domain), GFP_KERNEL);
	if (!domain)
		return NULL;

	if (protection_domain_init(domain))
		goto out_err;

	add_domain_to_list(domain);

	return domain;

out_err:
	kfree(domain);

	return NULL;
}

static struct iommu_domain *amd_iommu_domain_alloc(unsigned type)
{
	struct protection_domain *pdomain;
	struct dma_ops_domain *dma_domain;

	switch (type) {
	case IOMMU_DOMAIN_UNMANAGED:
		pdomain = protection_domain_alloc();
		if (!pdomain)
			return NULL;

		pdomain->mode    = PAGE_MODE_3_LEVEL;
		pdomain->pt_root = (void *)get_zeroed_page(GFP_KERNEL);
		if (!pdomain->pt_root) {
			protection_domain_free(pdomain);
			return NULL;
		}

		pdomain->domain.geometry.aperture_start = 0;
		pdomain->domain.geometry.aperture_end   = ~0ULL;
		pdomain->domain.geometry.force_aperture = true;

		break;
	case IOMMU_DOMAIN_DMA:
		dma_domain = dma_ops_domain_alloc();
		if (!dma_domain) {
			pr_err("AMD-Vi: Failed to allocate\n");
			return NULL;
		}
		pdomain = &dma_domain->domain;
		break;
	case IOMMU_DOMAIN_IDENTITY:
		pdomain = protection_domain_alloc();
		if (!pdomain)
			return NULL;

		pdomain->mode = PAGE_MODE_NONE;
		break;
	default:
		return NULL;
	}

	return &pdomain->domain;
}

static void amd_iommu_domain_free(struct iommu_domain *dom)
{
	struct protection_domain *domain;
	struct dma_ops_domain *dma_dom;

	domain = to_pdomain(dom);

	if (domain->dev_cnt > 0)
		cleanup_domain(domain);

	BUG_ON(domain->dev_cnt != 0);

	if (!dom)
		return;

	switch (dom->type) {
	case IOMMU_DOMAIN_DMA:
		/* Now release the domain */
		dma_dom = to_dma_ops_domain(domain);
		dma_ops_domain_free(dma_dom);
		break;
	default:
		if (domain->mode != PAGE_MODE_NONE)
			free_pagetable(domain);

		if (domain->flags & PD_IOMMUV2_MASK)
			free_gcr3_table(domain);

		protection_domain_free(domain);
		break;
	}
}

static void amd_iommu_detach_device(struct iommu_domain *dom,
				    struct device *dev)
{
	struct iommu_dev_data *dev_data = dev->archdata.iommu;
	struct amd_iommu *iommu;
	int devid;

	if (!check_device(dev))
		return;

	devid = get_device_id(dev);
	if (devid < 0)
		return;

	if (dev_data->domain != NULL)
		detach_device(dev);

	iommu = amd_iommu_rlookup_table[devid];
	if (!iommu)
		return;

#ifdef CONFIG_IRQ_REMAP
	if (AMD_IOMMU_GUEST_IR_VAPIC(amd_iommu_guest_ir) &&
	    (dom->type == IOMMU_DOMAIN_UNMANAGED))
		dev_data->use_vapic = 0;
#endif

	iommu_completion_wait(iommu);
}

static int amd_iommu_attach_device(struct iommu_domain *dom,
				   struct device *dev)
{
	struct protection_domain *domain = to_pdomain(dom);
	struct iommu_dev_data *dev_data;
	struct amd_iommu *iommu;
	int ret;

	if (!check_device(dev))
		return -EINVAL;

	dev_data = dev->archdata.iommu;

	iommu = amd_iommu_rlookup_table[dev_data->devid];
	if (!iommu)
		return -EINVAL;

	if (dev_data->domain)
		detach_device(dev);

	ret = attach_device(dev, domain);

#ifdef CONFIG_IRQ_REMAP
	if (AMD_IOMMU_GUEST_IR_VAPIC(amd_iommu_guest_ir)) {
		if (dom->type == IOMMU_DOMAIN_UNMANAGED)
			dev_data->use_vapic = 1;
		else
			dev_data->use_vapic = 0;
	}
#endif

	iommu_completion_wait(iommu);

	return ret;
}

static int amd_iommu_map(struct iommu_domain *dom, unsigned long iova,
			 phys_addr_t paddr, size_t page_size, int iommu_prot)
{
	struct protection_domain *domain = to_pdomain(dom);
	int prot = 0;
	int ret;

	if (domain->mode == PAGE_MODE_NONE)
		return -EINVAL;

	if (iommu_prot & IOMMU_READ)
		prot |= IOMMU_PROT_IR;
	if (iommu_prot & IOMMU_WRITE)
		prot |= IOMMU_PROT_IW;

	mutex_lock(&domain->api_lock);
	ret = iommu_map_page(domain, iova, paddr, page_size, prot, GFP_KERNEL);
	mutex_unlock(&domain->api_lock);

	return ret;
}

static size_t amd_iommu_unmap(struct iommu_domain *dom, unsigned long iova,
			   size_t page_size)
{
	struct protection_domain *domain = to_pdomain(dom);
	size_t unmap_size;

	if (domain->mode == PAGE_MODE_NONE)
		return -EINVAL;

	mutex_lock(&domain->api_lock);
	unmap_size = iommu_unmap_page(domain, iova, page_size);
	mutex_unlock(&domain->api_lock);

	domain_flush_tlb_pde(domain);
	domain_flush_complete(domain);

	return unmap_size;
}

static phys_addr_t amd_iommu_iova_to_phys(struct iommu_domain *dom,
					  dma_addr_t iova)
{
	struct protection_domain *domain = to_pdomain(dom);
	unsigned long offset_mask, pte_pgsize;
	u64 *pte, __pte;

	if (domain->mode == PAGE_MODE_NONE)
		return iova;

	pte = fetch_pte(domain, iova, &pte_pgsize);

	if (!pte || !IOMMU_PTE_PRESENT(*pte))
		return 0;

	offset_mask = pte_pgsize - 1;
	__pte	    = *pte & PM_ADDR_MASK;

	return (__pte & ~offset_mask) | (iova & offset_mask);
}

static bool amd_iommu_capable(enum iommu_cap cap)
{
	switch (cap) {
	case IOMMU_CAP_CACHE_COHERENCY:
		return true;
	case IOMMU_CAP_INTR_REMAP:
		return (irq_remapping_enabled == 1);
	case IOMMU_CAP_NOEXEC:
		return false;
	}

	return false;
}

static void amd_iommu_get_resv_regions(struct device *dev,
				       struct list_head *head)
{
	struct iommu_resv_region *region;
	struct unity_map_entry *entry;
	int devid;

	devid = get_device_id(dev);
	if (devid < 0)
		return;

	list_for_each_entry(entry, &amd_iommu_unity_map, list) {
		size_t length;
		int prot = 0;

		if (devid < entry->devid_start || devid > entry->devid_end)
			continue;

		length = entry->address_end - entry->address_start;
		if (entry->prot & IOMMU_PROT_IR)
			prot |= IOMMU_READ;
		if (entry->prot & IOMMU_PROT_IW)
			prot |= IOMMU_WRITE;

		region = iommu_alloc_resv_region(entry->address_start,
						 length, prot,
						 IOMMU_RESV_DIRECT);
		if (!region) {
			pr_err("Out of memory allocating dm-regions for %s\n",
				dev_name(dev));
			return;
		}
		list_add_tail(&region->list, head);
	}

	region = iommu_alloc_resv_region(MSI_RANGE_START,
					 MSI_RANGE_END - MSI_RANGE_START + 1,
					 0, IOMMU_RESV_MSI);
	if (!region)
		return;
	list_add_tail(&region->list, head);

	region = iommu_alloc_resv_region(HT_RANGE_START,
					 HT_RANGE_END - HT_RANGE_START + 1,
					 0, IOMMU_RESV_RESERVED);
	if (!region)
		return;
	list_add_tail(&region->list, head);
}

static void amd_iommu_put_resv_regions(struct device *dev,
				     struct list_head *head)
{
	struct iommu_resv_region *entry, *next;

	list_for_each_entry_safe(entry, next, head, list)
		kfree(entry);
}

static void amd_iommu_apply_resv_region(struct device *dev,
				      struct iommu_domain *domain,
				      struct iommu_resv_region *region)
{
	struct dma_ops_domain *dma_dom = to_dma_ops_domain(to_pdomain(domain));
	unsigned long start, end;

	start = IOVA_PFN(region->start);
	end   = IOVA_PFN(region->start + region->length - 1);

	WARN_ON_ONCE(reserve_iova(&dma_dom->iovad, start, end) == NULL);
}

static bool amd_iommu_is_attach_deferred(struct iommu_domain *domain,
					 struct device *dev)
{
	struct iommu_dev_data *dev_data = dev->archdata.iommu;
	return dev_data->defer_attach;
}

const struct iommu_ops amd_iommu_ops = {
	.capable = amd_iommu_capable,
	.domain_alloc = amd_iommu_domain_alloc,
	.domain_free  = amd_iommu_domain_free,
	.attach_dev = amd_iommu_attach_device,
	.detach_dev = amd_iommu_detach_device,
	.map = amd_iommu_map,
	.unmap = amd_iommu_unmap,
	.map_sg = default_iommu_map_sg,
	.iova_to_phys = amd_iommu_iova_to_phys,
	.add_device = amd_iommu_add_device,
	.remove_device = amd_iommu_remove_device,
	.device_group = amd_iommu_device_group,
	.get_resv_regions = amd_iommu_get_resv_regions,
	.put_resv_regions = amd_iommu_put_resv_regions,
	.apply_resv_region = amd_iommu_apply_resv_region,
	.is_attach_deferred = amd_iommu_is_attach_deferred,
	.pgsize_bitmap	= AMD_IOMMU_PGSIZES,
};

/*****************************************************************************
 *
 * The next functions do a basic initialization of IOMMU for pass through
 * mode
 *
 * In passthrough mode the IOMMU is initialized and enabled but not used for
 * DMA-API translation.
 *
 *****************************************************************************/

/* IOMMUv2 specific functions */
int amd_iommu_register_ppr_notifier(struct notifier_block *nb)
{
	return atomic_notifier_chain_register(&ppr_notifier, nb);
}
EXPORT_SYMBOL(amd_iommu_register_ppr_notifier);

int amd_iommu_unregister_ppr_notifier(struct notifier_block *nb)
{
	return atomic_notifier_chain_unregister(&ppr_notifier, nb);
}
EXPORT_SYMBOL(amd_iommu_unregister_ppr_notifier);

void amd_iommu_domain_direct_map(struct iommu_domain *dom)
{
	struct protection_domain *domain = to_pdomain(dom);
	unsigned long flags;

	spin_lock_irqsave(&domain->lock, flags);

	/* Update data structure */
	domain->mode    = PAGE_MODE_NONE;
	domain->updated = true;

	/* Make changes visible to IOMMUs */
	update_domain(domain);

	/* Page-table is not visible to IOMMU anymore, so free it */
	free_pagetable(domain);

	spin_unlock_irqrestore(&domain->lock, flags);
}
EXPORT_SYMBOL(amd_iommu_domain_direct_map);

int amd_iommu_domain_enable_v2(struct iommu_domain *dom, int pasids)
{
	struct protection_domain *domain = to_pdomain(dom);
	unsigned long flags;
	int levels, ret;

	if (pasids <= 0 || pasids > (PASID_MASK + 1))
		return -EINVAL;

	/* Number of GCR3 table levels required */
	for (levels = 0; (pasids - 1) & ~0x1ff; pasids >>= 9)
		levels += 1;

	if (levels > amd_iommu_max_glx_val)
		return -EINVAL;

	spin_lock_irqsave(&domain->lock, flags);

	/*
	 * Save us all sanity checks whether devices already in the
	 * domain support IOMMUv2. Just force that the domain has no
	 * devices attached when it is switched into IOMMUv2 mode.
	 */
	ret = -EBUSY;
	if (domain->dev_cnt > 0 || domain->flags & PD_IOMMUV2_MASK)
		goto out;

	ret = -ENOMEM;
	domain->gcr3_tbl = (void *)get_zeroed_page(GFP_ATOMIC);
	if (domain->gcr3_tbl == NULL)
		goto out;

	domain->glx      = levels;
	domain->flags   |= PD_IOMMUV2_MASK;
	domain->updated  = true;

	update_domain(domain);

	ret = 0;

out:
	spin_unlock_irqrestore(&domain->lock, flags);

	return ret;
}
EXPORT_SYMBOL(amd_iommu_domain_enable_v2);

static int __flush_pasid(struct protection_domain *domain, int pasid,
			 u64 address, bool size)
{
	struct iommu_dev_data *dev_data;
	struct iommu_cmd cmd;
	int i, ret;

	if (!(domain->flags & PD_IOMMUV2_MASK))
		return -EINVAL;

	build_inv_iommu_pasid(&cmd, domain->id, pasid, address, size);

	/*
	 * IOMMU TLB needs to be flushed before Device TLB to
	 * prevent device TLB refill from IOMMU TLB
	 */
	for (i = 0; i < amd_iommu_get_num_iommus(); ++i) {
		if (domain->dev_iommu[i] == 0)
			continue;

		ret = iommu_queue_command(amd_iommus[i], &cmd);
		if (ret != 0)
			goto out;
	}

	/* Wait until IOMMU TLB flushes are complete */
	domain_flush_complete(domain);

	/* Now flush device TLBs */
	list_for_each_entry(dev_data, &domain->dev_list, list) {
		struct amd_iommu *iommu;
		int qdep;

		/*
		   There might be non-IOMMUv2 capable devices in an IOMMUv2
		 * domain.
		 */
		if (!dev_data->ats.enabled)
			continue;

		qdep  = dev_data->ats.qdep;
		iommu = amd_iommu_rlookup_table[dev_data->devid];

		build_inv_iotlb_pasid(&cmd, dev_data->devid, pasid,
				      qdep, address, size);

		ret = iommu_queue_command(iommu, &cmd);
		if (ret != 0)
			goto out;
	}

	/* Wait until all device TLBs are flushed */
	domain_flush_complete(domain);

	ret = 0;

out:

	return ret;
}

static int __amd_iommu_flush_page(struct protection_domain *domain, int pasid,
				  u64 address)
{
	return __flush_pasid(domain, pasid, address, false);
}

int amd_iommu_flush_page(struct iommu_domain *dom, int pasid,
			 u64 address)
{
	struct protection_domain *domain = to_pdomain(dom);
	unsigned long flags;
	int ret;

	spin_lock_irqsave(&domain->lock, flags);
	ret = __amd_iommu_flush_page(domain, pasid, address);
	spin_unlock_irqrestore(&domain->lock, flags);

	return ret;
}
EXPORT_SYMBOL(amd_iommu_flush_page);

static int __amd_iommu_flush_tlb(struct protection_domain *domain, int pasid)
{
	return __flush_pasid(domain, pasid, CMD_INV_IOMMU_ALL_PAGES_ADDRESS,
			     true);
}

int amd_iommu_flush_tlb(struct iommu_domain *dom, int pasid)
{
	struct protection_domain *domain = to_pdomain(dom);
	unsigned long flags;
	int ret;

	spin_lock_irqsave(&domain->lock, flags);
	ret = __amd_iommu_flush_tlb(domain, pasid);
	spin_unlock_irqrestore(&domain->lock, flags);

	return ret;
}
EXPORT_SYMBOL(amd_iommu_flush_tlb);

static u64 *__get_gcr3_pte(u64 *root, int level, int pasid, bool alloc)
{
	int index;
	u64 *pte;

	while (true) {

		index = (pasid >> (9 * level)) & 0x1ff;
		pte   = &root[index];

		if (level == 0)
			break;

		if (!(*pte & GCR3_VALID)) {
			if (!alloc)
				return NULL;

			root = (void *)get_zeroed_page(GFP_ATOMIC);
			if (root == NULL)
				return NULL;

			*pte = iommu_virt_to_phys(root) | GCR3_VALID;
		}

		root = iommu_phys_to_virt(*pte & PAGE_MASK);

		level -= 1;
	}

	return pte;
}

static int __set_gcr3(struct protection_domain *domain, int pasid,
		      unsigned long cr3)
{
	u64 *pte;

	if (domain->mode != PAGE_MODE_NONE)
		return -EINVAL;

	pte = __get_gcr3_pte(domain->gcr3_tbl, domain->glx, pasid, true);
	if (pte == NULL)
		return -ENOMEM;

	*pte = (cr3 & PAGE_MASK) | GCR3_VALID;

	return __amd_iommu_flush_tlb(domain, pasid);
}

static int __clear_gcr3(struct protection_domain *domain, int pasid)
{
	u64 *pte;

	if (domain->mode != PAGE_MODE_NONE)
		return -EINVAL;

	pte = __get_gcr3_pte(domain->gcr3_tbl, domain->glx, pasid, false);
	if (pte == NULL)
		return 0;

	*pte = 0;

	return __amd_iommu_flush_tlb(domain, pasid);
}

int amd_iommu_domain_set_gcr3(struct iommu_domain *dom, int pasid,
			      unsigned long cr3)
{
	struct protection_domain *domain = to_pdomain(dom);
	unsigned long flags;
	int ret;

	spin_lock_irqsave(&domain->lock, flags);
	ret = __set_gcr3(domain, pasid, cr3);
	spin_unlock_irqrestore(&domain->lock, flags);

	return ret;
}
EXPORT_SYMBOL(amd_iommu_domain_set_gcr3);

int amd_iommu_domain_clear_gcr3(struct iommu_domain *dom, int pasid)
{
	struct protection_domain *domain = to_pdomain(dom);
	unsigned long flags;
	int ret;

	spin_lock_irqsave(&domain->lock, flags);
	ret = __clear_gcr3(domain, pasid);
	spin_unlock_irqrestore(&domain->lock, flags);

	return ret;
}
EXPORT_SYMBOL(amd_iommu_domain_clear_gcr3);

int amd_iommu_complete_ppr(struct pci_dev *pdev, int pasid,
			   int status, int tag)
{
	struct iommu_dev_data *dev_data;
	struct amd_iommu *iommu;
	struct iommu_cmd cmd;

	dev_data = get_dev_data(&pdev->dev);
	iommu    = amd_iommu_rlookup_table[dev_data->devid];

	build_complete_ppr(&cmd, dev_data->devid, pasid, status,
			   tag, dev_data->pri_tlp);

	return iommu_queue_command(iommu, &cmd);
}
EXPORT_SYMBOL(amd_iommu_complete_ppr);

struct iommu_domain *amd_iommu_get_v2_domain(struct pci_dev *pdev)
{
	struct protection_domain *pdomain;

	pdomain = get_domain(&pdev->dev);
	if (IS_ERR(pdomain))
		return NULL;

	/* Only return IOMMUv2 domains */
	if (!(pdomain->flags & PD_IOMMUV2_MASK))
		return NULL;

	return &pdomain->domain;
}
EXPORT_SYMBOL(amd_iommu_get_v2_domain);

void amd_iommu_enable_device_erratum(struct pci_dev *pdev, u32 erratum)
{
	struct iommu_dev_data *dev_data;

	if (!amd_iommu_v2_supported())
		return;

	dev_data = get_dev_data(&pdev->dev);
	dev_data->errata |= (1 << erratum);
}
EXPORT_SYMBOL(amd_iommu_enable_device_erratum);

int amd_iommu_device_info(struct pci_dev *pdev,
                          struct amd_iommu_device_info *info)
{
	int max_pasids;
	int pos;

	if (pdev == NULL || info == NULL)
		return -EINVAL;

	if (!amd_iommu_v2_supported())
		return -EINVAL;

	memset(info, 0, sizeof(*info));

	pos = pci_find_ext_capability(pdev, PCI_EXT_CAP_ID_ATS);
	if (pos)
		info->flags |= AMD_IOMMU_DEVICE_FLAG_ATS_SUP;

	pos = pci_find_ext_capability(pdev, PCI_EXT_CAP_ID_PRI);
	if (pos)
		info->flags |= AMD_IOMMU_DEVICE_FLAG_PRI_SUP;

	pos = pci_find_ext_capability(pdev, PCI_EXT_CAP_ID_PASID);
	if (pos) {
		int features;

		max_pasids = 1 << (9 * (amd_iommu_max_glx_val + 1));
		max_pasids = min(max_pasids, (1 << 20));

		info->flags |= AMD_IOMMU_DEVICE_FLAG_PASID_SUP;
		info->max_pasids = min(pci_max_pasids(pdev), max_pasids);

		features = pci_pasid_features(pdev);
		if (features & PCI_PASID_CAP_EXEC)
			info->flags |= AMD_IOMMU_DEVICE_FLAG_EXEC_SUP;
		if (features & PCI_PASID_CAP_PRIV)
			info->flags |= AMD_IOMMU_DEVICE_FLAG_PRIV_SUP;
	}

	return 0;
}
EXPORT_SYMBOL(amd_iommu_device_info);

#ifdef CONFIG_IRQ_REMAP

/*****************************************************************************
 *
 * Interrupt Remapping Implementation
 *
 *****************************************************************************/

static struct irq_chip amd_ir_chip;

static void set_dte_irq_entry(u16 devid, struct irq_remap_table *table)
{
	u64 dte;

	dte	= amd_iommu_dev_table[devid].data[2];
	dte	&= ~DTE_IRQ_PHYS_ADDR_MASK;
	dte	|= iommu_virt_to_phys(table->table);
	dte	|= DTE_IRQ_REMAP_INTCTL;
	dte	|= DTE_IRQ_TABLE_LEN;
	dte	|= DTE_IRQ_REMAP_ENABLE;

	amd_iommu_dev_table[devid].data[2] = dte;
}

static struct irq_remap_table *get_irq_table(u16 devid, bool ioapic)
{
	struct irq_remap_table *table = NULL;
	struct amd_iommu *iommu;
	unsigned long flags;
	u16 alias;

	write_lock_irqsave(&amd_iommu_devtable_lock, flags);

	iommu = amd_iommu_rlookup_table[devid];
	if (!iommu)
		goto out_unlock;

	table = irq_lookup_table[devid];
	if (table)
		goto out_unlock;

	alias = amd_iommu_alias_table[devid];
	table = irq_lookup_table[alias];
	if (table) {
		irq_lookup_table[devid] = table;
		set_dte_irq_entry(devid, table);
		iommu_flush_dte(iommu, devid);
		goto out;
	}

	/* Nothing there yet, allocate new irq remapping table */
	table = kzalloc(sizeof(*table), GFP_ATOMIC);
	if (!table)
		goto out_unlock;

	/* Initialize table spin-lock */
	spin_lock_init(&table->lock);

	if (ioapic)
		/* Keep the first 32 indexes free for IOAPIC interrupts */
		table->min_index = 32;

	table->table = kmem_cache_alloc(amd_iommu_irq_cache, GFP_ATOMIC);
	if (!table->table) {
		kfree(table);
		table = NULL;
		goto out_unlock;
	}

	if (!AMD_IOMMU_GUEST_IR_GA(amd_iommu_guest_ir))
		memset(table->table, 0,
		       MAX_IRQS_PER_TABLE * sizeof(u32));
	else
		memset(table->table, 0,
		       (MAX_IRQS_PER_TABLE * (sizeof(u64) * 2)));

	if (ioapic) {
		int i;

		for (i = 0; i < 32; ++i)
			iommu->irte_ops->set_allocated(table, i);
	}

	irq_lookup_table[devid] = table;
	set_dte_irq_entry(devid, table);
	iommu_flush_dte(iommu, devid);
	if (devid != alias) {
		irq_lookup_table[alias] = table;
		set_dte_irq_entry(alias, table);
		iommu_flush_dte(iommu, alias);
	}

out:
	iommu_completion_wait(iommu);

out_unlock:
	write_unlock_irqrestore(&amd_iommu_devtable_lock, flags);

	return table;
}

static int alloc_irq_index(u16 devid, int count, bool align)
{
	struct irq_remap_table *table;
	int index, c, alignment = 1;
	unsigned long flags;
	struct amd_iommu *iommu = amd_iommu_rlookup_table[devid];

	if (!iommu)
		return -ENODEV;

	table = get_irq_table(devid, false);
	if (!table)
		return -ENODEV;

	if (align)
		alignment = roundup_pow_of_two(count);

	spin_lock_irqsave(&table->lock, flags);

	/* Scan table for free entries */
	for (index = ALIGN(table->min_index, alignment), c = 0;
	     index < MAX_IRQS_PER_TABLE;) {
		if (!iommu->irte_ops->is_allocated(table, index)) {
			c += 1;
		} else {
			c     = 0;
			index = ALIGN(index + 1, alignment);
			continue;
		}

		if (c == count)	{
			for (; c != 0; --c)
				iommu->irte_ops->set_allocated(table, index - c + 1);

			index -= count - 1;
			goto out;
		}

		index++;
	}

	index = -ENOSPC;

out:
	spin_unlock_irqrestore(&table->lock, flags);

	return index;
}

static int modify_irte_ga(u16 devid, int index, struct irte_ga *irte,
			  struct amd_ir_data *data)
{
	struct irq_remap_table *table;
	struct amd_iommu *iommu;
	unsigned long flags;
	struct irte_ga *entry;

	iommu = amd_iommu_rlookup_table[devid];
	if (iommu == NULL)
		return -EINVAL;

	table = get_irq_table(devid, false);
	if (!table)
		return -ENOMEM;

	spin_lock_irqsave(&table->lock, flags);

	entry = (struct irte_ga *)table->table;
	entry = &entry[index];
	entry->lo.fields_remap.valid = 0;
	entry->hi.val = irte->hi.val;
	entry->lo.val = irte->lo.val;
	entry->lo.fields_remap.valid = 1;
	if (data)
		data->ref = entry;

	spin_unlock_irqrestore(&table->lock, flags);

	iommu_flush_irt(iommu, devid);
	iommu_completion_wait(iommu);

	return 0;
}

static int modify_irte(u16 devid, int index, union irte *irte)
{
	struct irq_remap_table *table;
	struct amd_iommu *iommu;
	unsigned long flags;

	iommu = amd_iommu_rlookup_table[devid];
	if (iommu == NULL)
		return -EINVAL;

	table = get_irq_table(devid, false);
	if (!table)
		return -ENOMEM;

	spin_lock_irqsave(&table->lock, flags);
	table->table[index] = irte->val;
	spin_unlock_irqrestore(&table->lock, flags);

	iommu_flush_irt(iommu, devid);
	iommu_completion_wait(iommu);

	return 0;
}

static void free_irte(u16 devid, int index)
{
	struct irq_remap_table *table;
	struct amd_iommu *iommu;
	unsigned long flags;

	iommu = amd_iommu_rlookup_table[devid];
	if (iommu == NULL)
		return;

	table = get_irq_table(devid, false);
	if (!table)
		return;

	spin_lock_irqsave(&table->lock, flags);
	iommu->irte_ops->clear_allocated(table, index);
	spin_unlock_irqrestore(&table->lock, flags);

	iommu_flush_irt(iommu, devid);
	iommu_completion_wait(iommu);
}

static void irte_prepare(void *entry,
			 u32 delivery_mode, u32 dest_mode,
			 u8 vector, u32 dest_apicid, int devid)
{
	union irte *irte = (union irte *) entry;

	irte->val                = 0;
	irte->fields.vector      = vector;
	irte->fields.int_type    = delivery_mode;
	irte->fields.destination = dest_apicid;
	irte->fields.dm          = dest_mode;
	irte->fields.valid       = 1;
}

static void irte_ga_prepare(void *entry,
			    u32 delivery_mode, u32 dest_mode,
			    u8 vector, u32 dest_apicid, int devid)
{
	struct irte_ga *irte = (struct irte_ga *) entry;

	irte->lo.val                      = 0;
	irte->hi.val                      = 0;
	irte->lo.fields_remap.int_type    = delivery_mode;
	irte->lo.fields_remap.dm          = dest_mode;
	irte->hi.fields.vector            = vector;
	irte->lo.fields_remap.destination = dest_apicid;
	irte->lo.fields_remap.valid       = 1;
}

static void irte_activate(void *entry, u16 devid, u16 index)
{
	union irte *irte = (union irte *) entry;

	irte->fields.valid = 1;
	modify_irte(devid, index, irte);
}

static void irte_ga_activate(void *entry, u16 devid, u16 index)
{
	struct irte_ga *irte = (struct irte_ga *) entry;

	irte->lo.fields_remap.valid = 1;
	modify_irte_ga(devid, index, irte, NULL);
}

static void irte_deactivate(void *entry, u16 devid, u16 index)
{
	union irte *irte = (union irte *) entry;

	irte->fields.valid = 0;
	modify_irte(devid, index, irte);
}

static void irte_ga_deactivate(void *entry, u16 devid, u16 index)
{
	struct irte_ga *irte = (struct irte_ga *) entry;

	irte->lo.fields_remap.valid = 0;
	modify_irte_ga(devid, index, irte, NULL);
}

static void irte_set_affinity(void *entry, u16 devid, u16 index,
			      u8 vector, u32 dest_apicid)
{
	union irte *irte = (union irte *) entry;

	irte->fields.vector = vector;
	irte->fields.destination = dest_apicid;
	modify_irte(devid, index, irte);
}

static void irte_ga_set_affinity(void *entry, u16 devid, u16 index,
				 u8 vector, u32 dest_apicid)
{
	struct irte_ga *irte = (struct irte_ga *) entry;
	struct iommu_dev_data *dev_data = search_dev_data(devid);

	if (!dev_data || !dev_data->use_vapic ||
	    !irte->lo.fields_remap.guest_mode) {
		irte->hi.fields.vector = vector;
		irte->lo.fields_remap.destination = dest_apicid;
		modify_irte_ga(devid, index, irte, NULL);
	}
}

#define IRTE_ALLOCATED (~1U)
static void irte_set_allocated(struct irq_remap_table *table, int index)
{
	table->table[index] = IRTE_ALLOCATED;
}

static void irte_ga_set_allocated(struct irq_remap_table *table, int index)
{
	struct irte_ga *ptr = (struct irte_ga *)table->table;
	struct irte_ga *irte = &ptr[index];

	memset(&irte->lo.val, 0, sizeof(u64));
	memset(&irte->hi.val, 0, sizeof(u64));
	irte->hi.fields.vector = 0xff;
}

static bool irte_is_allocated(struct irq_remap_table *table, int index)
{
	union irte *ptr = (union irte *)table->table;
	union irte *irte = &ptr[index];

	return irte->val != 0;
}

static bool irte_ga_is_allocated(struct irq_remap_table *table, int index)
{
	struct irte_ga *ptr = (struct irte_ga *)table->table;
	struct irte_ga *irte = &ptr[index];

	return irte->hi.fields.vector != 0;
}

static void irte_clear_allocated(struct irq_remap_table *table, int index)
{
	table->table[index] = 0;
}

static void irte_ga_clear_allocated(struct irq_remap_table *table, int index)
{
	struct irte_ga *ptr = (struct irte_ga *)table->table;
	struct irte_ga *irte = &ptr[index];

	memset(&irte->lo.val, 0, sizeof(u64));
	memset(&irte->hi.val, 0, sizeof(u64));
}

static int get_devid(struct irq_alloc_info *info)
{
	int devid = -1;

	switch (info->type) {
	case X86_IRQ_ALLOC_TYPE_IOAPIC:
		devid     = get_ioapic_devid(info->ioapic_id);
		break;
	case X86_IRQ_ALLOC_TYPE_HPET:
		devid     = get_hpet_devid(info->hpet_id);
		break;
	case X86_IRQ_ALLOC_TYPE_MSI:
	case X86_IRQ_ALLOC_TYPE_MSIX:
		devid = get_device_id(&info->msi_dev->dev);
		break;
	default:
		BUG_ON(1);
		break;
	}

	return devid;
}

static struct irq_domain *get_ir_irq_domain(struct irq_alloc_info *info)
{
	struct amd_iommu *iommu;
	int devid;

	if (!info)
		return NULL;

	devid = get_devid(info);
	if (devid >= 0) {
		iommu = amd_iommu_rlookup_table[devid];
		if (iommu)
			return iommu->ir_domain;
	}

	return NULL;
}

static struct irq_domain *get_irq_domain(struct irq_alloc_info *info)
{
	struct amd_iommu *iommu;
	int devid;

	if (!info)
		return NULL;

	switch (info->type) {
	case X86_IRQ_ALLOC_TYPE_MSI:
	case X86_IRQ_ALLOC_TYPE_MSIX:
		devid = get_device_id(&info->msi_dev->dev);
		if (devid < 0)
			return NULL;

		iommu = amd_iommu_rlookup_table[devid];
		if (iommu)
			return iommu->msi_domain;
		break;
	default:
		break;
	}

	return NULL;
}

struct irq_remap_ops amd_iommu_irq_ops = {
	.prepare		= amd_iommu_prepare,
	.enable			= amd_iommu_enable,
	.disable		= amd_iommu_disable,
	.reenable		= amd_iommu_reenable,
	.enable_faulting	= amd_iommu_enable_faulting,
	.get_ir_irq_domain	= get_ir_irq_domain,
	.get_irq_domain		= get_irq_domain,
};

static void irq_remapping_prepare_irte(struct amd_ir_data *data,
				       struct irq_cfg *irq_cfg,
				       struct irq_alloc_info *info,
				       int devid, int index, int sub_handle)
{
	struct irq_2_irte *irte_info = &data->irq_2_irte;
	struct msi_msg *msg = &data->msi_entry;
	struct IO_APIC_route_entry *entry;
	struct amd_iommu *iommu = amd_iommu_rlookup_table[devid];

	if (!iommu)
		return;

	data->irq_2_irte.devid = devid;
	data->irq_2_irte.index = index + sub_handle;
	iommu->irte_ops->prepare(data->entry, apic->irq_delivery_mode,
				 apic->irq_dest_mode, irq_cfg->vector,
				 irq_cfg->dest_apicid, devid);

	switch (info->type) {
	case X86_IRQ_ALLOC_TYPE_IOAPIC:
		/* Setup IOAPIC entry */
		entry = info->ioapic_entry;
		info->ioapic_entry = NULL;
		memset(entry, 0, sizeof(*entry));
		entry->vector        = index;
		entry->mask          = 0;
		entry->trigger       = info->ioapic_trigger;
		entry->polarity      = info->ioapic_polarity;
		/* Mask level triggered irqs. */
		if (info->ioapic_trigger)
			entry->mask = 1;
		break;

	case X86_IRQ_ALLOC_TYPE_HPET:
	case X86_IRQ_ALLOC_TYPE_MSI:
	case X86_IRQ_ALLOC_TYPE_MSIX:
		msg->address_hi = MSI_ADDR_BASE_HI;
		msg->address_lo = MSI_ADDR_BASE_LO;
		msg->data = irte_info->index;
		break;

	default:
		BUG_ON(1);
		break;
	}
}

struct amd_irte_ops irte_32_ops = {
	.prepare = irte_prepare,
	.activate = irte_activate,
	.deactivate = irte_deactivate,
	.set_affinity = irte_set_affinity,
	.set_allocated = irte_set_allocated,
	.is_allocated = irte_is_allocated,
	.clear_allocated = irte_clear_allocated,
};

struct amd_irte_ops irte_128_ops = {
	.prepare = irte_ga_prepare,
	.activate = irte_ga_activate,
	.deactivate = irte_ga_deactivate,
	.set_affinity = irte_ga_set_affinity,
	.set_allocated = irte_ga_set_allocated,
	.is_allocated = irte_ga_is_allocated,
	.clear_allocated = irte_ga_clear_allocated,
};

static int irq_remapping_alloc(struct irq_domain *domain, unsigned int virq,
			       unsigned int nr_irqs, void *arg)
{
	struct irq_alloc_info *info = arg;
	struct irq_data *irq_data;
	struct amd_ir_data *data = NULL;
	struct irq_cfg *cfg;
	int i, ret, devid;
	int index = -1;

	if (!info)
		return -EINVAL;
	if (nr_irqs > 1 && info->type != X86_IRQ_ALLOC_TYPE_MSI &&
	    info->type != X86_IRQ_ALLOC_TYPE_MSIX)
		return -EINVAL;

	/*
	 * With IRQ remapping enabled, don't need contiguous CPU vectors
	 * to support multiple MSI interrupts.
	 */
	if (info->type == X86_IRQ_ALLOC_TYPE_MSI)
		info->flags &= ~X86_IRQ_ALLOC_CONTIGUOUS_VECTORS;

	devid = get_devid(info);
	if (devid < 0)
		return -EINVAL;

	ret = irq_domain_alloc_irqs_parent(domain, virq, nr_irqs, arg);
	if (ret < 0)
		return ret;

	if (info->type == X86_IRQ_ALLOC_TYPE_IOAPIC) {
		if (get_irq_table(devid, true))
			index = info->ioapic_pin;
		else
			ret = -ENOMEM;
	} else {
		bool align = (info->type == X86_IRQ_ALLOC_TYPE_MSI);

		index = alloc_irq_index(devid, nr_irqs, align);
	}
	if (index < 0) {
		pr_warn("Failed to allocate IRTE\n");
		ret = index;
		goto out_free_parent;
	}

	for (i = 0; i < nr_irqs; i++) {
		irq_data = irq_domain_get_irq_data(domain, virq + i);
		cfg = irqd_cfg(irq_data);
		if (!irq_data || !cfg) {
			ret = -EINVAL;
			goto out_free_data;
		}

		ret = -ENOMEM;
		data = kzalloc(sizeof(*data), GFP_KERNEL);
		if (!data)
			goto out_free_data;

		if (!AMD_IOMMU_GUEST_IR_GA(amd_iommu_guest_ir))
			data->entry = kzalloc(sizeof(union irte), GFP_KERNEL);
		else
			data->entry = kzalloc(sizeof(struct irte_ga),
						     GFP_KERNEL);
		if (!data->entry) {
			kfree(data);
			goto out_free_data;
		}

		irq_data->hwirq = (devid << 16) + i;
		irq_data->chip_data = data;
		irq_data->chip = &amd_ir_chip;
		irq_remapping_prepare_irte(data, cfg, info, devid, index, i);
		irq_set_status_flags(virq + i, IRQ_MOVE_PCNTXT);
	}

	return 0;

out_free_data:
	for (i--; i >= 0; i--) {
		irq_data = irq_domain_get_irq_data(domain, virq + i);
		if (irq_data)
			kfree(irq_data->chip_data);
	}
	for (i = 0; i < nr_irqs; i++)
		free_irte(devid, index + i);
out_free_parent:
	irq_domain_free_irqs_common(domain, virq, nr_irqs);
	return ret;
}

static void irq_remapping_free(struct irq_domain *domain, unsigned int virq,
			       unsigned int nr_irqs)
{
	struct irq_2_irte *irte_info;
	struct irq_data *irq_data;
	struct amd_ir_data *data;
	int i;

	for (i = 0; i < nr_irqs; i++) {
		irq_data = irq_domain_get_irq_data(domain, virq  + i);
		if (irq_data && irq_data->chip_data) {
			data = irq_data->chip_data;
			irte_info = &data->irq_2_irte;
			free_irte(irte_info->devid, irte_info->index);
			kfree(data->entry);
			kfree(data);
		}
	}
	irq_domain_free_irqs_common(domain, virq, nr_irqs);
}

static void amd_ir_update_irte(struct irq_data *irqd, struct amd_iommu *iommu,
			       struct amd_ir_data *ir_data,
			       struct irq_2_irte *irte_info,
			       struct irq_cfg *cfg);

static int irq_remapping_activate(struct irq_domain *domain,
<<<<<<< HEAD
				  struct irq_data *irq_data, bool early)
=======
				  struct irq_data *irq_data, bool reserve)
>>>>>>> 5fa4ec9c
{
	struct amd_ir_data *data = irq_data->chip_data;
	struct irq_2_irte *irte_info = &data->irq_2_irte;
	struct amd_iommu *iommu = amd_iommu_rlookup_table[irte_info->devid];
	struct irq_cfg *cfg = irqd_cfg(irq_data);

	if (!iommu)
		return 0;

	iommu->irte_ops->activate(data->entry, irte_info->devid,
				  irte_info->index);
	amd_ir_update_irte(irq_data, iommu, data, irte_info, cfg);
	return 0;
}

static void irq_remapping_deactivate(struct irq_domain *domain,
				     struct irq_data *irq_data)
{
	struct amd_ir_data *data = irq_data->chip_data;
	struct irq_2_irte *irte_info = &data->irq_2_irte;
	struct amd_iommu *iommu = amd_iommu_rlookup_table[irte_info->devid];

	if (iommu)
		iommu->irte_ops->deactivate(data->entry, irte_info->devid,
					    irte_info->index);
}

static const struct irq_domain_ops amd_ir_domain_ops = {
	.alloc = irq_remapping_alloc,
	.free = irq_remapping_free,
	.activate = irq_remapping_activate,
	.deactivate = irq_remapping_deactivate,
};

static int amd_ir_set_vcpu_affinity(struct irq_data *data, void *vcpu_info)
{
	struct amd_iommu *iommu;
	struct amd_iommu_pi_data *pi_data = vcpu_info;
	struct vcpu_data *vcpu_pi_info = pi_data->vcpu_data;
	struct amd_ir_data *ir_data = data->chip_data;
	struct irte_ga *irte = (struct irte_ga *) ir_data->entry;
	struct irq_2_irte *irte_info = &ir_data->irq_2_irte;
	struct iommu_dev_data *dev_data = search_dev_data(irte_info->devid);

	/* Note:
	 * This device has never been set up for guest mode.
	 * we should not modify the IRTE
	 */
	if (!dev_data || !dev_data->use_vapic)
		return 0;

	pi_data->ir_data = ir_data;

	/* Note:
	 * SVM tries to set up for VAPIC mode, but we are in
	 * legacy mode. So, we force legacy mode instead.
	 */
	if (!AMD_IOMMU_GUEST_IR_VAPIC(amd_iommu_guest_ir)) {
		pr_debug("AMD-Vi: %s: Fall back to using intr legacy remap\n",
			 __func__);
		pi_data->is_guest_mode = false;
	}

	iommu = amd_iommu_rlookup_table[irte_info->devid];
	if (iommu == NULL)
		return -EINVAL;

	pi_data->prev_ga_tag = ir_data->cached_ga_tag;
	if (pi_data->is_guest_mode) {
		/* Setting */
		irte->hi.fields.ga_root_ptr = (pi_data->base >> 12);
		irte->hi.fields.vector = vcpu_pi_info->vector;
		irte->lo.fields_vapic.ga_log_intr = 1;
		irte->lo.fields_vapic.guest_mode = 1;
		irte->lo.fields_vapic.ga_tag = pi_data->ga_tag;

		ir_data->cached_ga_tag = pi_data->ga_tag;
	} else {
		/* Un-Setting */
		struct irq_cfg *cfg = irqd_cfg(data);

		irte->hi.val = 0;
		irte->lo.val = 0;
		irte->hi.fields.vector = cfg->vector;
		irte->lo.fields_remap.guest_mode = 0;
		irte->lo.fields_remap.destination = cfg->dest_apicid;
		irte->lo.fields_remap.int_type = apic->irq_delivery_mode;
		irte->lo.fields_remap.dm = apic->irq_dest_mode;

		/*
		 * This communicates the ga_tag back to the caller
		 * so that it can do all the necessary clean up.
		 */
		ir_data->cached_ga_tag = 0;
	}

	return modify_irte_ga(irte_info->devid, irte_info->index, irte, ir_data);
}


static void amd_ir_update_irte(struct irq_data *irqd, struct amd_iommu *iommu,
			       struct amd_ir_data *ir_data,
			       struct irq_2_irte *irte_info,
			       struct irq_cfg *cfg)
{

	/*
	 * Atomically updates the IRTE with the new destination, vector
	 * and flushes the interrupt entry cache.
	 */
	iommu->irte_ops->set_affinity(ir_data->entry, irte_info->devid,
				      irte_info->index, cfg->vector,
				      cfg->dest_apicid);
}

static int amd_ir_set_affinity(struct irq_data *data,
			       const struct cpumask *mask, bool force)
{
	struct amd_ir_data *ir_data = data->chip_data;
	struct irq_2_irte *irte_info = &ir_data->irq_2_irte;
	struct irq_cfg *cfg = irqd_cfg(data);
	struct irq_data *parent = data->parent_data;
	struct amd_iommu *iommu = amd_iommu_rlookup_table[irte_info->devid];
	int ret;

	if (!iommu)
		return -ENODEV;

	ret = parent->chip->irq_set_affinity(parent, mask, force);
	if (ret < 0 || ret == IRQ_SET_MASK_OK_DONE)
		return ret;

	amd_ir_update_irte(data, iommu, ir_data, irte_info, cfg);
	/*
	 * After this point, all the interrupts will start arriving
	 * at the new destination. So, time to cleanup the previous
	 * vector allocation.
	 */
	send_cleanup_vector(cfg);

	return IRQ_SET_MASK_OK_DONE;
}

static void ir_compose_msi_msg(struct irq_data *irq_data, struct msi_msg *msg)
{
	struct amd_ir_data *ir_data = irq_data->chip_data;

	*msg = ir_data->msi_entry;
}

static struct irq_chip amd_ir_chip = {
	.name			= "AMD-IR",
	.irq_ack		= ir_ack_apic_edge,
	.irq_set_affinity	= amd_ir_set_affinity,
	.irq_set_vcpu_affinity	= amd_ir_set_vcpu_affinity,
	.irq_compose_msi_msg	= ir_compose_msi_msg,
};

int amd_iommu_create_irq_domain(struct amd_iommu *iommu)
{
	struct fwnode_handle *fn;

	fn = irq_domain_alloc_named_id_fwnode("AMD-IR", iommu->index);
	if (!fn)
		return -ENOMEM;
	iommu->ir_domain = irq_domain_create_tree(fn, &amd_ir_domain_ops, iommu);
	irq_domain_free_fwnode(fn);
	if (!iommu->ir_domain)
		return -ENOMEM;

	iommu->ir_domain->parent = arch_get_ir_parent_domain();
	iommu->msi_domain = arch_create_remap_msi_irq_domain(iommu->ir_domain,
							     "AMD-IR-MSI",
							     iommu->index);
	return 0;
}

int amd_iommu_update_ga(int cpu, bool is_run, void *data)
{
	unsigned long flags;
	struct amd_iommu *iommu;
	struct irq_remap_table *irt;
	struct amd_ir_data *ir_data = (struct amd_ir_data *)data;
	int devid = ir_data->irq_2_irte.devid;
	struct irte_ga *entry = (struct irte_ga *) ir_data->entry;
	struct irte_ga *ref = (struct irte_ga *) ir_data->ref;

	if (!AMD_IOMMU_GUEST_IR_VAPIC(amd_iommu_guest_ir) ||
	    !ref || !entry || !entry->lo.fields_vapic.guest_mode)
		return 0;

	iommu = amd_iommu_rlookup_table[devid];
	if (!iommu)
		return -ENODEV;

	irt = get_irq_table(devid, false);
	if (!irt)
		return -ENODEV;

	spin_lock_irqsave(&irt->lock, flags);

	if (ref->lo.fields_vapic.guest_mode) {
		if (cpu >= 0)
			ref->lo.fields_vapic.destination = cpu;
		ref->lo.fields_vapic.is_run = is_run;
		barrier();
	}

	spin_unlock_irqrestore(&irt->lock, flags);

	iommu_flush_irt(iommu, devid);
	iommu_completion_wait(iommu);
	return 0;
}
EXPORT_SYMBOL(amd_iommu_update_ga);
#endif<|MERGE_RESOLUTION|>--- conflicted
+++ resolved
@@ -4184,11 +4184,7 @@
 			       struct irq_cfg *cfg);
 
 static int irq_remapping_activate(struct irq_domain *domain,
-<<<<<<< HEAD
-				  struct irq_data *irq_data, bool early)
-=======
 				  struct irq_data *irq_data, bool reserve)
->>>>>>> 5fa4ec9c
 {
 	struct amd_ir_data *data = irq_data->chip_data;
 	struct irq_2_irte *irte_info = &data->irq_2_irte;
