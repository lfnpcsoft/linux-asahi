/*
 * originally based on the dummy device.
 *
 * Copyright 1999, Thomas Davis, tadavis@lbl.gov.
 * Licensed under the GPL. Based on dummy.c, and eql.c devices.
 *
 * bonding.c: an Ethernet Bonding driver
 *
 * This is useful to talk to a Cisco EtherChannel compatible equipment:
 *	Cisco 5500
 *	Sun Trunking (Solaris)
 *	Alteon AceDirector Trunks
 *	Linux Bonding
 *	and probably many L2 switches ...
 *
 * How it works:
 *    ifconfig bond0 ipaddress netmask up
 *      will setup a network device, with an ip address.  No mac address
 *	will be assigned at this time.  The hw mac address will come from
 *	the first slave bonded to the channel.  All slaves will then use
 *	this hw mac address.
 *
 *    ifconfig bond0 down
 *         will release all slaves, marking them as down.
 *
 *    ifenslave bond0 eth0
 *	will attach eth0 to bond0 as a slave.  eth0 hw mac address will either
 *	a: be used as initial mac address
 *	b: if a hw mac address already is there, eth0's hw mac address
 *	   will then be set from bond0.
 *
 */

#include <linux/kernel.h>
#include <linux/module.h>
#include <linux/types.h>
#include <linux/fcntl.h>
#include <linux/filter.h>
#include <linux/interrupt.h>
#include <linux/ptrace.h>
#include <linux/ioport.h>
#include <linux/in.h>
#include <net/ip.h>
#include <linux/ip.h>
#include <linux/icmp.h>
#include <linux/icmpv6.h>
#include <linux/tcp.h>
#include <linux/udp.h>
#include <linux/slab.h>
#include <linux/string.h>
#include <linux/init.h>
#include <linux/timer.h>
#include <linux/socket.h>
#include <linux/ctype.h>
#include <linux/inet.h>
#include <linux/bitops.h>
#include <linux/io.h>
#include <asm/dma.h>
#include <linux/uaccess.h>
#include <linux/errno.h>
#include <linux/netdevice.h>
#include <linux/inetdevice.h>
#include <linux/igmp.h>
#include <linux/etherdevice.h>
#include <linux/skbuff.h>
#include <net/sock.h>
#include <linux/rtnetlink.h>
#include <linux/smp.h>
#include <linux/if_ether.h>
#include <net/arp.h>
#include <linux/mii.h>
#include <linux/ethtool.h>
#include <linux/if_vlan.h>
#include <linux/if_bonding.h>
#include <linux/phy.h>
#include <linux/jiffies.h>
#include <linux/preempt.h>
#include <net/route.h>
#include <net/net_namespace.h>
#include <net/netns/generic.h>
#include <net/pkt_sched.h>
#include <linux/rculist.h>
#include <net/flow_dissector.h>
#include <net/xfrm.h>
#include <net/bonding.h>
#include <net/bond_3ad.h>
#include <net/bond_alb.h>
#if IS_ENABLED(CONFIG_TLS_DEVICE)
#include <net/tls.h>
#endif

#include "bonding_priv.h"

/*---------------------------- Module parameters ----------------------------*/

/* monitor all links that often (in milliseconds). <=0 disables monitoring */

static int max_bonds	= BOND_DEFAULT_MAX_BONDS;
static int tx_queues	= BOND_DEFAULT_TX_QUEUES;
static int num_peer_notif = 1;
static int miimon;
static int updelay;
static int downdelay;
static int use_carrier	= 1;
static char *mode;
static char *primary;
static char *primary_reselect;
static char *lacp_rate;
static int min_links;
static char *ad_select;
static char *xmit_hash_policy;
static int arp_interval;
static char *arp_ip_target[BOND_MAX_ARP_TARGETS];
static char *arp_validate;
static char *arp_all_targets;
static char *fail_over_mac;
static int all_slaves_active;
static struct bond_params bonding_defaults;
static int resend_igmp = BOND_DEFAULT_RESEND_IGMP;
static int packets_per_slave = 1;
static int lp_interval = BOND_ALB_DEFAULT_LP_INTERVAL;

module_param(max_bonds, int, 0);
MODULE_PARM_DESC(max_bonds, "Max number of bonded devices");
module_param(tx_queues, int, 0);
MODULE_PARM_DESC(tx_queues, "Max number of transmit queues (default = 16)");
module_param_named(num_grat_arp, num_peer_notif, int, 0644);
MODULE_PARM_DESC(num_grat_arp, "Number of peer notifications to send on "
			       "failover event (alias of num_unsol_na)");
module_param_named(num_unsol_na, num_peer_notif, int, 0644);
MODULE_PARM_DESC(num_unsol_na, "Number of peer notifications to send on "
			       "failover event (alias of num_grat_arp)");
module_param(miimon, int, 0);
MODULE_PARM_DESC(miimon, "Link check interval in milliseconds");
module_param(updelay, int, 0);
MODULE_PARM_DESC(updelay, "Delay before considering link up, in milliseconds");
module_param(downdelay, int, 0);
MODULE_PARM_DESC(downdelay, "Delay before considering link down, "
			    "in milliseconds");
module_param(use_carrier, int, 0);
MODULE_PARM_DESC(use_carrier, "Use netif_carrier_ok (vs MII ioctls) in miimon; "
			      "0 for off, 1 for on (default)");
module_param(mode, charp, 0);
MODULE_PARM_DESC(mode, "Mode of operation; 0 for balance-rr, "
		       "1 for active-backup, 2 for balance-xor, "
		       "3 for broadcast, 4 for 802.3ad, 5 for balance-tlb, "
		       "6 for balance-alb");
module_param(primary, charp, 0);
MODULE_PARM_DESC(primary, "Primary network device to use");
module_param(primary_reselect, charp, 0);
MODULE_PARM_DESC(primary_reselect, "Reselect primary slave "
				   "once it comes up; "
				   "0 for always (default), "
				   "1 for only if speed of primary is "
				   "better, "
				   "2 for only on active slave "
				   "failure");
module_param(lacp_rate, charp, 0);
MODULE_PARM_DESC(lacp_rate, "LACPDU tx rate to request from 802.3ad partner; "
			    "0 for slow, 1 for fast");
module_param(ad_select, charp, 0);
MODULE_PARM_DESC(ad_select, "802.3ad aggregation selection logic; "
			    "0 for stable (default), 1 for bandwidth, "
			    "2 for count");
module_param(min_links, int, 0);
MODULE_PARM_DESC(min_links, "Minimum number of available links before turning on carrier");

module_param(xmit_hash_policy, charp, 0);
MODULE_PARM_DESC(xmit_hash_policy, "balance-alb, balance-tlb, balance-xor, 802.3ad hashing method; "
				   "0 for layer 2 (default), 1 for layer 3+4, "
				   "2 for layer 2+3, 3 for encap layer 2+3, "
				   "4 for encap layer 3+4, 5 for vlan+srcmac");
module_param(arp_interval, int, 0);
MODULE_PARM_DESC(arp_interval, "arp interval in milliseconds");
module_param_array(arp_ip_target, charp, NULL, 0);
MODULE_PARM_DESC(arp_ip_target, "arp targets in n.n.n.n form");
module_param(arp_validate, charp, 0);
MODULE_PARM_DESC(arp_validate, "validate src/dst of ARP probes; "
			       "0 for none (default), 1 for active, "
			       "2 for backup, 3 for all");
module_param(arp_all_targets, charp, 0);
MODULE_PARM_DESC(arp_all_targets, "fail on any/all arp targets timeout; 0 for any (default), 1 for all");
module_param(fail_over_mac, charp, 0);
MODULE_PARM_DESC(fail_over_mac, "For active-backup, do not set all slaves to "
				"the same MAC; 0 for none (default), "
				"1 for active, 2 for follow");
module_param(all_slaves_active, int, 0);
MODULE_PARM_DESC(all_slaves_active, "Keep all frames received on an interface "
				     "by setting active flag for all slaves; "
				     "0 for never (default), 1 for always.");
module_param(resend_igmp, int, 0);
MODULE_PARM_DESC(resend_igmp, "Number of IGMP membership reports to send on "
			      "link failure");
module_param(packets_per_slave, int, 0);
MODULE_PARM_DESC(packets_per_slave, "Packets to send per slave in balance-rr "
				    "mode; 0 for a random slave, 1 packet per "
				    "slave (default), >1 packets per slave.");
module_param(lp_interval, uint, 0);
MODULE_PARM_DESC(lp_interval, "The number of seconds between instances where "
			      "the bonding driver sends learning packets to "
			      "each slaves peer switch. The default is 1.");

/*----------------------------- Global variables ----------------------------*/

#ifdef CONFIG_NET_POLL_CONTROLLER
atomic_t netpoll_block_tx = ATOMIC_INIT(0);
#endif

unsigned int bond_net_id __read_mostly;

static const struct flow_dissector_key flow_keys_bonding_keys[] = {
	{
		.key_id = FLOW_DISSECTOR_KEY_CONTROL,
		.offset = offsetof(struct flow_keys, control),
	},
	{
		.key_id = FLOW_DISSECTOR_KEY_BASIC,
		.offset = offsetof(struct flow_keys, basic),
	},
	{
		.key_id = FLOW_DISSECTOR_KEY_IPV4_ADDRS,
		.offset = offsetof(struct flow_keys, addrs.v4addrs),
	},
	{
		.key_id = FLOW_DISSECTOR_KEY_IPV6_ADDRS,
		.offset = offsetof(struct flow_keys, addrs.v6addrs),
	},
	{
		.key_id = FLOW_DISSECTOR_KEY_TIPC,
		.offset = offsetof(struct flow_keys, addrs.tipckey),
	},
	{
		.key_id = FLOW_DISSECTOR_KEY_PORTS,
		.offset = offsetof(struct flow_keys, ports),
	},
	{
		.key_id = FLOW_DISSECTOR_KEY_ICMP,
		.offset = offsetof(struct flow_keys, icmp),
	},
	{
		.key_id = FLOW_DISSECTOR_KEY_VLAN,
		.offset = offsetof(struct flow_keys, vlan),
	},
	{
		.key_id = FLOW_DISSECTOR_KEY_FLOW_LABEL,
		.offset = offsetof(struct flow_keys, tags),
	},
	{
		.key_id = FLOW_DISSECTOR_KEY_GRE_KEYID,
		.offset = offsetof(struct flow_keys, keyid),
	},
};

static struct flow_dissector flow_keys_bonding __read_mostly;

/*-------------------------- Forward declarations ---------------------------*/

static int bond_init(struct net_device *bond_dev);
static void bond_uninit(struct net_device *bond_dev);
static void bond_get_stats(struct net_device *bond_dev,
			   struct rtnl_link_stats64 *stats);
static void bond_slave_arr_handler(struct work_struct *work);
static bool bond_time_in_interval(struct bonding *bond, unsigned long last_act,
				  int mod);
static void bond_netdev_notify_work(struct work_struct *work);

/*---------------------------- General routines -----------------------------*/

const char *bond_mode_name(int mode)
{
	static const char *names[] = {
		[BOND_MODE_ROUNDROBIN] = "load balancing (round-robin)",
		[BOND_MODE_ACTIVEBACKUP] = "fault-tolerance (active-backup)",
		[BOND_MODE_XOR] = "load balancing (xor)",
		[BOND_MODE_BROADCAST] = "fault-tolerance (broadcast)",
		[BOND_MODE_8023AD] = "IEEE 802.3ad Dynamic link aggregation",
		[BOND_MODE_TLB] = "transmit load balancing",
		[BOND_MODE_ALB] = "adaptive load balancing",
	};

	if (mode < BOND_MODE_ROUNDROBIN || mode > BOND_MODE_ALB)
		return "unknown";

	return names[mode];
}

/**
 * bond_dev_queue_xmit - Prepare skb for xmit.
 *
 * @bond: bond device that got this skb for tx.
 * @skb: hw accel VLAN tagged skb to transmit
 * @slave_dev: slave that is supposed to xmit this skbuff
 */
netdev_tx_t bond_dev_queue_xmit(struct bonding *bond, struct sk_buff *skb,
			struct net_device *slave_dev)
{
	skb->dev = slave_dev;

	BUILD_BUG_ON(sizeof(skb->queue_mapping) !=
		     sizeof(qdisc_skb_cb(skb)->slave_dev_queue_mapping));
	skb_set_queue_mapping(skb, qdisc_skb_cb(skb)->slave_dev_queue_mapping);

	if (unlikely(netpoll_tx_running(bond->dev)))
		return bond_netpoll_send_skb(bond_get_slave_by_dev(bond, slave_dev), skb);

	return dev_queue_xmit(skb);
}

bool bond_sk_check(struct bonding *bond)
{
	switch (BOND_MODE(bond)) {
	case BOND_MODE_8023AD:
	case BOND_MODE_XOR:
		if (bond->params.xmit_policy == BOND_XMIT_POLICY_LAYER34)
			return true;
		fallthrough;
	default:
		return false;
	}
}

static bool bond_xdp_check(struct bonding *bond)
{
	switch (BOND_MODE(bond)) {
	case BOND_MODE_ROUNDROBIN:
	case BOND_MODE_ACTIVEBACKUP:
		return true;
	case BOND_MODE_8023AD:
	case BOND_MODE_XOR:
		/* vlan+srcmac is not supported with XDP as in most cases the 802.1q
		 * payload is not in the packet due to hardware offload.
		 */
		if (bond->params.xmit_policy != BOND_XMIT_POLICY_VLAN_SRCMAC)
			return true;
		fallthrough;
	default:
		return false;
	}
}

/*---------------------------------- VLAN -----------------------------------*/

/* In the following 2 functions, bond_vlan_rx_add_vid and bond_vlan_rx_kill_vid,
 * We don't protect the slave list iteration with a lock because:
 * a. This operation is performed in IOCTL context,
 * b. The operation is protected by the RTNL semaphore in the 8021q code,
 * c. Holding a lock with BH disabled while directly calling a base driver
 *    entry point is generally a BAD idea.
 *
 * The design of synchronization/protection for this operation in the 8021q
 * module is good for one or more VLAN devices over a single physical device
 * and cannot be extended for a teaming solution like bonding, so there is a
 * potential race condition here where a net device from the vlan group might
 * be referenced (either by a base driver or the 8021q code) while it is being
 * removed from the system. However, it turns out we're not making matters
 * worse, and if it works for regular VLAN usage it will work here too.
*/

/**
 * bond_vlan_rx_add_vid - Propagates adding an id to slaves
 * @bond_dev: bonding net device that got called
 * @proto: network protocol ID
 * @vid: vlan id being added
 */
static int bond_vlan_rx_add_vid(struct net_device *bond_dev,
				__be16 proto, u16 vid)
{
	struct bonding *bond = netdev_priv(bond_dev);
	struct slave *slave, *rollback_slave;
	struct list_head *iter;
	int res;

	bond_for_each_slave(bond, slave, iter) {
		res = vlan_vid_add(slave->dev, proto, vid);
		if (res)
			goto unwind;
	}

	return 0;

unwind:
	/* unwind to the slave that failed */
	bond_for_each_slave(bond, rollback_slave, iter) {
		if (rollback_slave == slave)
			break;

		vlan_vid_del(rollback_slave->dev, proto, vid);
	}

	return res;
}

/**
 * bond_vlan_rx_kill_vid - Propagates deleting an id to slaves
 * @bond_dev: bonding net device that got called
 * @proto: network protocol ID
 * @vid: vlan id being removed
 */
static int bond_vlan_rx_kill_vid(struct net_device *bond_dev,
				 __be16 proto, u16 vid)
{
	struct bonding *bond = netdev_priv(bond_dev);
	struct list_head *iter;
	struct slave *slave;

	bond_for_each_slave(bond, slave, iter)
		vlan_vid_del(slave->dev, proto, vid);

	if (bond_is_lb(bond))
		bond_alb_clear_vlan(bond, vid);

	return 0;
}

/*---------------------------------- XFRM -----------------------------------*/

#ifdef CONFIG_XFRM_OFFLOAD
/**
 * bond_ipsec_add_sa - program device with a security association
 * @xs: pointer to transformer state struct
 **/
static int bond_ipsec_add_sa(struct xfrm_state *xs)
{
	struct net_device *bond_dev = xs->xso.dev;
	struct bond_ipsec *ipsec;
	struct bonding *bond;
	struct slave *slave;
	int err;

	if (!bond_dev)
		return -EINVAL;

	rcu_read_lock();
	bond = netdev_priv(bond_dev);
	slave = rcu_dereference(bond->curr_active_slave);
	if (!slave) {
		rcu_read_unlock();
		return -ENODEV;
	}

	if (!slave->dev->xfrmdev_ops ||
	    !slave->dev->xfrmdev_ops->xdo_dev_state_add ||
	    netif_is_bond_master(slave->dev)) {
		slave_warn(bond_dev, slave->dev, "Slave does not support ipsec offload\n");
		rcu_read_unlock();
		return -EINVAL;
	}

	ipsec = kmalloc(sizeof(*ipsec), GFP_ATOMIC);
	if (!ipsec) {
		rcu_read_unlock();
		return -ENOMEM;
	}
	xs->xso.real_dev = slave->dev;

	err = slave->dev->xfrmdev_ops->xdo_dev_state_add(xs);
	if (!err) {
		ipsec->xs = xs;
		INIT_LIST_HEAD(&ipsec->list);
		spin_lock_bh(&bond->ipsec_lock);
		list_add(&ipsec->list, &bond->ipsec_list);
		spin_unlock_bh(&bond->ipsec_lock);
	} else {
		kfree(ipsec);
	}
	rcu_read_unlock();
	return err;
}

static void bond_ipsec_add_sa_all(struct bonding *bond)
{
	struct net_device *bond_dev = bond->dev;
	struct bond_ipsec *ipsec;
	struct slave *slave;

	rcu_read_lock();
	slave = rcu_dereference(bond->curr_active_slave);
	if (!slave)
		goto out;

	if (!slave->dev->xfrmdev_ops ||
	    !slave->dev->xfrmdev_ops->xdo_dev_state_add ||
	    netif_is_bond_master(slave->dev)) {
		spin_lock_bh(&bond->ipsec_lock);
		if (!list_empty(&bond->ipsec_list))
			slave_warn(bond_dev, slave->dev,
				   "%s: no slave xdo_dev_state_add\n",
				   __func__);
		spin_unlock_bh(&bond->ipsec_lock);
		goto out;
	}

	spin_lock_bh(&bond->ipsec_lock);
	list_for_each_entry(ipsec, &bond->ipsec_list, list) {
		ipsec->xs->xso.real_dev = slave->dev;
		if (slave->dev->xfrmdev_ops->xdo_dev_state_add(ipsec->xs)) {
			slave_warn(bond_dev, slave->dev, "%s: failed to add SA\n", __func__);
			ipsec->xs->xso.real_dev = NULL;
		}
	}
	spin_unlock_bh(&bond->ipsec_lock);
out:
	rcu_read_unlock();
}

/**
 * bond_ipsec_del_sa - clear out this specific SA
 * @xs: pointer to transformer state struct
 **/
static void bond_ipsec_del_sa(struct xfrm_state *xs)
{
	struct net_device *bond_dev = xs->xso.dev;
	struct bond_ipsec *ipsec;
	struct bonding *bond;
	struct slave *slave;

	if (!bond_dev)
		return;

	rcu_read_lock();
	bond = netdev_priv(bond_dev);
	slave = rcu_dereference(bond->curr_active_slave);

	if (!slave)
		goto out;

	if (!xs->xso.real_dev)
		goto out;

	WARN_ON(xs->xso.real_dev != slave->dev);

	if (!slave->dev->xfrmdev_ops ||
	    !slave->dev->xfrmdev_ops->xdo_dev_state_delete ||
	    netif_is_bond_master(slave->dev)) {
		slave_warn(bond_dev, slave->dev, "%s: no slave xdo_dev_state_delete\n", __func__);
		goto out;
	}

	slave->dev->xfrmdev_ops->xdo_dev_state_delete(xs);
out:
	spin_lock_bh(&bond->ipsec_lock);
	list_for_each_entry(ipsec, &bond->ipsec_list, list) {
		if (ipsec->xs == xs) {
			list_del(&ipsec->list);
			kfree(ipsec);
			break;
		}
	}
	spin_unlock_bh(&bond->ipsec_lock);
	rcu_read_unlock();
}

static void bond_ipsec_del_sa_all(struct bonding *bond)
{
	struct net_device *bond_dev = bond->dev;
	struct bond_ipsec *ipsec;
	struct slave *slave;

	rcu_read_lock();
	slave = rcu_dereference(bond->curr_active_slave);
	if (!slave) {
		rcu_read_unlock();
		return;
	}

	spin_lock_bh(&bond->ipsec_lock);
	list_for_each_entry(ipsec, &bond->ipsec_list, list) {
		if (!ipsec->xs->xso.real_dev)
			continue;

		if (!slave->dev->xfrmdev_ops ||
		    !slave->dev->xfrmdev_ops->xdo_dev_state_delete ||
		    netif_is_bond_master(slave->dev)) {
			slave_warn(bond_dev, slave->dev,
				   "%s: no slave xdo_dev_state_delete\n",
				   __func__);
		} else {
			slave->dev->xfrmdev_ops->xdo_dev_state_delete(ipsec->xs);
		}
		ipsec->xs->xso.real_dev = NULL;
	}
	spin_unlock_bh(&bond->ipsec_lock);
	rcu_read_unlock();
}

/**
 * bond_ipsec_offload_ok - can this packet use the xfrm hw offload
 * @skb: current data packet
 * @xs: pointer to transformer state struct
 **/
static bool bond_ipsec_offload_ok(struct sk_buff *skb, struct xfrm_state *xs)
{
	struct net_device *bond_dev = xs->xso.dev;
	struct net_device *real_dev;
	struct slave *curr_active;
	struct bonding *bond;
	int err;

	bond = netdev_priv(bond_dev);
	rcu_read_lock();
	curr_active = rcu_dereference(bond->curr_active_slave);
	real_dev = curr_active->dev;

	if (BOND_MODE(bond) != BOND_MODE_ACTIVEBACKUP) {
		err = false;
		goto out;
	}

	if (!xs->xso.real_dev) {
		err = false;
		goto out;
	}

	if (!real_dev->xfrmdev_ops ||
	    !real_dev->xfrmdev_ops->xdo_dev_offload_ok ||
	    netif_is_bond_master(real_dev)) {
		err = false;
		goto out;
	}

	err = real_dev->xfrmdev_ops->xdo_dev_offload_ok(skb, xs);
out:
	rcu_read_unlock();
	return err;
}

static const struct xfrmdev_ops bond_xfrmdev_ops = {
	.xdo_dev_state_add = bond_ipsec_add_sa,
	.xdo_dev_state_delete = bond_ipsec_del_sa,
	.xdo_dev_offload_ok = bond_ipsec_offload_ok,
};
#endif /* CONFIG_XFRM_OFFLOAD */

/*------------------------------- Link status -------------------------------*/

/* Set the carrier state for the master according to the state of its
 * slaves.  If any slaves are up, the master is up.  In 802.3ad mode,
 * do special 802.3ad magic.
 *
 * Returns zero if carrier state does not change, nonzero if it does.
 */
int bond_set_carrier(struct bonding *bond)
{
	struct list_head *iter;
	struct slave *slave;

	if (!bond_has_slaves(bond))
		goto down;

	if (BOND_MODE(bond) == BOND_MODE_8023AD)
		return bond_3ad_set_carrier(bond);

	bond_for_each_slave(bond, slave, iter) {
		if (slave->link == BOND_LINK_UP) {
			if (!netif_carrier_ok(bond->dev)) {
				netif_carrier_on(bond->dev);
				return 1;
			}
			return 0;
		}
	}

down:
	if (netif_carrier_ok(bond->dev)) {
		netif_carrier_off(bond->dev);
		return 1;
	}
	return 0;
}

/* Get link speed and duplex from the slave's base driver
 * using ethtool. If for some reason the call fails or the
 * values are invalid, set speed and duplex to -1,
 * and return. Return 1 if speed or duplex settings are
 * UNKNOWN; 0 otherwise.
 */
static int bond_update_speed_duplex(struct slave *slave)
{
	struct net_device *slave_dev = slave->dev;
	struct ethtool_link_ksettings ecmd;
	int res;

	slave->speed = SPEED_UNKNOWN;
	slave->duplex = DUPLEX_UNKNOWN;

	res = __ethtool_get_link_ksettings(slave_dev, &ecmd);
	if (res < 0)
		return 1;
	if (ecmd.base.speed == 0 || ecmd.base.speed == ((__u32)-1))
		return 1;
	switch (ecmd.base.duplex) {
	case DUPLEX_FULL:
	case DUPLEX_HALF:
		break;
	default:
		return 1;
	}

	slave->speed = ecmd.base.speed;
	slave->duplex = ecmd.base.duplex;

	return 0;
}

const char *bond_slave_link_status(s8 link)
{
	switch (link) {
	case BOND_LINK_UP:
		return "up";
	case BOND_LINK_FAIL:
		return "going down";
	case BOND_LINK_DOWN:
		return "down";
	case BOND_LINK_BACK:
		return "going back";
	default:
		return "unknown";
	}
}

/* if <dev> supports MII link status reporting, check its link status.
 *
 * We either do MII/ETHTOOL ioctls, or check netif_carrier_ok(),
 * depending upon the setting of the use_carrier parameter.
 *
 * Return either BMSR_LSTATUS, meaning that the link is up (or we
 * can't tell and just pretend it is), or 0, meaning that the link is
 * down.
 *
 * If reporting is non-zero, instead of faking link up, return -1 if
 * both ETHTOOL and MII ioctls fail (meaning the device does not
 * support them).  If use_carrier is set, return whatever it says.
 * It'd be nice if there was a good way to tell if a driver supports
 * netif_carrier, but there really isn't.
 */
static int bond_check_dev_link(struct bonding *bond,
			       struct net_device *slave_dev, int reporting)
{
	const struct net_device_ops *slave_ops = slave_dev->netdev_ops;
	int (*ioctl)(struct net_device *, struct ifreq *, int);
	struct ifreq ifr;
	struct mii_ioctl_data *mii;

	if (!reporting && !netif_running(slave_dev))
		return 0;

	if (bond->params.use_carrier)
		return netif_carrier_ok(slave_dev) ? BMSR_LSTATUS : 0;

	/* Try to get link status using Ethtool first. */
	if (slave_dev->ethtool_ops->get_link)
		return slave_dev->ethtool_ops->get_link(slave_dev) ?
			BMSR_LSTATUS : 0;

	/* Ethtool can't be used, fallback to MII ioctls. */
	ioctl = slave_ops->ndo_eth_ioctl;
	if (ioctl) {
		/* TODO: set pointer to correct ioctl on a per team member
		 *       bases to make this more efficient. that is, once
		 *       we determine the correct ioctl, we will always
		 *       call it and not the others for that team
		 *       member.
		 */

		/* We cannot assume that SIOCGMIIPHY will also read a
		 * register; not all network drivers (e.g., e100)
		 * support that.
		 */

		/* Yes, the mii is overlaid on the ifreq.ifr_ifru */
		strscpy_pad(ifr.ifr_name, slave_dev->name, IFNAMSIZ);
		mii = if_mii(&ifr);
		if (ioctl(slave_dev, &ifr, SIOCGMIIPHY) == 0) {
			mii->reg_num = MII_BMSR;
			if (ioctl(slave_dev, &ifr, SIOCGMIIREG) == 0)
				return mii->val_out & BMSR_LSTATUS;
		}
	}

	/* If reporting, report that either there's no ndo_eth_ioctl,
	 * or both SIOCGMIIREG and get_link failed (meaning that we
	 * cannot report link status).  If not reporting, pretend
	 * we're ok.
	 */
	return reporting ? -1 : BMSR_LSTATUS;
}

/*----------------------------- Multicast list ------------------------------*/

/* Push the promiscuity flag down to appropriate slaves */
static int bond_set_promiscuity(struct bonding *bond, int inc)
{
	struct list_head *iter;
	int err = 0;

	if (bond_uses_primary(bond)) {
		struct slave *curr_active = rtnl_dereference(bond->curr_active_slave);

		if (curr_active)
			err = dev_set_promiscuity(curr_active->dev, inc);
	} else {
		struct slave *slave;

		bond_for_each_slave(bond, slave, iter) {
			err = dev_set_promiscuity(slave->dev, inc);
			if (err)
				return err;
		}
	}
	return err;
}

/* Push the allmulti flag down to all slaves */
static int bond_set_allmulti(struct bonding *bond, int inc)
{
	struct list_head *iter;
	int err = 0;

	if (bond_uses_primary(bond)) {
		struct slave *curr_active = rtnl_dereference(bond->curr_active_slave);

		if (curr_active)
			err = dev_set_allmulti(curr_active->dev, inc);
	} else {
		struct slave *slave;

		bond_for_each_slave(bond, slave, iter) {
			err = dev_set_allmulti(slave->dev, inc);
			if (err)
				return err;
		}
	}
	return err;
}

/* Retrieve the list of registered multicast addresses for the bonding
 * device and retransmit an IGMP JOIN request to the current active
 * slave.
 */
static void bond_resend_igmp_join_requests_delayed(struct work_struct *work)
{
	struct bonding *bond = container_of(work, struct bonding,
					    mcast_work.work);

	if (!rtnl_trylock()) {
		queue_delayed_work(bond->wq, &bond->mcast_work, 1);
		return;
	}
	call_netdevice_notifiers(NETDEV_RESEND_IGMP, bond->dev);

	if (bond->igmp_retrans > 1) {
		bond->igmp_retrans--;
		queue_delayed_work(bond->wq, &bond->mcast_work, HZ/5);
	}
	rtnl_unlock();
}

/* Flush bond's hardware addresses from slave */
static void bond_hw_addr_flush(struct net_device *bond_dev,
			       struct net_device *slave_dev)
{
	struct bonding *bond = netdev_priv(bond_dev);

	dev_uc_unsync(slave_dev, bond_dev);
	dev_mc_unsync(slave_dev, bond_dev);

	if (BOND_MODE(bond) == BOND_MODE_8023AD) {
		/* del lacpdu mc addr from mc list */
		u8 lacpdu_multicast[ETH_ALEN] = MULTICAST_LACPDU_ADDR;

		dev_mc_del(slave_dev, lacpdu_multicast);
	}
}

/*--------------------------- Active slave change ---------------------------*/

/* Update the hardware address list and promisc/allmulti for the new and
 * old active slaves (if any).  Modes that are not using primary keep all
 * slaves up date at all times; only the modes that use primary need to call
 * this function to swap these settings during a failover.
 */
static void bond_hw_addr_swap(struct bonding *bond, struct slave *new_active,
			      struct slave *old_active)
{
	if (old_active) {
		if (bond->dev->flags & IFF_PROMISC)
			dev_set_promiscuity(old_active->dev, -1);

		if (bond->dev->flags & IFF_ALLMULTI)
			dev_set_allmulti(old_active->dev, -1);

		bond_hw_addr_flush(bond->dev, old_active->dev);
	}

	if (new_active) {
		/* FIXME: Signal errors upstream. */
		if (bond->dev->flags & IFF_PROMISC)
			dev_set_promiscuity(new_active->dev, 1);

		if (bond->dev->flags & IFF_ALLMULTI)
			dev_set_allmulti(new_active->dev, 1);

		netif_addr_lock_bh(bond->dev);
		dev_uc_sync(new_active->dev, bond->dev);
		dev_mc_sync(new_active->dev, bond->dev);
		netif_addr_unlock_bh(bond->dev);
	}
}

/**
 * bond_set_dev_addr - clone slave's address to bond
 * @bond_dev: bond net device
 * @slave_dev: slave net device
 *
 * Should be called with RTNL held.
 */
static int bond_set_dev_addr(struct net_device *bond_dev,
			     struct net_device *slave_dev)
{
	int err;

	slave_dbg(bond_dev, slave_dev, "bond_dev=%p slave_dev=%p slave_dev->addr_len=%d\n",
		  bond_dev, slave_dev, slave_dev->addr_len);
	err = dev_pre_changeaddr_notify(bond_dev, slave_dev->dev_addr, NULL);
	if (err)
		return err;

	__dev_addr_set(bond_dev, slave_dev->dev_addr, slave_dev->addr_len);
	bond_dev->addr_assign_type = NET_ADDR_STOLEN;
	call_netdevice_notifiers(NETDEV_CHANGEADDR, bond_dev);
	return 0;
}

static struct slave *bond_get_old_active(struct bonding *bond,
					 struct slave *new_active)
{
	struct slave *slave;
	struct list_head *iter;

	bond_for_each_slave(bond, slave, iter) {
		if (slave == new_active)
			continue;

		if (ether_addr_equal(bond->dev->dev_addr, slave->dev->dev_addr))
			return slave;
	}

	return NULL;
}

/* bond_do_fail_over_mac
 *
 * Perform special MAC address swapping for fail_over_mac settings
 *
 * Called with RTNL
 */
static void bond_do_fail_over_mac(struct bonding *bond,
				  struct slave *new_active,
				  struct slave *old_active)
{
	u8 tmp_mac[MAX_ADDR_LEN];
	struct sockaddr_storage ss;
	int rv;

	switch (bond->params.fail_over_mac) {
	case BOND_FOM_ACTIVE:
		if (new_active) {
			rv = bond_set_dev_addr(bond->dev, new_active->dev);
			if (rv)
				slave_err(bond->dev, new_active->dev, "Error %d setting bond MAC from slave\n",
					  -rv);
		}
		break;
	case BOND_FOM_FOLLOW:
		/* if new_active && old_active, swap them
		 * if just old_active, do nothing (going to no active slave)
		 * if just new_active, set new_active to bond's MAC
		 */
		if (!new_active)
			return;

		if (!old_active)
			old_active = bond_get_old_active(bond, new_active);

		if (old_active) {
			bond_hw_addr_copy(tmp_mac, new_active->dev->dev_addr,
					  new_active->dev->addr_len);
			bond_hw_addr_copy(ss.__data,
					  old_active->dev->dev_addr,
					  old_active->dev->addr_len);
			ss.ss_family = new_active->dev->type;
		} else {
			bond_hw_addr_copy(ss.__data, bond->dev->dev_addr,
					  bond->dev->addr_len);
			ss.ss_family = bond->dev->type;
		}

		rv = dev_set_mac_address(new_active->dev,
					 (struct sockaddr *)&ss, NULL);
		if (rv) {
			slave_err(bond->dev, new_active->dev, "Error %d setting MAC of new active slave\n",
				  -rv);
			goto out;
		}

		if (!old_active)
			goto out;

		bond_hw_addr_copy(ss.__data, tmp_mac,
				  new_active->dev->addr_len);
		ss.ss_family = old_active->dev->type;

		rv = dev_set_mac_address(old_active->dev,
					 (struct sockaddr *)&ss, NULL);
		if (rv)
			slave_err(bond->dev, old_active->dev, "Error %d setting MAC of old active slave\n",
				  -rv);
out:
		break;
	default:
		netdev_err(bond->dev, "bond_do_fail_over_mac impossible: bad policy %d\n",
			   bond->params.fail_over_mac);
		break;
	}

}

static struct slave *bond_choose_primary_or_current(struct bonding *bond)
{
	struct slave *prim = rtnl_dereference(bond->primary_slave);
	struct slave *curr = rtnl_dereference(bond->curr_active_slave);

	if (!prim || prim->link != BOND_LINK_UP) {
		if (!curr || curr->link != BOND_LINK_UP)
			return NULL;
		return curr;
	}

	if (bond->force_primary) {
		bond->force_primary = false;
		return prim;
	}

	if (!curr || curr->link != BOND_LINK_UP)
		return prim;

	/* At this point, prim and curr are both up */
	switch (bond->params.primary_reselect) {
	case BOND_PRI_RESELECT_ALWAYS:
		return prim;
	case BOND_PRI_RESELECT_BETTER:
		if (prim->speed < curr->speed)
			return curr;
		if (prim->speed == curr->speed && prim->duplex <= curr->duplex)
			return curr;
		return prim;
	case BOND_PRI_RESELECT_FAILURE:
		return curr;
	default:
		netdev_err(bond->dev, "impossible primary_reselect %d\n",
			   bond->params.primary_reselect);
		return curr;
	}
}

/**
 * bond_find_best_slave - select the best available slave to be the active one
 * @bond: our bonding struct
 */
static struct slave *bond_find_best_slave(struct bonding *bond)
{
	struct slave *slave, *bestslave = NULL;
	struct list_head *iter;
	int mintime = bond->params.updelay;

	slave = bond_choose_primary_or_current(bond);
	if (slave)
		return slave;

	bond_for_each_slave(bond, slave, iter) {
		if (slave->link == BOND_LINK_UP)
			return slave;
		if (slave->link == BOND_LINK_BACK && bond_slave_is_up(slave) &&
		    slave->delay < mintime) {
			mintime = slave->delay;
			bestslave = slave;
		}
	}

	return bestslave;
}

static bool bond_should_notify_peers(struct bonding *bond)
{
	struct slave *slave;

	rcu_read_lock();
	slave = rcu_dereference(bond->curr_active_slave);
	rcu_read_unlock();

	if (!slave || !bond->send_peer_notif ||
	    bond->send_peer_notif %
	    max(1, bond->params.peer_notif_delay) != 0 ||
	    !netif_carrier_ok(bond->dev) ||
	    test_bit(__LINK_STATE_LINKWATCH_PENDING, &slave->dev->state))
		return false;

	netdev_dbg(bond->dev, "bond_should_notify_peers: slave %s\n",
		   slave ? slave->dev->name : "NULL");

	return true;
}

/**
 * bond_change_active_slave - change the active slave into the specified one
 * @bond: our bonding struct
 * @new_active: the new slave to make the active one
 *
 * Set the new slave to the bond's settings and unset them on the old
 * curr_active_slave.
 * Setting include flags, mc-list, promiscuity, allmulti, etc.
 *
 * If @new's link state is %BOND_LINK_BACK we'll set it to %BOND_LINK_UP,
 * because it is apparently the best available slave we have, even though its
 * updelay hasn't timed out yet.
 *
 * Caller must hold RTNL.
 */
void bond_change_active_slave(struct bonding *bond, struct slave *new_active)
{
	struct slave *old_active;

	ASSERT_RTNL();

	old_active = rtnl_dereference(bond->curr_active_slave);

	if (old_active == new_active)
		return;

#ifdef CONFIG_XFRM_OFFLOAD
	bond_ipsec_del_sa_all(bond);
#endif /* CONFIG_XFRM_OFFLOAD */

	if (new_active) {
		new_active->last_link_up = jiffies;

		if (new_active->link == BOND_LINK_BACK) {
			if (bond_uses_primary(bond)) {
				slave_info(bond->dev, new_active->dev, "making interface the new active one %d ms earlier\n",
					   (bond->params.updelay - new_active->delay) * bond->params.miimon);
			}

			new_active->delay = 0;
			bond_set_slave_link_state(new_active, BOND_LINK_UP,
						  BOND_SLAVE_NOTIFY_NOW);

			if (BOND_MODE(bond) == BOND_MODE_8023AD)
				bond_3ad_handle_link_change(new_active, BOND_LINK_UP);

			if (bond_is_lb(bond))
				bond_alb_handle_link_change(bond, new_active, BOND_LINK_UP);
		} else {
			if (bond_uses_primary(bond))
				slave_info(bond->dev, new_active->dev, "making interface the new active one\n");
		}
	}

	if (bond_uses_primary(bond))
		bond_hw_addr_swap(bond, new_active, old_active);

	if (bond_is_lb(bond)) {
		bond_alb_handle_active_change(bond, new_active);
		if (old_active)
			bond_set_slave_inactive_flags(old_active,
						      BOND_SLAVE_NOTIFY_NOW);
		if (new_active)
			bond_set_slave_active_flags(new_active,
						    BOND_SLAVE_NOTIFY_NOW);
	} else {
		rcu_assign_pointer(bond->curr_active_slave, new_active);
	}

	if (BOND_MODE(bond) == BOND_MODE_ACTIVEBACKUP) {
		if (old_active)
			bond_set_slave_inactive_flags(old_active,
						      BOND_SLAVE_NOTIFY_NOW);

		if (new_active) {
			bool should_notify_peers = false;

			bond_set_slave_active_flags(new_active,
						    BOND_SLAVE_NOTIFY_NOW);

			if (bond->params.fail_over_mac)
				bond_do_fail_over_mac(bond, new_active,
						      old_active);

			if (netif_running(bond->dev)) {
				bond->send_peer_notif =
					bond->params.num_peer_notif *
					max(1, bond->params.peer_notif_delay);
				should_notify_peers =
					bond_should_notify_peers(bond);
			}

			call_netdevice_notifiers(NETDEV_BONDING_FAILOVER, bond->dev);
			if (should_notify_peers) {
				bond->send_peer_notif--;
				call_netdevice_notifiers(NETDEV_NOTIFY_PEERS,
							 bond->dev);
			}
		}
	}

#ifdef CONFIG_XFRM_OFFLOAD
	bond_ipsec_add_sa_all(bond);
#endif /* CONFIG_XFRM_OFFLOAD */

	/* resend IGMP joins since active slave has changed or
	 * all were sent on curr_active_slave.
	 * resend only if bond is brought up with the affected
	 * bonding modes and the retransmission is enabled
	 */
	if (netif_running(bond->dev) && (bond->params.resend_igmp > 0) &&
	    ((bond_uses_primary(bond) && new_active) ||
	     BOND_MODE(bond) == BOND_MODE_ROUNDROBIN)) {
		bond->igmp_retrans = bond->params.resend_igmp;
		queue_delayed_work(bond->wq, &bond->mcast_work, 1);
	}
}

/**
 * bond_select_active_slave - select a new active slave, if needed
 * @bond: our bonding struct
 *
 * This functions should be called when one of the following occurs:
 * - The old curr_active_slave has been released or lost its link.
 * - The primary_slave has got its link back.
 * - A slave has got its link back and there's no old curr_active_slave.
 *
 * Caller must hold RTNL.
 */
void bond_select_active_slave(struct bonding *bond)
{
	struct slave *best_slave;
	int rv;

	ASSERT_RTNL();

	best_slave = bond_find_best_slave(bond);
	if (best_slave != rtnl_dereference(bond->curr_active_slave)) {
		bond_change_active_slave(bond, best_slave);
		rv = bond_set_carrier(bond);
		if (!rv)
			return;

		if (netif_carrier_ok(bond->dev))
			netdev_info(bond->dev, "active interface up!\n");
		else
			netdev_info(bond->dev, "now running without any active interface!\n");
	}
}

#ifdef CONFIG_NET_POLL_CONTROLLER
static inline int slave_enable_netpoll(struct slave *slave)
{
	struct netpoll *np;
	int err = 0;

	np = kzalloc(sizeof(*np), GFP_KERNEL);
	err = -ENOMEM;
	if (!np)
		goto out;

	err = __netpoll_setup(np, slave->dev);
	if (err) {
		kfree(np);
		goto out;
	}
	slave->np = np;
out:
	return err;
}
static inline void slave_disable_netpoll(struct slave *slave)
{
	struct netpoll *np = slave->np;

	if (!np)
		return;

	slave->np = NULL;

	__netpoll_free(np);
}

static void bond_poll_controller(struct net_device *bond_dev)
{
	struct bonding *bond = netdev_priv(bond_dev);
	struct slave *slave = NULL;
	struct list_head *iter;
	struct ad_info ad_info;

	if (BOND_MODE(bond) == BOND_MODE_8023AD)
		if (bond_3ad_get_active_agg_info(bond, &ad_info))
			return;

	bond_for_each_slave_rcu(bond, slave, iter) {
		if (!bond_slave_is_up(slave))
			continue;

		if (BOND_MODE(bond) == BOND_MODE_8023AD) {
			struct aggregator *agg =
			    SLAVE_AD_INFO(slave)->port.aggregator;

			if (agg &&
			    agg->aggregator_identifier != ad_info.aggregator_id)
				continue;
		}

		netpoll_poll_dev(slave->dev);
	}
}

static void bond_netpoll_cleanup(struct net_device *bond_dev)
{
	struct bonding *bond = netdev_priv(bond_dev);
	struct list_head *iter;
	struct slave *slave;

	bond_for_each_slave(bond, slave, iter)
		if (bond_slave_is_up(slave))
			slave_disable_netpoll(slave);
}

static int bond_netpoll_setup(struct net_device *dev, struct netpoll_info *ni)
{
	struct bonding *bond = netdev_priv(dev);
	struct list_head *iter;
	struct slave *slave;
	int err = 0;

	bond_for_each_slave(bond, slave, iter) {
		err = slave_enable_netpoll(slave);
		if (err) {
			bond_netpoll_cleanup(dev);
			break;
		}
	}
	return err;
}
#else
static inline int slave_enable_netpoll(struct slave *slave)
{
	return 0;
}
static inline void slave_disable_netpoll(struct slave *slave)
{
}
static void bond_netpoll_cleanup(struct net_device *bond_dev)
{
}
#endif

/*---------------------------------- IOCTL ----------------------------------*/

static netdev_features_t bond_fix_features(struct net_device *dev,
					   netdev_features_t features)
{
	struct bonding *bond = netdev_priv(dev);
	struct list_head *iter;
	netdev_features_t mask;
	struct slave *slave;

#if IS_ENABLED(CONFIG_TLS_DEVICE)
	if (bond_sk_check(bond))
		features |= BOND_TLS_FEATURES;
	else
		features &= ~BOND_TLS_FEATURES;
#endif

	mask = features;

	features &= ~NETIF_F_ONE_FOR_ALL;
	features |= NETIF_F_ALL_FOR_ALL;

	bond_for_each_slave(bond, slave, iter) {
		features = netdev_increment_features(features,
						     slave->dev->features,
						     mask);
	}
	features = netdev_add_tso_features(features, mask);

	return features;
}

#define BOND_VLAN_FEATURES	(NETIF_F_HW_CSUM | NETIF_F_SG | \
				 NETIF_F_FRAGLIST | NETIF_F_GSO_SOFTWARE | \
				 NETIF_F_HIGHDMA | NETIF_F_LRO)

#define BOND_ENC_FEATURES	(NETIF_F_HW_CSUM | NETIF_F_SG | \
				 NETIF_F_RXCSUM | NETIF_F_GSO_SOFTWARE)

#define BOND_MPLS_FEATURES	(NETIF_F_HW_CSUM | NETIF_F_SG | \
				 NETIF_F_GSO_SOFTWARE)


static void bond_compute_features(struct bonding *bond)
{
	unsigned int dst_release_flag = IFF_XMIT_DST_RELEASE |
					IFF_XMIT_DST_RELEASE_PERM;
	netdev_features_t vlan_features = BOND_VLAN_FEATURES;
	netdev_features_t enc_features  = BOND_ENC_FEATURES;
#ifdef CONFIG_XFRM_OFFLOAD
	netdev_features_t xfrm_features  = BOND_XFRM_FEATURES;
#endif /* CONFIG_XFRM_OFFLOAD */
	netdev_features_t mpls_features  = BOND_MPLS_FEATURES;
	struct net_device *bond_dev = bond->dev;
	struct list_head *iter;
	struct slave *slave;
	unsigned short max_hard_header_len = ETH_HLEN;
	unsigned int gso_max_size = GSO_MAX_SIZE;
	u16 gso_max_segs = GSO_MAX_SEGS;

	if (!bond_has_slaves(bond))
		goto done;
	vlan_features &= NETIF_F_ALL_FOR_ALL;
	mpls_features &= NETIF_F_ALL_FOR_ALL;

	bond_for_each_slave(bond, slave, iter) {
		vlan_features = netdev_increment_features(vlan_features,
			slave->dev->vlan_features, BOND_VLAN_FEATURES);

		enc_features = netdev_increment_features(enc_features,
							 slave->dev->hw_enc_features,
							 BOND_ENC_FEATURES);

#ifdef CONFIG_XFRM_OFFLOAD
		xfrm_features = netdev_increment_features(xfrm_features,
							  slave->dev->hw_enc_features,
							  BOND_XFRM_FEATURES);
#endif /* CONFIG_XFRM_OFFLOAD */

		mpls_features = netdev_increment_features(mpls_features,
							  slave->dev->mpls_features,
							  BOND_MPLS_FEATURES);

		dst_release_flag &= slave->dev->priv_flags;
		if (slave->dev->hard_header_len > max_hard_header_len)
			max_hard_header_len = slave->dev->hard_header_len;

		gso_max_size = min(gso_max_size, slave->dev->gso_max_size);
		gso_max_segs = min(gso_max_segs, slave->dev->gso_max_segs);
	}
	bond_dev->hard_header_len = max_hard_header_len;

done:
	bond_dev->vlan_features = vlan_features;
	bond_dev->hw_enc_features = enc_features | NETIF_F_GSO_ENCAP_ALL |
				    NETIF_F_HW_VLAN_CTAG_TX |
				    NETIF_F_HW_VLAN_STAG_TX;
#ifdef CONFIG_XFRM_OFFLOAD
	bond_dev->hw_enc_features |= xfrm_features;
#endif /* CONFIG_XFRM_OFFLOAD */
	bond_dev->mpls_features = mpls_features;
	netif_set_gso_max_segs(bond_dev, gso_max_segs);
	netif_set_gso_max_size(bond_dev, gso_max_size);

	bond_dev->priv_flags &= ~IFF_XMIT_DST_RELEASE;
	if ((bond_dev->priv_flags & IFF_XMIT_DST_RELEASE_PERM) &&
	    dst_release_flag == (IFF_XMIT_DST_RELEASE | IFF_XMIT_DST_RELEASE_PERM))
		bond_dev->priv_flags |= IFF_XMIT_DST_RELEASE;

	netdev_change_features(bond_dev);
}

static void bond_setup_by_slave(struct net_device *bond_dev,
				struct net_device *slave_dev)
{
	bond_dev->header_ops	    = slave_dev->header_ops;

	bond_dev->type		    = slave_dev->type;
	bond_dev->hard_header_len   = slave_dev->hard_header_len;
	bond_dev->needed_headroom   = slave_dev->needed_headroom;
	bond_dev->addr_len	    = slave_dev->addr_len;

	memcpy(bond_dev->broadcast, slave_dev->broadcast,
		slave_dev->addr_len);
}

/* On bonding slaves other than the currently active slave, suppress
 * duplicates except for alb non-mcast/bcast.
 */
static bool bond_should_deliver_exact_match(struct sk_buff *skb,
					    struct slave *slave,
					    struct bonding *bond)
{
	if (bond_is_slave_inactive(slave)) {
		if (BOND_MODE(bond) == BOND_MODE_ALB &&
		    skb->pkt_type != PACKET_BROADCAST &&
		    skb->pkt_type != PACKET_MULTICAST)
			return false;
		return true;
	}
	return false;
}

static rx_handler_result_t bond_handle_frame(struct sk_buff **pskb)
{
	struct sk_buff *skb = *pskb;
	struct slave *slave;
	struct bonding *bond;
	int (*recv_probe)(const struct sk_buff *, struct bonding *,
			  struct slave *);
	int ret = RX_HANDLER_ANOTHER;

	skb = skb_share_check(skb, GFP_ATOMIC);
	if (unlikely(!skb))
		return RX_HANDLER_CONSUMED;

	*pskb = skb;

	slave = bond_slave_get_rcu(skb->dev);
	bond = slave->bond;

	recv_probe = READ_ONCE(bond->recv_probe);
	if (recv_probe) {
		ret = recv_probe(skb, bond, slave);
		if (ret == RX_HANDLER_CONSUMED) {
			consume_skb(skb);
			return ret;
		}
	}

	/*
	 * For packets determined by bond_should_deliver_exact_match() call to
	 * be suppressed we want to make an exception for link-local packets.
	 * This is necessary for e.g. LLDP daemons to be able to monitor
	 * inactive slave links without being forced to bind to them
	 * explicitly.
	 *
	 * At the same time, packets that are passed to the bonding master
	 * (including link-local ones) can have their originating interface
	 * determined via PACKET_ORIGDEV socket option.
	 */
	if (bond_should_deliver_exact_match(skb, slave, bond)) {
		if (is_link_local_ether_addr(eth_hdr(skb)->h_dest))
			return RX_HANDLER_PASS;
		return RX_HANDLER_EXACT;
	}

	skb->dev = bond->dev;

	if (BOND_MODE(bond) == BOND_MODE_ALB &&
	    netif_is_bridge_port(bond->dev) &&
	    skb->pkt_type == PACKET_HOST) {

		if (unlikely(skb_cow_head(skb,
					  skb->data - skb_mac_header(skb)))) {
			kfree_skb(skb);
			return RX_HANDLER_CONSUMED;
		}
		bond_hw_addr_copy(eth_hdr(skb)->h_dest, bond->dev->dev_addr,
				  bond->dev->addr_len);
	}

	return ret;
}

static enum netdev_lag_tx_type bond_lag_tx_type(struct bonding *bond)
{
	switch (BOND_MODE(bond)) {
	case BOND_MODE_ROUNDROBIN:
		return NETDEV_LAG_TX_TYPE_ROUNDROBIN;
	case BOND_MODE_ACTIVEBACKUP:
		return NETDEV_LAG_TX_TYPE_ACTIVEBACKUP;
	case BOND_MODE_BROADCAST:
		return NETDEV_LAG_TX_TYPE_BROADCAST;
	case BOND_MODE_XOR:
	case BOND_MODE_8023AD:
		return NETDEV_LAG_TX_TYPE_HASH;
	default:
		return NETDEV_LAG_TX_TYPE_UNKNOWN;
	}
}

static enum netdev_lag_hash bond_lag_hash_type(struct bonding *bond,
					       enum netdev_lag_tx_type type)
{
	if (type != NETDEV_LAG_TX_TYPE_HASH)
		return NETDEV_LAG_HASH_NONE;

	switch (bond->params.xmit_policy) {
	case BOND_XMIT_POLICY_LAYER2:
		return NETDEV_LAG_HASH_L2;
	case BOND_XMIT_POLICY_LAYER34:
		return NETDEV_LAG_HASH_L34;
	case BOND_XMIT_POLICY_LAYER23:
		return NETDEV_LAG_HASH_L23;
	case BOND_XMIT_POLICY_ENCAP23:
		return NETDEV_LAG_HASH_E23;
	case BOND_XMIT_POLICY_ENCAP34:
		return NETDEV_LAG_HASH_E34;
	case BOND_XMIT_POLICY_VLAN_SRCMAC:
		return NETDEV_LAG_HASH_VLAN_SRCMAC;
	default:
		return NETDEV_LAG_HASH_UNKNOWN;
	}
}

static int bond_master_upper_dev_link(struct bonding *bond, struct slave *slave,
				      struct netlink_ext_ack *extack)
{
	struct netdev_lag_upper_info lag_upper_info;
	enum netdev_lag_tx_type type;

	type = bond_lag_tx_type(bond);
	lag_upper_info.tx_type = type;
	lag_upper_info.hash_type = bond_lag_hash_type(bond, type);

	return netdev_master_upper_dev_link(slave->dev, bond->dev, slave,
					    &lag_upper_info, extack);
}

static void bond_upper_dev_unlink(struct bonding *bond, struct slave *slave)
{
	netdev_upper_dev_unlink(slave->dev, bond->dev);
	slave->dev->flags &= ~IFF_SLAVE;
}

static void slave_kobj_release(struct kobject *kobj)
{
	struct slave *slave = to_slave(kobj);
	struct bonding *bond = bond_get_bond_by_slave(slave);

	cancel_delayed_work_sync(&slave->notify_work);
	if (BOND_MODE(bond) == BOND_MODE_8023AD)
		kfree(SLAVE_AD_INFO(slave));

	kfree(slave);
}

static struct kobj_type slave_ktype = {
	.release = slave_kobj_release,
#ifdef CONFIG_SYSFS
	.sysfs_ops = &slave_sysfs_ops,
#endif
};

static int bond_kobj_init(struct slave *slave)
{
	int err;

	err = kobject_init_and_add(&slave->kobj, &slave_ktype,
				   &(slave->dev->dev.kobj), "bonding_slave");
	if (err)
		kobject_put(&slave->kobj);

	return err;
}

static struct slave *bond_alloc_slave(struct bonding *bond,
				      struct net_device *slave_dev)
{
	struct slave *slave = NULL;

	slave = kzalloc(sizeof(*slave), GFP_KERNEL);
	if (!slave)
		return NULL;

	slave->bond = bond;
	slave->dev = slave_dev;
	INIT_DELAYED_WORK(&slave->notify_work, bond_netdev_notify_work);

	if (bond_kobj_init(slave))
		return NULL;

	if (BOND_MODE(bond) == BOND_MODE_8023AD) {
		SLAVE_AD_INFO(slave) = kzalloc(sizeof(struct ad_slave_info),
					       GFP_KERNEL);
		if (!SLAVE_AD_INFO(slave)) {
			kobject_put(&slave->kobj);
			return NULL;
		}
	}

	return slave;
}

static void bond_fill_ifbond(struct bonding *bond, struct ifbond *info)
{
	info->bond_mode = BOND_MODE(bond);
	info->miimon = bond->params.miimon;
	info->num_slaves = bond->slave_cnt;
}

static void bond_fill_ifslave(struct slave *slave, struct ifslave *info)
{
	strcpy(info->slave_name, slave->dev->name);
	info->link = slave->link;
	info->state = bond_slave_state(slave);
	info->link_failure_count = slave->link_failure_count;
}

static void bond_netdev_notify_work(struct work_struct *_work)
{
	struct slave *slave = container_of(_work, struct slave,
					   notify_work.work);

	if (rtnl_trylock()) {
		struct netdev_bonding_info binfo;

		bond_fill_ifslave(slave, &binfo.slave);
		bond_fill_ifbond(slave->bond, &binfo.master);
		netdev_bonding_info_change(slave->dev, &binfo);
		rtnl_unlock();
	} else {
		queue_delayed_work(slave->bond->wq, &slave->notify_work, 1);
	}
}

void bond_queue_slave_event(struct slave *slave)
{
	queue_delayed_work(slave->bond->wq, &slave->notify_work, 0);
}

void bond_lower_state_changed(struct slave *slave)
{
	struct netdev_lag_lower_state_info info;

	info.link_up = slave->link == BOND_LINK_UP ||
		       slave->link == BOND_LINK_FAIL;
	info.tx_enabled = bond_is_active_slave(slave);
	netdev_lower_state_changed(slave->dev, &info);
}

#define BOND_NL_ERR(bond_dev, extack, errmsg) do {		\
	if (extack)						\
		NL_SET_ERR_MSG(extack, errmsg);			\
	else							\
		netdev_err(bond_dev, "Error: %s\n", errmsg);	\
} while (0)

#define SLAVE_NL_ERR(bond_dev, slave_dev, extack, errmsg) do {		\
	if (extack)							\
		NL_SET_ERR_MSG(extack, errmsg);				\
	else								\
		slave_err(bond_dev, slave_dev, "Error: %s\n", errmsg);	\
} while (0)

/* enslave device <slave> to bond device <master> */
int bond_enslave(struct net_device *bond_dev, struct net_device *slave_dev,
		 struct netlink_ext_ack *extack)
{
	struct bonding *bond = netdev_priv(bond_dev);
	const struct net_device_ops *slave_ops = slave_dev->netdev_ops;
	struct slave *new_slave = NULL, *prev_slave;
	struct sockaddr_storage ss;
	int link_reporting;
	int res = 0, i;

	if (slave_dev->flags & IFF_MASTER &&
	    !netif_is_bond_master(slave_dev)) {
		BOND_NL_ERR(bond_dev, extack,
			    "Device type (master device) cannot be enslaved");
		return -EPERM;
	}

	if (!bond->params.use_carrier &&
	    slave_dev->ethtool_ops->get_link == NULL &&
	    slave_ops->ndo_eth_ioctl == NULL) {
		slave_warn(bond_dev, slave_dev, "no link monitoring support\n");
	}

	/* already in-use? */
	if (netdev_is_rx_handler_busy(slave_dev)) {
		SLAVE_NL_ERR(bond_dev, slave_dev, extack,
			     "Device is in use and cannot be enslaved");
		return -EBUSY;
	}

	if (bond_dev == slave_dev) {
		BOND_NL_ERR(bond_dev, extack, "Cannot enslave bond to itself.");
		return -EPERM;
	}

	/* vlan challenged mutual exclusion */
	/* no need to lock since we're protected by rtnl_lock */
	if (slave_dev->features & NETIF_F_VLAN_CHALLENGED) {
		slave_dbg(bond_dev, slave_dev, "is NETIF_F_VLAN_CHALLENGED\n");
		if (vlan_uses_dev(bond_dev)) {
			SLAVE_NL_ERR(bond_dev, slave_dev, extack,
				     "Can not enslave VLAN challenged device to VLAN enabled bond");
			return -EPERM;
		} else {
			slave_warn(bond_dev, slave_dev, "enslaved VLAN challenged slave. Adding VLANs will be blocked as long as it is part of bond.\n");
		}
	} else {
		slave_dbg(bond_dev, slave_dev, "is !NETIF_F_VLAN_CHALLENGED\n");
	}

	if (slave_dev->features & NETIF_F_HW_ESP)
		slave_dbg(bond_dev, slave_dev, "is esp-hw-offload capable\n");

	/* Old ifenslave binaries are no longer supported.  These can
	 * be identified with moderate accuracy by the state of the slave:
	 * the current ifenslave will set the interface down prior to
	 * enslaving it; the old ifenslave will not.
	 */
	if (slave_dev->flags & IFF_UP) {
		SLAVE_NL_ERR(bond_dev, slave_dev, extack,
			     "Device can not be enslaved while up");
		return -EPERM;
	}

	/* set bonding device ether type by slave - bonding netdevices are
	 * created with ether_setup, so when the slave type is not ARPHRD_ETHER
	 * there is a need to override some of the type dependent attribs/funcs.
	 *
	 * bond ether type mutual exclusion - don't allow slaves of dissimilar
	 * ether type (eg ARPHRD_ETHER and ARPHRD_INFINIBAND) share the same bond
	 */
	if (!bond_has_slaves(bond)) {
		if (bond_dev->type != slave_dev->type) {
			slave_dbg(bond_dev, slave_dev, "change device type from %d to %d\n",
				  bond_dev->type, slave_dev->type);

			res = call_netdevice_notifiers(NETDEV_PRE_TYPE_CHANGE,
						       bond_dev);
			res = notifier_to_errno(res);
			if (res) {
				slave_err(bond_dev, slave_dev, "refused to change device type\n");
				return -EBUSY;
			}

			/* Flush unicast and multicast addresses */
			dev_uc_flush(bond_dev);
			dev_mc_flush(bond_dev);

			if (slave_dev->type != ARPHRD_ETHER)
				bond_setup_by_slave(bond_dev, slave_dev);
			else {
				ether_setup(bond_dev);
				bond_dev->priv_flags &= ~IFF_TX_SKB_SHARING;
			}

			call_netdevice_notifiers(NETDEV_POST_TYPE_CHANGE,
						 bond_dev);
		}
	} else if (bond_dev->type != slave_dev->type) {
		SLAVE_NL_ERR(bond_dev, slave_dev, extack,
			     "Device type is different from other slaves");
		return -EINVAL;
	}

	if (slave_dev->type == ARPHRD_INFINIBAND &&
	    BOND_MODE(bond) != BOND_MODE_ACTIVEBACKUP) {
		SLAVE_NL_ERR(bond_dev, slave_dev, extack,
			     "Only active-backup mode is supported for infiniband slaves");
		res = -EOPNOTSUPP;
		goto err_undo_flags;
	}

	if (!slave_ops->ndo_set_mac_address ||
	    slave_dev->type == ARPHRD_INFINIBAND) {
		slave_warn(bond_dev, slave_dev, "The slave device specified does not support setting the MAC address\n");
		if (BOND_MODE(bond) == BOND_MODE_ACTIVEBACKUP &&
		    bond->params.fail_over_mac != BOND_FOM_ACTIVE) {
			if (!bond_has_slaves(bond)) {
				bond->params.fail_over_mac = BOND_FOM_ACTIVE;
				slave_warn(bond_dev, slave_dev, "Setting fail_over_mac to active for active-backup mode\n");
			} else {
				SLAVE_NL_ERR(bond_dev, slave_dev, extack,
					     "Slave device does not support setting the MAC address, but fail_over_mac is not set to active");
				res = -EOPNOTSUPP;
				goto err_undo_flags;
			}
		}
	}

	call_netdevice_notifiers(NETDEV_JOIN, slave_dev);

	/* If this is the first slave, then we need to set the master's hardware
	 * address to be the same as the slave's.
	 */
	if (!bond_has_slaves(bond) &&
	    bond->dev->addr_assign_type == NET_ADDR_RANDOM) {
		res = bond_set_dev_addr(bond->dev, slave_dev);
		if (res)
			goto err_undo_flags;
	}

	new_slave = bond_alloc_slave(bond, slave_dev);
	if (!new_slave) {
		res = -ENOMEM;
		goto err_undo_flags;
	}

	/* Set the new_slave's queue_id to be zero.  Queue ID mapping
	 * is set via sysfs or module option if desired.
	 */
	new_slave->queue_id = 0;

	/* Save slave's original mtu and then set it to match the bond */
	new_slave->original_mtu = slave_dev->mtu;
	res = dev_set_mtu(slave_dev, bond->dev->mtu);
	if (res) {
		slave_err(bond_dev, slave_dev, "Error %d calling dev_set_mtu\n", res);
		goto err_free;
	}

	/* Save slave's original ("permanent") mac address for modes
	 * that need it, and for restoring it upon release, and then
	 * set it to the master's address
	 */
	bond_hw_addr_copy(new_slave->perm_hwaddr, slave_dev->dev_addr,
			  slave_dev->addr_len);

	if (!bond->params.fail_over_mac ||
	    BOND_MODE(bond) != BOND_MODE_ACTIVEBACKUP) {
		/* Set slave to master's mac address.  The application already
		 * set the master's mac address to that of the first slave
		 */
		memcpy(ss.__data, bond_dev->dev_addr, bond_dev->addr_len);
		ss.ss_family = slave_dev->type;
		res = dev_set_mac_address(slave_dev, (struct sockaddr *)&ss,
					  extack);
		if (res) {
			slave_err(bond_dev, slave_dev, "Error %d calling set_mac_address\n", res);
			goto err_restore_mtu;
		}
	}

	/* set slave flag before open to prevent IPv6 addrconf */
	slave_dev->flags |= IFF_SLAVE;

	/* open the slave since the application closed it */
	res = dev_open(slave_dev, extack);
	if (res) {
		slave_err(bond_dev, slave_dev, "Opening slave failed\n");
		goto err_restore_mac;
	}

	slave_dev->priv_flags |= IFF_BONDING;
	/* initialize slave stats */
	dev_get_stats(new_slave->dev, &new_slave->slave_stats);

	if (bond_is_lb(bond)) {
		/* bond_alb_init_slave() must be called before all other stages since
		 * it might fail and we do not want to have to undo everything
		 */
		res = bond_alb_init_slave(bond, new_slave);
		if (res)
			goto err_close;
	}

	res = vlan_vids_add_by_dev(slave_dev, bond_dev);
	if (res) {
		slave_err(bond_dev, slave_dev, "Couldn't add bond vlan ids\n");
		goto err_close;
	}

	prev_slave = bond_last_slave(bond);

	new_slave->delay = 0;
	new_slave->link_failure_count = 0;

	if (bond_update_speed_duplex(new_slave) &&
	    bond_needs_speed_duplex(bond))
		new_slave->link = BOND_LINK_DOWN;

	new_slave->last_rx = jiffies -
		(msecs_to_jiffies(bond->params.arp_interval) + 1);
	for (i = 0; i < BOND_MAX_ARP_TARGETS; i++)
		new_slave->target_last_arp_rx[i] = new_slave->last_rx;

	if (bond->params.miimon && !bond->params.use_carrier) {
		link_reporting = bond_check_dev_link(bond, slave_dev, 1);

		if ((link_reporting == -1) && !bond->params.arp_interval) {
			/* miimon is set but a bonded network driver
			 * does not support ETHTOOL/MII and
			 * arp_interval is not set.  Note: if
			 * use_carrier is enabled, we will never go
			 * here (because netif_carrier is always
			 * supported); thus, we don't need to change
			 * the messages for netif_carrier.
			 */
			slave_warn(bond_dev, slave_dev, "MII and ETHTOOL support not available for slave, and arp_interval/arp_ip_target module parameters not specified, thus bonding will not detect link failures! see bonding.txt for details\n");
		} else if (link_reporting == -1) {
			/* unable get link status using mii/ethtool */
			slave_warn(bond_dev, slave_dev, "can't get link status from slave; the network driver associated with this interface does not support MII or ETHTOOL link status reporting, thus miimon has no effect on this interface\n");
		}
	}

	/* check for initial state */
	new_slave->link = BOND_LINK_NOCHANGE;
	if (bond->params.miimon) {
		if (bond_check_dev_link(bond, slave_dev, 0) == BMSR_LSTATUS) {
			if (bond->params.updelay) {
				bond_set_slave_link_state(new_slave,
							  BOND_LINK_BACK,
							  BOND_SLAVE_NOTIFY_NOW);
				new_slave->delay = bond->params.updelay;
			} else {
				bond_set_slave_link_state(new_slave,
							  BOND_LINK_UP,
							  BOND_SLAVE_NOTIFY_NOW);
			}
		} else {
			bond_set_slave_link_state(new_slave, BOND_LINK_DOWN,
						  BOND_SLAVE_NOTIFY_NOW);
		}
	} else if (bond->params.arp_interval) {
		bond_set_slave_link_state(new_slave,
					  (netif_carrier_ok(slave_dev) ?
					  BOND_LINK_UP : BOND_LINK_DOWN),
					  BOND_SLAVE_NOTIFY_NOW);
	} else {
		bond_set_slave_link_state(new_slave, BOND_LINK_UP,
					  BOND_SLAVE_NOTIFY_NOW);
	}

	if (new_slave->link != BOND_LINK_DOWN)
		new_slave->last_link_up = jiffies;
	slave_dbg(bond_dev, slave_dev, "Initial state of slave is BOND_LINK_%s\n",
		  new_slave->link == BOND_LINK_DOWN ? "DOWN" :
		  (new_slave->link == BOND_LINK_UP ? "UP" : "BACK"));

	if (bond_uses_primary(bond) && bond->params.primary[0]) {
		/* if there is a primary slave, remember it */
		if (strcmp(bond->params.primary, new_slave->dev->name) == 0) {
			rcu_assign_pointer(bond->primary_slave, new_slave);
			bond->force_primary = true;
		}
	}

	switch (BOND_MODE(bond)) {
	case BOND_MODE_ACTIVEBACKUP:
		bond_set_slave_inactive_flags(new_slave,
					      BOND_SLAVE_NOTIFY_NOW);
		break;
	case BOND_MODE_8023AD:
		/* in 802.3ad mode, the internal mechanism
		 * will activate the slaves in the selected
		 * aggregator
		 */
		bond_set_slave_inactive_flags(new_slave, BOND_SLAVE_NOTIFY_NOW);
		/* if this is the first slave */
		if (!prev_slave) {
			SLAVE_AD_INFO(new_slave)->id = 1;
			/* Initialize AD with the number of times that the AD timer is called in 1 second
			 * can be called only after the mac address of the bond is set
			 */
			bond_3ad_initialize(bond, 1000/AD_TIMER_INTERVAL);
		} else {
			SLAVE_AD_INFO(new_slave)->id =
				SLAVE_AD_INFO(prev_slave)->id + 1;
		}

		bond_3ad_bind_slave(new_slave);
		break;
	case BOND_MODE_TLB:
	case BOND_MODE_ALB:
		bond_set_active_slave(new_slave);
		bond_set_slave_inactive_flags(new_slave, BOND_SLAVE_NOTIFY_NOW);
		break;
	default:
		slave_dbg(bond_dev, slave_dev, "This slave is always active in trunk mode\n");

		/* always active in trunk mode */
		bond_set_active_slave(new_slave);

		/* In trunking mode there is little meaning to curr_active_slave
		 * anyway (it holds no special properties of the bond device),
		 * so we can change it without calling change_active_interface()
		 */
		if (!rcu_access_pointer(bond->curr_active_slave) &&
		    new_slave->link == BOND_LINK_UP)
			rcu_assign_pointer(bond->curr_active_slave, new_slave);

		break;
	} /* switch(bond_mode) */

#ifdef CONFIG_NET_POLL_CONTROLLER
	if (bond->dev->npinfo) {
		if (slave_enable_netpoll(new_slave)) {
			slave_info(bond_dev, slave_dev, "master_dev is using netpoll, but new slave device does not support netpoll\n");
			res = -EBUSY;
			goto err_detach;
		}
	}
#endif

	if (!(bond_dev->features & NETIF_F_LRO))
		dev_disable_lro(slave_dev);

	res = netdev_rx_handler_register(slave_dev, bond_handle_frame,
					 new_slave);
	if (res) {
		slave_dbg(bond_dev, slave_dev, "Error %d calling netdev_rx_handler_register\n", res);
		goto err_detach;
	}

	res = bond_master_upper_dev_link(bond, new_slave, extack);
	if (res) {
		slave_dbg(bond_dev, slave_dev, "Error %d calling bond_master_upper_dev_link\n", res);
		goto err_unregister;
	}

	bond_lower_state_changed(new_slave);

	res = bond_sysfs_slave_add(new_slave);
	if (res) {
		slave_dbg(bond_dev, slave_dev, "Error %d calling bond_sysfs_slave_add\n", res);
		goto err_upper_unlink;
	}

	/* If the mode uses primary, then the following is handled by
	 * bond_change_active_slave().
	 */
	if (!bond_uses_primary(bond)) {
		/* set promiscuity level to new slave */
		if (bond_dev->flags & IFF_PROMISC) {
			res = dev_set_promiscuity(slave_dev, 1);
			if (res)
				goto err_sysfs_del;
		}

		/* set allmulti level to new slave */
		if (bond_dev->flags & IFF_ALLMULTI) {
			res = dev_set_allmulti(slave_dev, 1);
			if (res) {
				if (bond_dev->flags & IFF_PROMISC)
					dev_set_promiscuity(slave_dev, -1);
				goto err_sysfs_del;
			}
		}

		netif_addr_lock_bh(bond_dev);
		dev_mc_sync_multiple(slave_dev, bond_dev);
		dev_uc_sync_multiple(slave_dev, bond_dev);
		netif_addr_unlock_bh(bond_dev);

		if (BOND_MODE(bond) == BOND_MODE_8023AD) {
			/* add lacpdu mc addr to mc list */
			u8 lacpdu_multicast[ETH_ALEN] = MULTICAST_LACPDU_ADDR;

			dev_mc_add(slave_dev, lacpdu_multicast);
		}
	}

	bond->slave_cnt++;
	bond_compute_features(bond);
	bond_set_carrier(bond);

	if (bond_uses_primary(bond)) {
		block_netpoll_tx();
		bond_select_active_slave(bond);
		unblock_netpoll_tx();
	}

	if (bond_mode_can_use_xmit_hash(bond))
		bond_update_slave_arr(bond, NULL);


	if (!slave_dev->netdev_ops->ndo_bpf ||
	    !slave_dev->netdev_ops->ndo_xdp_xmit) {
		if (bond->xdp_prog) {
			SLAVE_NL_ERR(bond_dev, slave_dev, extack,
				     "Slave does not support XDP");
			res = -EOPNOTSUPP;
			goto err_sysfs_del;
		}
	} else if (bond->xdp_prog) {
		struct netdev_bpf xdp = {
			.command = XDP_SETUP_PROG,
			.flags   = 0,
			.prog    = bond->xdp_prog,
			.extack  = extack,
		};

		if (dev_xdp_prog_count(slave_dev) > 0) {
			SLAVE_NL_ERR(bond_dev, slave_dev, extack,
				     "Slave has XDP program loaded, please unload before enslaving");
			res = -EOPNOTSUPP;
			goto err_sysfs_del;
		}

		res = slave_dev->netdev_ops->ndo_bpf(slave_dev, &xdp);
		if (res < 0) {
			/* ndo_bpf() sets extack error message */
			slave_dbg(bond_dev, slave_dev, "Error %d calling ndo_bpf\n", res);
			goto err_sysfs_del;
		}
		if (bond->xdp_prog)
			bpf_prog_inc(bond->xdp_prog);
	}

	slave_info(bond_dev, slave_dev, "Enslaving as %s interface with %s link\n",
		   bond_is_active_slave(new_slave) ? "an active" : "a backup",
		   new_slave->link != BOND_LINK_DOWN ? "an up" : "a down");

	/* enslave is successful */
	bond_queue_slave_event(new_slave);
	return 0;

/* Undo stages on error */
err_sysfs_del:
	bond_sysfs_slave_del(new_slave);

err_upper_unlink:
	bond_upper_dev_unlink(bond, new_slave);

err_unregister:
	netdev_rx_handler_unregister(slave_dev);

err_detach:
	vlan_vids_del_by_dev(slave_dev, bond_dev);
	if (rcu_access_pointer(bond->primary_slave) == new_slave)
		RCU_INIT_POINTER(bond->primary_slave, NULL);
	if (rcu_access_pointer(bond->curr_active_slave) == new_slave) {
		block_netpoll_tx();
		bond_change_active_slave(bond, NULL);
		bond_select_active_slave(bond);
		unblock_netpoll_tx();
	}
	/* either primary_slave or curr_active_slave might've changed */
	synchronize_rcu();
	slave_disable_netpoll(new_slave);

err_close:
	if (!netif_is_bond_master(slave_dev))
		slave_dev->priv_flags &= ~IFF_BONDING;
	dev_close(slave_dev);

err_restore_mac:
	slave_dev->flags &= ~IFF_SLAVE;
	if (!bond->params.fail_over_mac ||
	    BOND_MODE(bond) != BOND_MODE_ACTIVEBACKUP) {
		/* XXX TODO - fom follow mode needs to change master's
		 * MAC if this slave's MAC is in use by the bond, or at
		 * least print a warning.
		 */
		bond_hw_addr_copy(ss.__data, new_slave->perm_hwaddr,
				  new_slave->dev->addr_len);
		ss.ss_family = slave_dev->type;
		dev_set_mac_address(slave_dev, (struct sockaddr *)&ss, NULL);
	}

err_restore_mtu:
	dev_set_mtu(slave_dev, new_slave->original_mtu);

err_free:
	kobject_put(&new_slave->kobj);

err_undo_flags:
	/* Enslave of first slave has failed and we need to fix master's mac */
	if (!bond_has_slaves(bond)) {
		if (ether_addr_equal_64bits(bond_dev->dev_addr,
					    slave_dev->dev_addr))
			eth_hw_addr_random(bond_dev);
		if (bond_dev->type != ARPHRD_ETHER) {
			dev_close(bond_dev);
			ether_setup(bond_dev);
			bond_dev->flags |= IFF_MASTER;
			bond_dev->priv_flags &= ~IFF_TX_SKB_SHARING;
		}
	}

	return res;
}

/* Try to release the slave device <slave> from the bond device <master>
 * It is legal to access curr_active_slave without a lock because all the function
 * is RTNL-locked. If "all" is true it means that the function is being called
 * while destroying a bond interface and all slaves are being released.
 *
 * The rules for slave state should be:
 *   for Active/Backup:
 *     Active stays on all backups go down
 *   for Bonded connections:
 *     The first up interface should be left on and all others downed.
 */
static int __bond_release_one(struct net_device *bond_dev,
			      struct net_device *slave_dev,
			      bool all, bool unregister)
{
	struct bonding *bond = netdev_priv(bond_dev);
	struct slave *slave, *oldcurrent;
	struct sockaddr_storage ss;
	int old_flags = bond_dev->flags;
	netdev_features_t old_features = bond_dev->features;

	/* slave is not a slave or master is not master of this slave */
	if (!(slave_dev->flags & IFF_SLAVE) ||
	    !netdev_has_upper_dev(slave_dev, bond_dev)) {
		slave_dbg(bond_dev, slave_dev, "cannot release slave\n");
		return -EINVAL;
	}

	block_netpoll_tx();

	slave = bond_get_slave_by_dev(bond, slave_dev);
	if (!slave) {
		/* not a slave of this bond */
		slave_info(bond_dev, slave_dev, "interface not enslaved\n");
		unblock_netpoll_tx();
		return -EINVAL;
	}

	bond_set_slave_inactive_flags(slave, BOND_SLAVE_NOTIFY_NOW);

	bond_sysfs_slave_del(slave);

	/* recompute stats just before removing the slave */
	bond_get_stats(bond->dev, &bond->bond_stats);

	if (bond->xdp_prog) {
		struct netdev_bpf xdp = {
			.command = XDP_SETUP_PROG,
			.flags   = 0,
			.prog	 = NULL,
			.extack  = NULL,
		};
		if (slave_dev->netdev_ops->ndo_bpf(slave_dev, &xdp))
			slave_warn(bond_dev, slave_dev, "failed to unload XDP program\n");
	}

	/* unregister rx_handler early so bond_handle_frame wouldn't be called
	 * for this slave anymore.
	 */
	netdev_rx_handler_unregister(slave_dev);

	if (BOND_MODE(bond) == BOND_MODE_8023AD)
		bond_3ad_unbind_slave(slave);

	bond_upper_dev_unlink(bond, slave);

	if (bond_mode_can_use_xmit_hash(bond))
		bond_update_slave_arr(bond, slave);

	slave_info(bond_dev, slave_dev, "Releasing %s interface\n",
		    bond_is_active_slave(slave) ? "active" : "backup");

	oldcurrent = rcu_access_pointer(bond->curr_active_slave);

	RCU_INIT_POINTER(bond->current_arp_slave, NULL);

	if (!all && (!bond->params.fail_over_mac ||
		     BOND_MODE(bond) != BOND_MODE_ACTIVEBACKUP)) {
		if (ether_addr_equal_64bits(bond_dev->dev_addr, slave->perm_hwaddr) &&
		    bond_has_slaves(bond))
			slave_warn(bond_dev, slave_dev, "the permanent HWaddr of slave - %pM - is still in use by bond - set the HWaddr of slave to a different address to avoid conflicts\n",
				   slave->perm_hwaddr);
	}

	if (rtnl_dereference(bond->primary_slave) == slave)
		RCU_INIT_POINTER(bond->primary_slave, NULL);

	if (oldcurrent == slave)
		bond_change_active_slave(bond, NULL);

	if (bond_is_lb(bond)) {
		/* Must be called only after the slave has been
		 * detached from the list and the curr_active_slave
		 * has been cleared (if our_slave == old_current),
		 * but before a new active slave is selected.
		 */
		bond_alb_deinit_slave(bond, slave);
	}

	if (all) {
		RCU_INIT_POINTER(bond->curr_active_slave, NULL);
	} else if (oldcurrent == slave) {
		/* Note that we hold RTNL over this sequence, so there
		 * is no concern that another slave add/remove event
		 * will interfere.
		 */
		bond_select_active_slave(bond);
	}

	if (!bond_has_slaves(bond)) {
		bond_set_carrier(bond);
		eth_hw_addr_random(bond_dev);
	}

	unblock_netpoll_tx();
	synchronize_rcu();
	bond->slave_cnt--;

	if (!bond_has_slaves(bond)) {
		call_netdevice_notifiers(NETDEV_CHANGEADDR, bond->dev);
		call_netdevice_notifiers(NETDEV_RELEASE, bond->dev);
	}

	bond_compute_features(bond);
	if (!(bond_dev->features & NETIF_F_VLAN_CHALLENGED) &&
	    (old_features & NETIF_F_VLAN_CHALLENGED))
		slave_info(bond_dev, slave_dev, "last VLAN challenged slave left bond - VLAN blocking is removed\n");

	vlan_vids_del_by_dev(slave_dev, bond_dev);

	/* If the mode uses primary, then this case was handled above by
	 * bond_change_active_slave(..., NULL)
	 */
	if (!bond_uses_primary(bond)) {
		/* unset promiscuity level from slave
		 * NOTE: The NETDEV_CHANGEADDR call above may change the value
		 * of the IFF_PROMISC flag in the bond_dev, but we need the
		 * value of that flag before that change, as that was the value
		 * when this slave was attached, so we cache at the start of the
		 * function and use it here. Same goes for ALLMULTI below
		 */
		if (old_flags & IFF_PROMISC)
			dev_set_promiscuity(slave_dev, -1);

		/* unset allmulti level from slave */
		if (old_flags & IFF_ALLMULTI)
			dev_set_allmulti(slave_dev, -1);

		bond_hw_addr_flush(bond_dev, slave_dev);
	}

	slave_disable_netpoll(slave);

	/* close slave before restoring its mac address */
	dev_close(slave_dev);

	if (bond->params.fail_over_mac != BOND_FOM_ACTIVE ||
	    BOND_MODE(bond) != BOND_MODE_ACTIVEBACKUP) {
		/* restore original ("permanent") mac address */
		bond_hw_addr_copy(ss.__data, slave->perm_hwaddr,
				  slave->dev->addr_len);
		ss.ss_family = slave_dev->type;
		dev_set_mac_address(slave_dev, (struct sockaddr *)&ss, NULL);
	}

	if (unregister)
		__dev_set_mtu(slave_dev, slave->original_mtu);
	else
		dev_set_mtu(slave_dev, slave->original_mtu);

	if (!netif_is_bond_master(slave_dev))
		slave_dev->priv_flags &= ~IFF_BONDING;

	kobject_put(&slave->kobj);

	return 0;
}

/* A wrapper used because of ndo_del_link */
int bond_release(struct net_device *bond_dev, struct net_device *slave_dev)
{
	return __bond_release_one(bond_dev, slave_dev, false, false);
}

/* First release a slave and then destroy the bond if no more slaves are left.
 * Must be under rtnl_lock when this function is called.
 */
static int bond_release_and_destroy(struct net_device *bond_dev,
				    struct net_device *slave_dev)
{
	struct bonding *bond = netdev_priv(bond_dev);
	int ret;

	ret = __bond_release_one(bond_dev, slave_dev, false, true);
	if (ret == 0 && !bond_has_slaves(bond) &&
	    bond_dev->reg_state != NETREG_UNREGISTERING) {
		bond_dev->priv_flags |= IFF_DISABLE_NETPOLL;
		netdev_info(bond_dev, "Destroying bond\n");
		bond_remove_proc_entry(bond);
		unregister_netdevice(bond_dev);
	}
	return ret;
}

static void bond_info_query(struct net_device *bond_dev, struct ifbond *info)
{
	struct bonding *bond = netdev_priv(bond_dev);

	bond_fill_ifbond(bond, info);
}

static int bond_slave_info_query(struct net_device *bond_dev, struct ifslave *info)
{
	struct bonding *bond = netdev_priv(bond_dev);
	struct list_head *iter;
	int i = 0, res = -ENODEV;
	struct slave *slave;

	bond_for_each_slave(bond, slave, iter) {
		if (i++ == (int)info->slave_id) {
			res = 0;
			bond_fill_ifslave(slave, info);
			break;
		}
	}

	return res;
}

/*-------------------------------- Monitoring -------------------------------*/

/* called with rcu_read_lock() */
static int bond_miimon_inspect(struct bonding *bond)
{
	int link_state, commit = 0;
	struct list_head *iter;
	struct slave *slave;
	bool ignore_updelay;

	ignore_updelay = !rcu_dereference(bond->curr_active_slave);

	bond_for_each_slave_rcu(bond, slave, iter) {
		bond_propose_link_state(slave, BOND_LINK_NOCHANGE);

		link_state = bond_check_dev_link(bond, slave->dev, 0);

		switch (slave->link) {
		case BOND_LINK_UP:
			if (link_state)
				continue;

			bond_propose_link_state(slave, BOND_LINK_FAIL);
			commit++;
			slave->delay = bond->params.downdelay;
			if (slave->delay) {
				slave_info(bond->dev, slave->dev, "link status down for %sinterface, disabling it in %d ms\n",
					   (BOND_MODE(bond) ==
					    BOND_MODE_ACTIVEBACKUP) ?
					    (bond_is_active_slave(slave) ?
					     "active " : "backup ") : "",
					   bond->params.downdelay * bond->params.miimon);
			}
			fallthrough;
		case BOND_LINK_FAIL:
			if (link_state) {
				/* recovered before downdelay expired */
				bond_propose_link_state(slave, BOND_LINK_UP);
				slave->last_link_up = jiffies;
				slave_info(bond->dev, slave->dev, "link status up again after %d ms\n",
					   (bond->params.downdelay - slave->delay) *
					   bond->params.miimon);
				commit++;
				continue;
			}

			if (slave->delay <= 0) {
				bond_propose_link_state(slave, BOND_LINK_DOWN);
				commit++;
				continue;
			}

			slave->delay--;
			break;

		case BOND_LINK_DOWN:
			if (!link_state)
				continue;

			bond_propose_link_state(slave, BOND_LINK_BACK);
			commit++;
			slave->delay = bond->params.updelay;

			if (slave->delay) {
				slave_info(bond->dev, slave->dev, "link status up, enabling it in %d ms\n",
					   ignore_updelay ? 0 :
					   bond->params.updelay *
					   bond->params.miimon);
			}
			fallthrough;
		case BOND_LINK_BACK:
			if (!link_state) {
				bond_propose_link_state(slave, BOND_LINK_DOWN);
				slave_info(bond->dev, slave->dev, "link status down again after %d ms\n",
					   (bond->params.updelay - slave->delay) *
					   bond->params.miimon);
				commit++;
				continue;
			}

			if (ignore_updelay)
				slave->delay = 0;

			if (slave->delay <= 0) {
				bond_propose_link_state(slave, BOND_LINK_UP);
				commit++;
				ignore_updelay = false;
				continue;
			}

			slave->delay--;
			break;
		}
	}

	return commit;
}

static void bond_miimon_link_change(struct bonding *bond,
				    struct slave *slave,
				    char link)
{
	switch (BOND_MODE(bond)) {
	case BOND_MODE_8023AD:
		bond_3ad_handle_link_change(slave, link);
		break;
	case BOND_MODE_TLB:
	case BOND_MODE_ALB:
		bond_alb_handle_link_change(bond, slave, link);
		break;
	case BOND_MODE_XOR:
		bond_update_slave_arr(bond, NULL);
		break;
	}
}

static void bond_miimon_commit(struct bonding *bond)
{
	struct list_head *iter;
	struct slave *slave, *primary;

	bond_for_each_slave(bond, slave, iter) {
		switch (slave->link_new_state) {
		case BOND_LINK_NOCHANGE:
			/* For 802.3ad mode, check current slave speed and
			 * duplex again in case its port was disabled after
			 * invalid speed/duplex reporting but recovered before
			 * link monitoring could make a decision on the actual
			 * link status
			 */
			if (BOND_MODE(bond) == BOND_MODE_8023AD &&
			    slave->link == BOND_LINK_UP)
				bond_3ad_adapter_speed_duplex_changed(slave);
			continue;

		case BOND_LINK_UP:
			if (bond_update_speed_duplex(slave) &&
			    bond_needs_speed_duplex(bond)) {
				slave->link = BOND_LINK_DOWN;
				if (net_ratelimit())
					slave_warn(bond->dev, slave->dev,
						   "failed to get link speed/duplex\n");
				continue;
			}
			bond_set_slave_link_state(slave, BOND_LINK_UP,
						  BOND_SLAVE_NOTIFY_NOW);
			slave->last_link_up = jiffies;

			primary = rtnl_dereference(bond->primary_slave);
			if (BOND_MODE(bond) == BOND_MODE_8023AD) {
				/* prevent it from being the active one */
				bond_set_backup_slave(slave);
			} else if (BOND_MODE(bond) != BOND_MODE_ACTIVEBACKUP) {
				/* make it immediately active */
				bond_set_active_slave(slave);
			}

			slave_info(bond->dev, slave->dev, "link status definitely up, %u Mbps %s duplex\n",
				   slave->speed == SPEED_UNKNOWN ? 0 : slave->speed,
				   slave->duplex ? "full" : "half");

			bond_miimon_link_change(bond, slave, BOND_LINK_UP);

			if (!bond->curr_active_slave || slave == primary)
				goto do_failover;

			continue;

		case BOND_LINK_DOWN:
			if (slave->link_failure_count < UINT_MAX)
				slave->link_failure_count++;

			bond_set_slave_link_state(slave, BOND_LINK_DOWN,
						  BOND_SLAVE_NOTIFY_NOW);

			if (BOND_MODE(bond) == BOND_MODE_ACTIVEBACKUP ||
			    BOND_MODE(bond) == BOND_MODE_8023AD)
				bond_set_slave_inactive_flags(slave,
							      BOND_SLAVE_NOTIFY_NOW);

			slave_info(bond->dev, slave->dev, "link status definitely down, disabling slave\n");

			bond_miimon_link_change(bond, slave, BOND_LINK_DOWN);

			if (slave == rcu_access_pointer(bond->curr_active_slave))
				goto do_failover;

			continue;

		default:
			slave_err(bond->dev, slave->dev, "invalid new link %d on slave\n",
				  slave->link_new_state);
			bond_propose_link_state(slave, BOND_LINK_NOCHANGE);

			continue;
		}

do_failover:
		block_netpoll_tx();
		bond_select_active_slave(bond);
		unblock_netpoll_tx();
	}

	bond_set_carrier(bond);
}

/* bond_mii_monitor
 *
 * Really a wrapper that splits the mii monitor into two phases: an
 * inspection, then (if inspection indicates something needs to be done)
 * an acquisition of appropriate locks followed by a commit phase to
 * implement whatever link state changes are indicated.
 */
static void bond_mii_monitor(struct work_struct *work)
{
	struct bonding *bond = container_of(work, struct bonding,
					    mii_work.work);
	bool should_notify_peers = false;
	bool commit;
	unsigned long delay;
	struct slave *slave;
	struct list_head *iter;

	delay = msecs_to_jiffies(bond->params.miimon);

	if (!bond_has_slaves(bond))
		goto re_arm;

	rcu_read_lock();
	should_notify_peers = bond_should_notify_peers(bond);
	commit = !!bond_miimon_inspect(bond);
	if (bond->send_peer_notif) {
		rcu_read_unlock();
		if (rtnl_trylock()) {
			bond->send_peer_notif--;
			rtnl_unlock();
		}
	} else {
		rcu_read_unlock();
	}

	if (commit) {
		/* Race avoidance with bond_close cancel of workqueue */
		if (!rtnl_trylock()) {
			delay = 1;
			should_notify_peers = false;
			goto re_arm;
		}

		bond_for_each_slave(bond, slave, iter) {
			bond_commit_link_state(slave, BOND_SLAVE_NOTIFY_LATER);
		}
		bond_miimon_commit(bond);

		rtnl_unlock();	/* might sleep, hold no other locks */
	}

re_arm:
	if (bond->params.miimon)
		queue_delayed_work(bond->wq, &bond->mii_work, delay);

	if (should_notify_peers) {
		if (!rtnl_trylock())
			return;
		call_netdevice_notifiers(NETDEV_NOTIFY_PEERS, bond->dev);
		rtnl_unlock();
	}
}

static int bond_upper_dev_walk(struct net_device *upper,
			       struct netdev_nested_priv *priv)
{
	__be32 ip = *(__be32 *)priv->data;

	return ip == bond_confirm_addr(upper, 0, ip);
}

static bool bond_has_this_ip(struct bonding *bond, __be32 ip)
{
	struct netdev_nested_priv priv = {
		.data = (void *)&ip,
	};
	bool ret = false;

	if (ip == bond_confirm_addr(bond->dev, 0, ip))
		return true;

	rcu_read_lock();
	if (netdev_walk_all_upper_dev_rcu(bond->dev, bond_upper_dev_walk, &priv))
		ret = true;
	rcu_read_unlock();

	return ret;
}

/* We go to the (large) trouble of VLAN tagging ARP frames because
 * switches in VLAN mode (especially if ports are configured as
 * "native" to a VLAN) might not pass non-tagged frames.
 */
static void bond_arp_send(struct slave *slave, int arp_op, __be32 dest_ip,
			  __be32 src_ip, struct bond_vlan_tag *tags)
{
	struct sk_buff *skb;
	struct bond_vlan_tag *outer_tag = tags;
	struct net_device *slave_dev = slave->dev;
	struct net_device *bond_dev = slave->bond->dev;

	slave_dbg(bond_dev, slave_dev, "arp %d on slave: dst %pI4 src %pI4\n",
		  arp_op, &dest_ip, &src_ip);

	skb = arp_create(arp_op, ETH_P_ARP, dest_ip, slave_dev, src_ip,
			 NULL, slave_dev->dev_addr, NULL);

	if (!skb) {
		net_err_ratelimited("ARP packet allocation failed\n");
		return;
	}

	if (!tags || tags->vlan_proto == VLAN_N_VID)
		goto xmit;

	tags++;

	/* Go through all the tags backwards and add them to the packet */
	while (tags->vlan_proto != VLAN_N_VID) {
		if (!tags->vlan_id) {
			tags++;
			continue;
		}

		slave_dbg(bond_dev, slave_dev, "inner tag: proto %X vid %X\n",
			  ntohs(outer_tag->vlan_proto), tags->vlan_id);
		skb = vlan_insert_tag_set_proto(skb, tags->vlan_proto,
						tags->vlan_id);
		if (!skb) {
			net_err_ratelimited("failed to insert inner VLAN tag\n");
			return;
		}

		tags++;
	}
	/* Set the outer tag */
	if (outer_tag->vlan_id) {
		slave_dbg(bond_dev, slave_dev, "outer tag: proto %X vid %X\n",
			  ntohs(outer_tag->vlan_proto), outer_tag->vlan_id);
		__vlan_hwaccel_put_tag(skb, outer_tag->vlan_proto,
				       outer_tag->vlan_id);
	}

xmit:
	arp_xmit(skb);
}

/* Validate the device path between the @start_dev and the @end_dev.
 * The path is valid if the @end_dev is reachable through device
 * stacking.
 * When the path is validated, collect any vlan information in the
 * path.
 */
struct bond_vlan_tag *bond_verify_device_path(struct net_device *start_dev,
					      struct net_device *end_dev,
					      int level)
{
	struct bond_vlan_tag *tags;
	struct net_device *upper;
	struct list_head  *iter;

	if (start_dev == end_dev) {
		tags = kcalloc(level + 1, sizeof(*tags), GFP_ATOMIC);
		if (!tags)
			return ERR_PTR(-ENOMEM);
		tags[level].vlan_proto = VLAN_N_VID;
		return tags;
	}

	netdev_for_each_upper_dev_rcu(start_dev, upper, iter) {
		tags = bond_verify_device_path(upper, end_dev, level + 1);
		if (IS_ERR_OR_NULL(tags)) {
			if (IS_ERR(tags))
				return tags;
			continue;
		}
		if (is_vlan_dev(upper)) {
			tags[level].vlan_proto = vlan_dev_vlan_proto(upper);
			tags[level].vlan_id = vlan_dev_vlan_id(upper);
		}

		return tags;
	}

	return NULL;
}

static void bond_arp_send_all(struct bonding *bond, struct slave *slave)
{
	struct rtable *rt;
	struct bond_vlan_tag *tags;
	__be32 *targets = bond->params.arp_targets, addr;
	int i;

	for (i = 0; i < BOND_MAX_ARP_TARGETS && targets[i]; i++) {
		slave_dbg(bond->dev, slave->dev, "%s: target %pI4\n",
			  __func__, &targets[i]);
		tags = NULL;

		/* Find out through which dev should the packet go */
		rt = ip_route_output(dev_net(bond->dev), targets[i], 0,
				     RTO_ONLINK, 0);
		if (IS_ERR(rt)) {
			/* there's no route to target - try to send arp
			 * probe to generate any traffic (arp_validate=0)
			 */
			if (bond->params.arp_validate)
				pr_warn_once("%s: no route to arp_ip_target %pI4 and arp_validate is set\n",
					     bond->dev->name,
					     &targets[i]);
			bond_arp_send(slave, ARPOP_REQUEST, targets[i],
				      0, tags);
			continue;
		}

		/* bond device itself */
		if (rt->dst.dev == bond->dev)
			goto found;

		rcu_read_lock();
		tags = bond_verify_device_path(bond->dev, rt->dst.dev, 0);
		rcu_read_unlock();

		if (!IS_ERR_OR_NULL(tags))
			goto found;

		/* Not our device - skip */
		slave_dbg(bond->dev, slave->dev, "no path to arp_ip_target %pI4 via rt.dev %s\n",
			   &targets[i], rt->dst.dev ? rt->dst.dev->name : "NULL");

		ip_rt_put(rt);
		continue;

found:
		addr = bond_confirm_addr(rt->dst.dev, targets[i], 0);
		ip_rt_put(rt);
		bond_arp_send(slave, ARPOP_REQUEST, targets[i], addr, tags);
		kfree(tags);
	}
}

static void bond_validate_arp(struct bonding *bond, struct slave *slave, __be32 sip, __be32 tip)
{
	int i;

	if (!sip || !bond_has_this_ip(bond, tip)) {
		slave_dbg(bond->dev, slave->dev, "%s: sip %pI4 tip %pI4 not found\n",
			   __func__, &sip, &tip);
		return;
	}

	i = bond_get_targets_ip(bond->params.arp_targets, sip);
	if (i == -1) {
		slave_dbg(bond->dev, slave->dev, "%s: sip %pI4 not found in targets\n",
			   __func__, &sip);
		return;
	}
	slave->last_rx = jiffies;
	slave->target_last_arp_rx[i] = jiffies;
}

int bond_arp_rcv(const struct sk_buff *skb, struct bonding *bond,
		 struct slave *slave)
{
	struct arphdr *arp = (struct arphdr *)skb->data;
	struct slave *curr_active_slave, *curr_arp_slave;
	unsigned char *arp_ptr;
	__be32 sip, tip;
	int is_arp = skb->protocol == __cpu_to_be16(ETH_P_ARP);
	unsigned int alen;

	if (!slave_do_arp_validate(bond, slave)) {
		if ((slave_do_arp_validate_only(bond) && is_arp) ||
		    !slave_do_arp_validate_only(bond))
			slave->last_rx = jiffies;
		return RX_HANDLER_ANOTHER;
	} else if (!is_arp) {
		return RX_HANDLER_ANOTHER;
	}

	alen = arp_hdr_len(bond->dev);

	slave_dbg(bond->dev, slave->dev, "%s: skb->dev %s\n",
		   __func__, skb->dev->name);

	if (alen > skb_headlen(skb)) {
		arp = kmalloc(alen, GFP_ATOMIC);
		if (!arp)
			goto out_unlock;
		if (skb_copy_bits(skb, 0, arp, alen) < 0)
			goto out_unlock;
	}

	if (arp->ar_hln != bond->dev->addr_len ||
	    skb->pkt_type == PACKET_OTHERHOST ||
	    skb->pkt_type == PACKET_LOOPBACK ||
	    arp->ar_hrd != htons(ARPHRD_ETHER) ||
	    arp->ar_pro != htons(ETH_P_IP) ||
	    arp->ar_pln != 4)
		goto out_unlock;

	arp_ptr = (unsigned char *)(arp + 1);
	arp_ptr += bond->dev->addr_len;
	memcpy(&sip, arp_ptr, 4);
	arp_ptr += 4 + bond->dev->addr_len;
	memcpy(&tip, arp_ptr, 4);

	slave_dbg(bond->dev, slave->dev, "%s: %s/%d av %d sv %d sip %pI4 tip %pI4\n",
		  __func__, slave->dev->name, bond_slave_state(slave),
		  bond->params.arp_validate, slave_do_arp_validate(bond, slave),
		  &sip, &tip);

	curr_active_slave = rcu_dereference(bond->curr_active_slave);
	curr_arp_slave = rcu_dereference(bond->current_arp_slave);

	/* We 'trust' the received ARP enough to validate it if:
	 *
	 * (a) the slave receiving the ARP is active (which includes the
	 * current ARP slave, if any), or
	 *
	 * (b) the receiving slave isn't active, but there is a currently
	 * active slave and it received valid arp reply(s) after it became
	 * the currently active slave, or
	 *
	 * (c) there is an ARP slave that sent an ARP during the prior ARP
	 * interval, and we receive an ARP reply on any slave.  We accept
	 * these because switch FDB update delays may deliver the ARP
	 * reply to a slave other than the sender of the ARP request.
	 *
	 * Note: for (b), backup slaves are receiving the broadcast ARP
	 * request, not a reply.  This request passes from the sending
	 * slave through the L2 switch(es) to the receiving slave.  Since
	 * this is checking the request, sip/tip are swapped for
	 * validation.
	 *
	 * This is done to avoid endless looping when we can't reach the
	 * arp_ip_target and fool ourselves with our own arp requests.
	 */
	if (bond_is_active_slave(slave))
		bond_validate_arp(bond, slave, sip, tip);
	else if (curr_active_slave &&
		 time_after(slave_last_rx(bond, curr_active_slave),
			    curr_active_slave->last_link_up))
		bond_validate_arp(bond, slave, tip, sip);
	else if (curr_arp_slave && (arp->ar_op == htons(ARPOP_REPLY)) &&
		 bond_time_in_interval(bond,
				       dev_trans_start(curr_arp_slave->dev), 1))
		bond_validate_arp(bond, slave, sip, tip);

out_unlock:
	if (arp != (struct arphdr *)skb->data)
		kfree(arp);
	return RX_HANDLER_ANOTHER;
}

/* function to verify if we're in the arp_interval timeslice, returns true if
 * (last_act - arp_interval) <= jiffies <= (last_act + mod * arp_interval +
 * arp_interval/2) . the arp_interval/2 is needed for really fast networks.
 */
static bool bond_time_in_interval(struct bonding *bond, unsigned long last_act,
				  int mod)
{
	int delta_in_ticks = msecs_to_jiffies(bond->params.arp_interval);

	return time_in_range(jiffies,
			     last_act - delta_in_ticks,
			     last_act + mod * delta_in_ticks + delta_in_ticks/2);
}

/* This function is called regularly to monitor each slave's link
 * ensuring that traffic is being sent and received when arp monitoring
 * is used in load-balancing mode. if the adapter has been dormant, then an
 * arp is transmitted to generate traffic. see activebackup_arp_monitor for
 * arp monitoring in active backup mode.
 */
static void bond_loadbalance_arp_mon(struct bonding *bond)
{
	struct slave *slave, *oldcurrent;
	struct list_head *iter;
	int do_failover = 0, slave_state_changed = 0;

	if (!bond_has_slaves(bond))
		goto re_arm;

	rcu_read_lock();

	oldcurrent = rcu_dereference(bond->curr_active_slave);
	/* see if any of the previous devices are up now (i.e. they have
	 * xmt and rcv traffic). the curr_active_slave does not come into
	 * the picture unless it is null. also, slave->last_link_up is not
	 * needed here because we send an arp on each slave and give a slave
	 * as long as it needs to get the tx/rx within the delta.
	 * TODO: what about up/down delay in arp mode? it wasn't here before
	 *       so it can wait
	 */
	bond_for_each_slave_rcu(bond, slave, iter) {
		unsigned long trans_start = dev_trans_start(slave->dev);

		bond_propose_link_state(slave, BOND_LINK_NOCHANGE);

		if (slave->link != BOND_LINK_UP) {
			if (bond_time_in_interval(bond, trans_start, 1) &&
			    bond_time_in_interval(bond, slave->last_rx, 1)) {

				bond_propose_link_state(slave, BOND_LINK_UP);
				slave_state_changed = 1;

				/* primary_slave has no meaning in round-robin
				 * mode. the window of a slave being up and
				 * curr_active_slave being null after enslaving
				 * is closed.
				 */
				if (!oldcurrent) {
					slave_info(bond->dev, slave->dev, "link status definitely up\n");
					do_failover = 1;
				} else {
					slave_info(bond->dev, slave->dev, "interface is now up\n");
				}
			}
		} else {
			/* slave->link == BOND_LINK_UP */

			/* not all switches will respond to an arp request
			 * when the source ip is 0, so don't take the link down
			 * if we don't know our ip yet
			 */
			if (!bond_time_in_interval(bond, trans_start, bond->params.missed_max) ||
			    !bond_time_in_interval(bond, slave->last_rx, bond->params.missed_max)) {

				bond_propose_link_state(slave, BOND_LINK_DOWN);
				slave_state_changed = 1;

				if (slave->link_failure_count < UINT_MAX)
					slave->link_failure_count++;

				slave_info(bond->dev, slave->dev, "interface is now down\n");

				if (slave == oldcurrent)
					do_failover = 1;
			}
		}

		/* note: if switch is in round-robin mode, all links
		 * must tx arp to ensure all links rx an arp - otherwise
		 * links may oscillate or not come up at all; if switch is
		 * in something like xor mode, there is nothing we can
		 * do - all replies will be rx'ed on same link causing slaves
		 * to be unstable during low/no traffic periods
		 */
		if (bond_slave_is_up(slave))
			bond_arp_send_all(bond, slave);
	}

	rcu_read_unlock();

	if (do_failover || slave_state_changed) {
		if (!rtnl_trylock())
			goto re_arm;

		bond_for_each_slave(bond, slave, iter) {
			if (slave->link_new_state != BOND_LINK_NOCHANGE)
				slave->link = slave->link_new_state;
		}

		if (slave_state_changed) {
			bond_slave_state_change(bond);
			if (BOND_MODE(bond) == BOND_MODE_XOR)
				bond_update_slave_arr(bond, NULL);
		}
		if (do_failover) {
			block_netpoll_tx();
			bond_select_active_slave(bond);
			unblock_netpoll_tx();
		}
		rtnl_unlock();
	}

re_arm:
	if (bond->params.arp_interval)
		queue_delayed_work(bond->wq, &bond->arp_work,
				   msecs_to_jiffies(bond->params.arp_interval));
}

/* Called to inspect slaves for active-backup mode ARP monitor link state
 * changes.  Sets proposed link state in slaves to specify what action
 * should take place for the slave.  Returns 0 if no changes are found, >0
 * if changes to link states must be committed.
 *
 * Called with rcu_read_lock held.
 */
static int bond_ab_arp_inspect(struct bonding *bond)
{
	unsigned long trans_start, last_rx;
	struct list_head *iter;
	struct slave *slave;
	int commit = 0;

	bond_for_each_slave_rcu(bond, slave, iter) {
		bond_propose_link_state(slave, BOND_LINK_NOCHANGE);
		last_rx = slave_last_rx(bond, slave);

		if (slave->link != BOND_LINK_UP) {
			if (bond_time_in_interval(bond, last_rx, 1)) {
				bond_propose_link_state(slave, BOND_LINK_UP);
				commit++;
			} else if (slave->link == BOND_LINK_BACK) {
				bond_propose_link_state(slave, BOND_LINK_FAIL);
				commit++;
			}
			continue;
		}

		/* Give slaves 2*delta after being enslaved or made
		 * active.  This avoids bouncing, as the last receive
		 * times need a full ARP monitor cycle to be updated.
		 */
		if (bond_time_in_interval(bond, slave->last_link_up, 2))
			continue;

		/* Backup slave is down if:
		 * - No current_arp_slave AND
		 * - more than (missed_max+1)*delta since last receive AND
		 * - the bond has an IP address
		 *
		 * Note: a non-null current_arp_slave indicates
		 * the curr_active_slave went down and we are
		 * searching for a new one; under this condition
		 * we only take the curr_active_slave down - this
		 * gives each slave a chance to tx/rx traffic
		 * before being taken out
		 */
		if (!bond_is_active_slave(slave) &&
		    !rcu_access_pointer(bond->current_arp_slave) &&
		    !bond_time_in_interval(bond, last_rx, bond->params.missed_max + 1)) {
			bond_propose_link_state(slave, BOND_LINK_DOWN);
			commit++;
		}

		/* Active slave is down if:
		 * - more than missed_max*delta since transmitting OR
		 * - (more than missed_max*delta since receive AND
		 *    the bond has an IP address)
		 */
		trans_start = dev_trans_start(slave->dev);
		if (bond_is_active_slave(slave) &&
		    (!bond_time_in_interval(bond, trans_start, bond->params.missed_max) ||
		     !bond_time_in_interval(bond, last_rx, bond->params.missed_max))) {
			bond_propose_link_state(slave, BOND_LINK_DOWN);
			commit++;
		}
	}

	return commit;
}

/* Called to commit link state changes noted by inspection step of
 * active-backup mode ARP monitor.
 *
 * Called with RTNL hold.
 */
static void bond_ab_arp_commit(struct bonding *bond)
{
	unsigned long trans_start;
	struct list_head *iter;
	struct slave *slave;

	bond_for_each_slave(bond, slave, iter) {
		switch (slave->link_new_state) {
		case BOND_LINK_NOCHANGE:
			continue;

		case BOND_LINK_UP:
			trans_start = dev_trans_start(slave->dev);
			if (rtnl_dereference(bond->curr_active_slave) != slave ||
			    (!rtnl_dereference(bond->curr_active_slave) &&
			     bond_time_in_interval(bond, trans_start, 1))) {
				struct slave *current_arp_slave;

				current_arp_slave = rtnl_dereference(bond->current_arp_slave);
				bond_set_slave_link_state(slave, BOND_LINK_UP,
							  BOND_SLAVE_NOTIFY_NOW);
				if (current_arp_slave) {
					bond_set_slave_inactive_flags(
						current_arp_slave,
						BOND_SLAVE_NOTIFY_NOW);
					RCU_INIT_POINTER(bond->current_arp_slave, NULL);
				}

				slave_info(bond->dev, slave->dev, "link status definitely up\n");

				if (!rtnl_dereference(bond->curr_active_slave) ||
				    slave == rtnl_dereference(bond->primary_slave))
					goto do_failover;

			}

			continue;

		case BOND_LINK_DOWN:
			if (slave->link_failure_count < UINT_MAX)
				slave->link_failure_count++;

			bond_set_slave_link_state(slave, BOND_LINK_DOWN,
						  BOND_SLAVE_NOTIFY_NOW);
			bond_set_slave_inactive_flags(slave,
						      BOND_SLAVE_NOTIFY_NOW);

			slave_info(bond->dev, slave->dev, "link status definitely down, disabling slave\n");

			if (slave == rtnl_dereference(bond->curr_active_slave)) {
				RCU_INIT_POINTER(bond->current_arp_slave, NULL);
				goto do_failover;
			}

			continue;

		case BOND_LINK_FAIL:
			bond_set_slave_link_state(slave, BOND_LINK_FAIL,
						  BOND_SLAVE_NOTIFY_NOW);
			bond_set_slave_inactive_flags(slave,
						      BOND_SLAVE_NOTIFY_NOW);

			/* A slave has just been enslaved and has become
			 * the current active slave.
			 */
			if (rtnl_dereference(bond->curr_active_slave))
				RCU_INIT_POINTER(bond->current_arp_slave, NULL);
			continue;

		default:
			slave_err(bond->dev, slave->dev,
				  "impossible: link_new_state %d on slave\n",
				  slave->link_new_state);
			continue;
		}

do_failover:
		block_netpoll_tx();
		bond_select_active_slave(bond);
		unblock_netpoll_tx();
	}

	bond_set_carrier(bond);
}

/* Send ARP probes for active-backup mode ARP monitor.
 *
 * Called with rcu_read_lock held.
 */
static bool bond_ab_arp_probe(struct bonding *bond)
{
	struct slave *slave, *before = NULL, *new_slave = NULL,
		     *curr_arp_slave = rcu_dereference(bond->current_arp_slave),
		     *curr_active_slave = rcu_dereference(bond->curr_active_slave);
	struct list_head *iter;
	bool found = false;
	bool should_notify_rtnl = BOND_SLAVE_NOTIFY_LATER;

	if (curr_arp_slave && curr_active_slave)
		netdev_info(bond->dev, "PROBE: c_arp %s && cas %s BAD\n",
			    curr_arp_slave->dev->name,
			    curr_active_slave->dev->name);

	if (curr_active_slave) {
		bond_arp_send_all(bond, curr_active_slave);
		return should_notify_rtnl;
	}

	/* if we don't have a curr_active_slave, search for the next available
	 * backup slave from the current_arp_slave and make it the candidate
	 * for becoming the curr_active_slave
	 */

	if (!curr_arp_slave) {
		curr_arp_slave = bond_first_slave_rcu(bond);
		if (!curr_arp_slave)
			return should_notify_rtnl;
	}

	bond_for_each_slave_rcu(bond, slave, iter) {
		if (!found && !before && bond_slave_is_up(slave))
			before = slave;

		if (found && !new_slave && bond_slave_is_up(slave))
			new_slave = slave;
		/* if the link state is up at this point, we
		 * mark it down - this can happen if we have
		 * simultaneous link failures and
		 * reselect_active_interface doesn't make this
		 * one the current slave so it is still marked
		 * up when it is actually down
		 */
		if (!bond_slave_is_up(slave) && slave->link == BOND_LINK_UP) {
			bond_set_slave_link_state(slave, BOND_LINK_DOWN,
						  BOND_SLAVE_NOTIFY_LATER);
			if (slave->link_failure_count < UINT_MAX)
				slave->link_failure_count++;

			bond_set_slave_inactive_flags(slave,
						      BOND_SLAVE_NOTIFY_LATER);

			slave_info(bond->dev, slave->dev, "backup interface is now down\n");
		}
		if (slave == curr_arp_slave)
			found = true;
	}

	if (!new_slave && before)
		new_slave = before;

	if (!new_slave)
		goto check_state;

	bond_set_slave_link_state(new_slave, BOND_LINK_BACK,
				  BOND_SLAVE_NOTIFY_LATER);
	bond_set_slave_active_flags(new_slave, BOND_SLAVE_NOTIFY_LATER);
	bond_arp_send_all(bond, new_slave);
	new_slave->last_link_up = jiffies;
	rcu_assign_pointer(bond->current_arp_slave, new_slave);

check_state:
	bond_for_each_slave_rcu(bond, slave, iter) {
		if (slave->should_notify || slave->should_notify_link) {
			should_notify_rtnl = BOND_SLAVE_NOTIFY_NOW;
			break;
		}
	}
	return should_notify_rtnl;
}

static void bond_activebackup_arp_mon(struct bonding *bond)
{
	bool should_notify_peers = false;
	bool should_notify_rtnl = false;
	int delta_in_ticks;

	delta_in_ticks = msecs_to_jiffies(bond->params.arp_interval);

	if (!bond_has_slaves(bond))
		goto re_arm;

	rcu_read_lock();

	should_notify_peers = bond_should_notify_peers(bond);

	if (bond_ab_arp_inspect(bond)) {
		rcu_read_unlock();

		/* Race avoidance with bond_close flush of workqueue */
		if (!rtnl_trylock()) {
			delta_in_ticks = 1;
			should_notify_peers = false;
			goto re_arm;
		}

		bond_ab_arp_commit(bond);

		rtnl_unlock();
		rcu_read_lock();
	}

	should_notify_rtnl = bond_ab_arp_probe(bond);
	rcu_read_unlock();

re_arm:
	if (bond->params.arp_interval)
		queue_delayed_work(bond->wq, &bond->arp_work, delta_in_ticks);

	if (should_notify_peers || should_notify_rtnl) {
		if (!rtnl_trylock())
			return;

		if (should_notify_peers)
			call_netdevice_notifiers(NETDEV_NOTIFY_PEERS,
						 bond->dev);
		if (should_notify_rtnl) {
			bond_slave_state_notify(bond);
			bond_slave_link_notify(bond);
		}

		rtnl_unlock();
	}
}

static void bond_arp_monitor(struct work_struct *work)
{
	struct bonding *bond = container_of(work, struct bonding,
					    arp_work.work);

	if (BOND_MODE(bond) == BOND_MODE_ACTIVEBACKUP)
		bond_activebackup_arp_mon(bond);
	else
		bond_loadbalance_arp_mon(bond);
}

/*-------------------------- netdev event handling --------------------------*/

/* Change device name */
static int bond_event_changename(struct bonding *bond)
{
	bond_remove_proc_entry(bond);
	bond_create_proc_entry(bond);

	bond_debug_reregister(bond);

	return NOTIFY_DONE;
}

static int bond_master_netdev_event(unsigned long event,
				    struct net_device *bond_dev)
{
	struct bonding *event_bond = netdev_priv(bond_dev);

	netdev_dbg(bond_dev, "%s called\n", __func__);

	switch (event) {
	case NETDEV_CHANGENAME:
		return bond_event_changename(event_bond);
	case NETDEV_UNREGISTER:
		bond_remove_proc_entry(event_bond);
#ifdef CONFIG_XFRM_OFFLOAD
		xfrm_dev_state_flush(dev_net(bond_dev), bond_dev, true);
#endif /* CONFIG_XFRM_OFFLOAD */
		break;
	case NETDEV_REGISTER:
		bond_create_proc_entry(event_bond);
		break;
	default:
		break;
	}

	return NOTIFY_DONE;
}

static int bond_slave_netdev_event(unsigned long event,
				   struct net_device *slave_dev)
{
	struct slave *slave = bond_slave_get_rtnl(slave_dev), *primary;
	struct bonding *bond;
	struct net_device *bond_dev;

	/* A netdev event can be generated while enslaving a device
	 * before netdev_rx_handler_register is called in which case
	 * slave will be NULL
	 */
	if (!slave) {
		netdev_dbg(slave_dev, "%s called on NULL slave\n", __func__);
		return NOTIFY_DONE;
	}

	bond_dev = slave->bond->dev;
	bond = slave->bond;
	primary = rtnl_dereference(bond->primary_slave);

	slave_dbg(bond_dev, slave_dev, "%s called\n", __func__);

	switch (event) {
	case NETDEV_UNREGISTER:
		if (bond_dev->type != ARPHRD_ETHER)
			bond_release_and_destroy(bond_dev, slave_dev);
		else
			__bond_release_one(bond_dev, slave_dev, false, true);
		break;
	case NETDEV_UP:
	case NETDEV_CHANGE:
		/* For 802.3ad mode only:
		 * Getting invalid Speed/Duplex values here will put slave
		 * in weird state. Mark it as link-fail if the link was
		 * previously up or link-down if it hasn't yet come up, and
		 * let link-monitoring (miimon) set it right when correct
		 * speeds/duplex are available.
		 */
		if (bond_update_speed_duplex(slave) &&
		    BOND_MODE(bond) == BOND_MODE_8023AD) {
			if (slave->last_link_up)
				slave->link = BOND_LINK_FAIL;
			else
				slave->link = BOND_LINK_DOWN;
		}

		if (BOND_MODE(bond) == BOND_MODE_8023AD)
			bond_3ad_adapter_speed_duplex_changed(slave);
		fallthrough;
	case NETDEV_DOWN:
		/* Refresh slave-array if applicable!
		 * If the setup does not use miimon or arpmon (mode-specific!),
		 * then these events will not cause the slave-array to be
		 * refreshed. This will cause xmit to use a slave that is not
		 * usable. Avoid such situation by refeshing the array at these
		 * events. If these (miimon/arpmon) parameters are configured
		 * then array gets refreshed twice and that should be fine!
		 */
		if (bond_mode_can_use_xmit_hash(bond))
			bond_update_slave_arr(bond, NULL);
		break;
	case NETDEV_CHANGEMTU:
		/* TODO: Should slaves be allowed to
		 * independently alter their MTU?  For
		 * an active-backup bond, slaves need
		 * not be the same type of device, so
		 * MTUs may vary.  For other modes,
		 * slaves arguably should have the
		 * same MTUs. To do this, we'd need to
		 * take over the slave's change_mtu
		 * function for the duration of their
		 * servitude.
		 */
		break;
	case NETDEV_CHANGENAME:
		/* we don't care if we don't have primary set */
		if (!bond_uses_primary(bond) ||
		    !bond->params.primary[0])
			break;

		if (slave == primary) {
			/* slave's name changed - he's no longer primary */
			RCU_INIT_POINTER(bond->primary_slave, NULL);
		} else if (!strcmp(slave_dev->name, bond->params.primary)) {
			/* we have a new primary slave */
			rcu_assign_pointer(bond->primary_slave, slave);
		} else { /* we didn't change primary - exit */
			break;
		}

		netdev_info(bond->dev, "Primary slave changed to %s, reselecting active slave\n",
			    primary ? slave_dev->name : "none");

		block_netpoll_tx();
		bond_select_active_slave(bond);
		unblock_netpoll_tx();
		break;
	case NETDEV_FEAT_CHANGE:
		bond_compute_features(bond);
		break;
	case NETDEV_RESEND_IGMP:
		/* Propagate to master device */
		call_netdevice_notifiers(event, slave->bond->dev);
		break;
	default:
		break;
	}

	return NOTIFY_DONE;
}

/* bond_netdev_event: handle netdev notifier chain events.
 *
 * This function receives events for the netdev chain.  The caller (an
 * ioctl handler calling blocking_notifier_call_chain) holds the necessary
 * locks for us to safely manipulate the slave devices (RTNL lock,
 * dev_probe_lock).
 */
static int bond_netdev_event(struct notifier_block *this,
			     unsigned long event, void *ptr)
{
	struct net_device *event_dev = netdev_notifier_info_to_dev(ptr);

	netdev_dbg(event_dev, "%s received %s\n",
		   __func__, netdev_cmd_to_name(event));

	if (!(event_dev->priv_flags & IFF_BONDING))
		return NOTIFY_DONE;

	if (event_dev->flags & IFF_MASTER) {
		int ret;

		ret = bond_master_netdev_event(event, event_dev);
		if (ret != NOTIFY_DONE)
			return ret;
	}

	if (event_dev->flags & IFF_SLAVE)
		return bond_slave_netdev_event(event, event_dev);

	return NOTIFY_DONE;
}

static struct notifier_block bond_netdev_notifier = {
	.notifier_call = bond_netdev_event,
};

/*---------------------------- Hashing Policies -----------------------------*/

/* Helper to access data in a packet, with or without a backing skb.
 * If skb is given the data is linearized if necessary via pskb_may_pull.
 */
static inline const void *bond_pull_data(struct sk_buff *skb,
					 const void *data, int hlen, int n)
{
	if (likely(n <= hlen))
		return data;
	else if (skb && likely(pskb_may_pull(skb, n)))
		return skb->head;

	return NULL;
}

/* L2 hash helper */
static inline u32 bond_eth_hash(struct sk_buff *skb, const void *data, int mhoff, int hlen)
{
	struct ethhdr *ep;

	data = bond_pull_data(skb, data, hlen, mhoff + sizeof(struct ethhdr));
	if (!data)
		return 0;

	ep = (struct ethhdr *)(data + mhoff);
	return ep->h_dest[5] ^ ep->h_source[5] ^ be16_to_cpu(ep->h_proto);
}

static bool bond_flow_ip(struct sk_buff *skb, struct flow_keys *fk, const void *data,
			 int hlen, __be16 l2_proto, int *nhoff, int *ip_proto, bool l34)
{
	const struct ipv6hdr *iph6;
	const struct iphdr *iph;

	if (l2_proto == htons(ETH_P_IP)) {
		data = bond_pull_data(skb, data, hlen, *nhoff + sizeof(*iph));
		if (!data)
			return false;

		iph = (const struct iphdr *)(data + *nhoff);
		iph_to_flow_copy_v4addrs(fk, iph);
		*nhoff += iph->ihl << 2;
		if (!ip_is_fragment(iph))
			*ip_proto = iph->protocol;
	} else if (l2_proto == htons(ETH_P_IPV6)) {
		data = bond_pull_data(skb, data, hlen, *nhoff + sizeof(*iph6));
		if (!data)
			return false;

		iph6 = (const struct ipv6hdr *)(data + *nhoff);
		iph_to_flow_copy_v6addrs(fk, iph6);
		*nhoff += sizeof(*iph6);
		*ip_proto = iph6->nexthdr;
	} else {
		return false;
	}

	if (l34 && *ip_proto >= 0)
		fk->ports.ports = __skb_flow_get_ports(skb, *nhoff, *ip_proto, data, hlen);

	return true;
}

static u32 bond_vlan_srcmac_hash(struct sk_buff *skb, const void *data, int mhoff, int hlen)
{
	u32 srcmac_vendor = 0, srcmac_dev = 0;
	struct ethhdr *mac_hdr;
	u16 vlan = 0;
	int i;

	data = bond_pull_data(skb, data, hlen, mhoff + sizeof(struct ethhdr));
	if (!data)
		return 0;
	mac_hdr = (struct ethhdr *)(data + mhoff);

	for (i = 0; i < 3; i++)
		srcmac_vendor = (srcmac_vendor << 8) | mac_hdr->h_source[i];

	for (i = 3; i < ETH_ALEN; i++)
		srcmac_dev = (srcmac_dev << 8) | mac_hdr->h_source[i];

	if (skb && skb_vlan_tag_present(skb))
		vlan = skb_vlan_tag_get(skb);

	return vlan ^ srcmac_vendor ^ srcmac_dev;
}

/* Extract the appropriate headers based on bond's xmit policy */
static bool bond_flow_dissect(struct bonding *bond, struct sk_buff *skb, const void *data,
			      __be16 l2_proto, int nhoff, int hlen, struct flow_keys *fk)
{
	bool l34 = bond->params.xmit_policy == BOND_XMIT_POLICY_LAYER34;
	int ip_proto = -1;

	switch (bond->params.xmit_policy) {
	case BOND_XMIT_POLICY_ENCAP23:
	case BOND_XMIT_POLICY_ENCAP34:
		memset(fk, 0, sizeof(*fk));
		return __skb_flow_dissect(NULL, skb, &flow_keys_bonding,
					  fk, data, l2_proto, nhoff, hlen, 0);
	default:
		break;
	}

	fk->ports.ports = 0;
	memset(&fk->icmp, 0, sizeof(fk->icmp));
	if (!bond_flow_ip(skb, fk, data, hlen, l2_proto, &nhoff, &ip_proto, l34))
		return false;

	/* ICMP error packets contains at least 8 bytes of the header
	 * of the packet which generated the error. Use this information
	 * to correlate ICMP error packets within the same flow which
	 * generated the error.
	 */
	if (ip_proto == IPPROTO_ICMP || ip_proto == IPPROTO_ICMPV6) {
		skb_flow_get_icmp_tci(skb, &fk->icmp, data, nhoff, hlen);
		if (ip_proto == IPPROTO_ICMP) {
			if (!icmp_is_err(fk->icmp.type))
				return true;

			nhoff += sizeof(struct icmphdr);
		} else if (ip_proto == IPPROTO_ICMPV6) {
			if (!icmpv6_is_err(fk->icmp.type))
				return true;

			nhoff += sizeof(struct icmp6hdr);
		}
		return bond_flow_ip(skb, fk, data, hlen, l2_proto, &nhoff, &ip_proto, l34);
	}

	return true;
}

static u32 bond_ip_hash(u32 hash, struct flow_keys *flow)
{
	hash ^= (__force u32)flow_get_u32_dst(flow) ^
		(__force u32)flow_get_u32_src(flow);
	hash ^= (hash >> 16);
	hash ^= (hash >> 8);
	/* discard lowest hash bit to deal with the common even ports pattern */
	return hash >> 1;
}

/* Generate hash based on xmit policy. If @skb is given it is used to linearize
 * the data as required, but this function can be used without it if the data is
 * known to be linear (e.g. with xdp_buff).
 */
static u32 __bond_xmit_hash(struct bonding *bond, struct sk_buff *skb, const void *data,
			    __be16 l2_proto, int mhoff, int nhoff, int hlen)
{
	struct flow_keys flow;
	u32 hash;

	if (bond->params.xmit_policy == BOND_XMIT_POLICY_VLAN_SRCMAC)
		return bond_vlan_srcmac_hash(skb, data, mhoff, hlen);

	if (bond->params.xmit_policy == BOND_XMIT_POLICY_LAYER2 ||
	    !bond_flow_dissect(bond, skb, data, l2_proto, nhoff, hlen, &flow))
		return bond_eth_hash(skb, data, mhoff, hlen);

	if (bond->params.xmit_policy == BOND_XMIT_POLICY_LAYER23 ||
	    bond->params.xmit_policy == BOND_XMIT_POLICY_ENCAP23) {
		hash = bond_eth_hash(skb, data, mhoff, hlen);
	} else {
		if (flow.icmp.id)
			memcpy(&hash, &flow.icmp, sizeof(hash));
		else
			memcpy(&hash, &flow.ports.ports, sizeof(hash));
	}

	return bond_ip_hash(hash, &flow);
}

/**
 * bond_xmit_hash - generate a hash value based on the xmit policy
 * @bond: bonding device
 * @skb: buffer to use for headers
 *
 * This function will extract the necessary headers from the skb buffer and use
 * them to generate a hash based on the xmit_policy set in the bonding device
 */
u32 bond_xmit_hash(struct bonding *bond, struct sk_buff *skb)
{
	if (bond->params.xmit_policy == BOND_XMIT_POLICY_ENCAP34 &&
	    skb->l4_hash)
		return skb->hash;

	return __bond_xmit_hash(bond, skb, skb->data, skb->protocol,
				skb_mac_offset(skb), skb_network_offset(skb),
				skb_headlen(skb));
}

/**
 * bond_xmit_hash_xdp - generate a hash value based on the xmit policy
 * @bond: bonding device
 * @xdp: buffer to use for headers
 *
 * The XDP variant of bond_xmit_hash.
 */
static u32 bond_xmit_hash_xdp(struct bonding *bond, struct xdp_buff *xdp)
{
	struct ethhdr *eth;

	if (xdp->data + sizeof(struct ethhdr) > xdp->data_end)
		return 0;

	eth = (struct ethhdr *)xdp->data;

	return __bond_xmit_hash(bond, NULL, xdp->data, eth->h_proto, 0,
				sizeof(struct ethhdr), xdp->data_end - xdp->data);
}

/*-------------------------- Device entry points ----------------------------*/

void bond_work_init_all(struct bonding *bond)
{
	INIT_DELAYED_WORK(&bond->mcast_work,
			  bond_resend_igmp_join_requests_delayed);
	INIT_DELAYED_WORK(&bond->alb_work, bond_alb_monitor);
	INIT_DELAYED_WORK(&bond->mii_work, bond_mii_monitor);
	INIT_DELAYED_WORK(&bond->arp_work, bond_arp_monitor);
	INIT_DELAYED_WORK(&bond->ad_work, bond_3ad_state_machine_handler);
	INIT_DELAYED_WORK(&bond->slave_arr_work, bond_slave_arr_handler);
}

static void bond_work_cancel_all(struct bonding *bond)
{
	cancel_delayed_work_sync(&bond->mii_work);
	cancel_delayed_work_sync(&bond->arp_work);
	cancel_delayed_work_sync(&bond->alb_work);
	cancel_delayed_work_sync(&bond->ad_work);
	cancel_delayed_work_sync(&bond->mcast_work);
	cancel_delayed_work_sync(&bond->slave_arr_work);
}

static int bond_open(struct net_device *bond_dev)
{
	struct bonding *bond = netdev_priv(bond_dev);
	struct list_head *iter;
	struct slave *slave;

	/* reset slave->backup and slave->inactive */
	if (bond_has_slaves(bond)) {
		bond_for_each_slave(bond, slave, iter) {
			if (bond_uses_primary(bond) &&
			    slave != rcu_access_pointer(bond->curr_active_slave)) {
				bond_set_slave_inactive_flags(slave,
							      BOND_SLAVE_NOTIFY_NOW);
			} else if (BOND_MODE(bond) != BOND_MODE_8023AD) {
				bond_set_slave_active_flags(slave,
							    BOND_SLAVE_NOTIFY_NOW);
			}
		}
	}

	if (bond_is_lb(bond)) {
		/* bond_alb_initialize must be called before the timer
		 * is started.
		 */
		if (bond_alb_initialize(bond, (BOND_MODE(bond) == BOND_MODE_ALB)))
			return -ENOMEM;
		if (bond->params.tlb_dynamic_lb || BOND_MODE(bond) == BOND_MODE_ALB)
			queue_delayed_work(bond->wq, &bond->alb_work, 0);
	}

	if (bond->params.miimon)  /* link check interval, in milliseconds. */
		queue_delayed_work(bond->wq, &bond->mii_work, 0);

	if (bond->params.arp_interval) {  /* arp interval, in milliseconds. */
		queue_delayed_work(bond->wq, &bond->arp_work, 0);
		bond->recv_probe = bond_arp_rcv;
	}

	if (BOND_MODE(bond) == BOND_MODE_8023AD) {
		queue_delayed_work(bond->wq, &bond->ad_work, 0);
		/* register to receive LACPDUs */
		bond->recv_probe = bond_3ad_lacpdu_recv;
		bond_3ad_initiate_agg_selection(bond, 1);
	}

	if (bond_mode_can_use_xmit_hash(bond))
		bond_update_slave_arr(bond, NULL);

	return 0;
}

static int bond_close(struct net_device *bond_dev)
{
	struct bonding *bond = netdev_priv(bond_dev);

	bond_work_cancel_all(bond);
	bond->send_peer_notif = 0;
	if (bond_is_lb(bond))
		bond_alb_deinitialize(bond);
	bond->recv_probe = NULL;

	return 0;
}

/* fold stats, assuming all rtnl_link_stats64 fields are u64, but
 * that some drivers can provide 32bit values only.
 */
static void bond_fold_stats(struct rtnl_link_stats64 *_res,
			    const struct rtnl_link_stats64 *_new,
			    const struct rtnl_link_stats64 *_old)
{
	const u64 *new = (const u64 *)_new;
	const u64 *old = (const u64 *)_old;
	u64 *res = (u64 *)_res;
	int i;

	for (i = 0; i < sizeof(*_res) / sizeof(u64); i++) {
		u64 nv = new[i];
		u64 ov = old[i];
		s64 delta = nv - ov;

		/* detects if this particular field is 32bit only */
		if (((nv | ov) >> 32) == 0)
			delta = (s64)(s32)((u32)nv - (u32)ov);

		/* filter anomalies, some drivers reset their stats
		 * at down/up events.
		 */
		if (delta > 0)
			res[i] += delta;
	}
}

#ifdef CONFIG_LOCKDEP
static int bond_get_lowest_level_rcu(struct net_device *dev)
{
	struct net_device *ldev, *next, *now, *dev_stack[MAX_NEST_DEV + 1];
	struct list_head *niter, *iter, *iter_stack[MAX_NEST_DEV + 1];
	int cur = 0, max = 0;

	now = dev;
	iter = &dev->adj_list.lower;

	while (1) {
		next = NULL;
		while (1) {
			ldev = netdev_next_lower_dev_rcu(now, &iter);
			if (!ldev)
				break;

			next = ldev;
			niter = &ldev->adj_list.lower;
			dev_stack[cur] = now;
			iter_stack[cur++] = iter;
			if (max <= cur)
				max = cur;
			break;
		}

		if (!next) {
			if (!cur)
				return max;
			next = dev_stack[--cur];
			niter = iter_stack[cur];
		}

		now = next;
		iter = niter;
	}

	return max;
}
#endif

static void bond_get_stats(struct net_device *bond_dev,
			   struct rtnl_link_stats64 *stats)
{
	struct bonding *bond = netdev_priv(bond_dev);
	struct rtnl_link_stats64 temp;
	struct list_head *iter;
	struct slave *slave;
	int nest_level = 0;


	rcu_read_lock();
#ifdef CONFIG_LOCKDEP
	nest_level = bond_get_lowest_level_rcu(bond_dev);
#endif

	spin_lock_nested(&bond->stats_lock, nest_level);
	memcpy(stats, &bond->bond_stats, sizeof(*stats));

	bond_for_each_slave_rcu(bond, slave, iter) {
		const struct rtnl_link_stats64 *new =
			dev_get_stats(slave->dev, &temp);

		bond_fold_stats(stats, new, &slave->slave_stats);

		/* save off the slave stats for the next run */
		memcpy(&slave->slave_stats, new, sizeof(*new));
	}

	memcpy(&bond->bond_stats, stats, sizeof(*stats));
	spin_unlock(&bond->stats_lock);
	rcu_read_unlock();
}

static int bond_eth_ioctl(struct net_device *bond_dev, struct ifreq *ifr, int cmd)
{
	struct bonding *bond = netdev_priv(bond_dev);
	struct mii_ioctl_data *mii = NULL;
	const struct net_device_ops *ops;
	struct net_device *real_dev;
	struct hwtstamp_config cfg;
	struct ifreq ifrr;
	int res = 0;

	netdev_dbg(bond_dev, "bond_eth_ioctl: cmd=%d\n", cmd);

	switch (cmd) {
	case SIOCGMIIPHY:
		mii = if_mii(ifr);
		if (!mii)
			return -EINVAL;

		mii->phy_id = 0;
		fallthrough;
	case SIOCGMIIREG:
		/* We do this again just in case we were called by SIOCGMIIREG
		 * instead of SIOCGMIIPHY.
		 */
		mii = if_mii(ifr);
		if (!mii)
			return -EINVAL;

		if (mii->reg_num == 1) {
			mii->val_out = 0;
			if (netif_carrier_ok(bond->dev))
				mii->val_out = BMSR_LSTATUS;
		}

		break;
	case SIOCSHWTSTAMP:
		if (copy_from_user(&cfg, ifr->ifr_data, sizeof(cfg)))
			return -EFAULT;

		if (!(cfg.flags & HWTSTAMP_FLAG_BONDED_PHC_INDEX))
			return -EOPNOTSUPP;

		fallthrough;
	case SIOCGHWTSTAMP:
<<<<<<< HEAD
		rcu_read_lock();
		real_dev = bond_option_active_slave_get_rcu(bond);
		rcu_read_unlock();
=======
		real_dev = bond_option_active_slave_get_rcu(bond);
>>>>>>> 87fee8d0
		if (!real_dev)
			return -EOPNOTSUPP;

		strscpy_pad(ifrr.ifr_name, real_dev->name, IFNAMSIZ);
		ifrr.ifr_ifru = ifr->ifr_ifru;

		ops = real_dev->netdev_ops;
		if (netif_device_present(real_dev) && ops->ndo_eth_ioctl) {
			res = ops->ndo_eth_ioctl(real_dev, &ifrr, cmd);
			if (res)
				return res;

			ifr->ifr_ifru = ifrr.ifr_ifru;
			if (copy_from_user(&cfg, ifr->ifr_data, sizeof(cfg)))
				return -EFAULT;

			/* Set the BOND_PHC_INDEX flag to notify user space */
			cfg.flags |= HWTSTAMP_FLAG_BONDED_PHC_INDEX;

			return copy_to_user(ifr->ifr_data, &cfg, sizeof(cfg)) ?
				-EFAULT : 0;
		}
		fallthrough;
	default:
		res = -EOPNOTSUPP;
	}

	return res;
}

static int bond_do_ioctl(struct net_device *bond_dev, struct ifreq *ifr, int cmd)
{
	struct bonding *bond = netdev_priv(bond_dev);
	struct net_device *slave_dev = NULL;
	struct ifbond k_binfo;
	struct ifbond __user *u_binfo = NULL;
	struct ifslave k_sinfo;
	struct ifslave __user *u_sinfo = NULL;
	struct bond_opt_value newval;
	struct net *net;
	int res = 0;

	netdev_dbg(bond_dev, "bond_ioctl: cmd=%d\n", cmd);

	switch (cmd) {
	case SIOCBONDINFOQUERY:
		u_binfo = (struct ifbond __user *)ifr->ifr_data;

		if (copy_from_user(&k_binfo, u_binfo, sizeof(ifbond)))
			return -EFAULT;

		bond_info_query(bond_dev, &k_binfo);
		if (copy_to_user(u_binfo, &k_binfo, sizeof(ifbond)))
			return -EFAULT;

		return 0;
	case SIOCBONDSLAVEINFOQUERY:
		u_sinfo = (struct ifslave __user *)ifr->ifr_data;

		if (copy_from_user(&k_sinfo, u_sinfo, sizeof(ifslave)))
			return -EFAULT;

		res = bond_slave_info_query(bond_dev, &k_sinfo);
		if (res == 0 &&
		    copy_to_user(u_sinfo, &k_sinfo, sizeof(ifslave)))
			return -EFAULT;

		return res;
	default:
		break;
	}

	net = dev_net(bond_dev);

	if (!ns_capable(net->user_ns, CAP_NET_ADMIN))
		return -EPERM;

	slave_dev = __dev_get_by_name(net, ifr->ifr_slave);

	slave_dbg(bond_dev, slave_dev, "slave_dev=%p:\n", slave_dev);

	if (!slave_dev)
		return -ENODEV;

	switch (cmd) {
	case SIOCBONDENSLAVE:
		res = bond_enslave(bond_dev, slave_dev, NULL);
		break;
	case SIOCBONDRELEASE:
		res = bond_release(bond_dev, slave_dev);
		break;
	case SIOCBONDSETHWADDR:
		res = bond_set_dev_addr(bond_dev, slave_dev);
		break;
	case SIOCBONDCHANGEACTIVE:
		bond_opt_initstr(&newval, slave_dev->name);
		res = __bond_opt_set_notify(bond, BOND_OPT_ACTIVE_SLAVE,
					    &newval);
		break;
	default:
		res = -EOPNOTSUPP;
	}

	return res;
}

static int bond_siocdevprivate(struct net_device *bond_dev, struct ifreq *ifr,
			       void __user *data, int cmd)
{
	struct ifreq ifrdata = { .ifr_data = data };

	switch (cmd) {
	case BOND_INFO_QUERY_OLD:
		return bond_do_ioctl(bond_dev, &ifrdata, SIOCBONDINFOQUERY);
	case BOND_SLAVE_INFO_QUERY_OLD:
		return bond_do_ioctl(bond_dev, &ifrdata, SIOCBONDSLAVEINFOQUERY);
	case BOND_ENSLAVE_OLD:
		return bond_do_ioctl(bond_dev, ifr, SIOCBONDENSLAVE);
	case BOND_RELEASE_OLD:
		return bond_do_ioctl(bond_dev, ifr, SIOCBONDRELEASE);
	case BOND_SETHWADDR_OLD:
		return bond_do_ioctl(bond_dev, ifr, SIOCBONDSETHWADDR);
	case BOND_CHANGE_ACTIVE_OLD:
		return bond_do_ioctl(bond_dev, ifr, SIOCBONDCHANGEACTIVE);
	}

	return -EOPNOTSUPP;
}

static void bond_change_rx_flags(struct net_device *bond_dev, int change)
{
	struct bonding *bond = netdev_priv(bond_dev);

	if (change & IFF_PROMISC)
		bond_set_promiscuity(bond,
				     bond_dev->flags & IFF_PROMISC ? 1 : -1);

	if (change & IFF_ALLMULTI)
		bond_set_allmulti(bond,
				  bond_dev->flags & IFF_ALLMULTI ? 1 : -1);
}

static void bond_set_rx_mode(struct net_device *bond_dev)
{
	struct bonding *bond = netdev_priv(bond_dev);
	struct list_head *iter;
	struct slave *slave;

	rcu_read_lock();
	if (bond_uses_primary(bond)) {
		slave = rcu_dereference(bond->curr_active_slave);
		if (slave) {
			dev_uc_sync(slave->dev, bond_dev);
			dev_mc_sync(slave->dev, bond_dev);
		}
	} else {
		bond_for_each_slave_rcu(bond, slave, iter) {
			dev_uc_sync_multiple(slave->dev, bond_dev);
			dev_mc_sync_multiple(slave->dev, bond_dev);
		}
	}
	rcu_read_unlock();
}

static int bond_neigh_init(struct neighbour *n)
{
	struct bonding *bond = netdev_priv(n->dev);
	const struct net_device_ops *slave_ops;
	struct neigh_parms parms;
	struct slave *slave;
	int ret = 0;

	rcu_read_lock();
	slave = bond_first_slave_rcu(bond);
	if (!slave)
		goto out;
	slave_ops = slave->dev->netdev_ops;
	if (!slave_ops->ndo_neigh_setup)
		goto out;

	/* TODO: find another way [1] to implement this.
	 * Passing a zeroed structure is fragile,
	 * but at least we do not pass garbage.
	 *
	 * [1] One way would be that ndo_neigh_setup() never touch
	 *     struct neigh_parms, but propagate the new neigh_setup()
	 *     back to ___neigh_create() / neigh_parms_alloc()
	 */
	memset(&parms, 0, sizeof(parms));
	ret = slave_ops->ndo_neigh_setup(slave->dev, &parms);

	if (ret)
		goto out;

	if (parms.neigh_setup)
		ret = parms.neigh_setup(n);
out:
	rcu_read_unlock();
	return ret;
}

/* The bonding ndo_neigh_setup is called at init time beofre any
 * slave exists. So we must declare proxy setup function which will
 * be used at run time to resolve the actual slave neigh param setup.
 *
 * It's also called by master devices (such as vlans) to setup their
 * underlying devices. In that case - do nothing, we're already set up from
 * our init.
 */
static int bond_neigh_setup(struct net_device *dev,
			    struct neigh_parms *parms)
{
	/* modify only our neigh_parms */
	if (parms->dev == dev)
		parms->neigh_setup = bond_neigh_init;

	return 0;
}

/* Change the MTU of all of a master's slaves to match the master */
static int bond_change_mtu(struct net_device *bond_dev, int new_mtu)
{
	struct bonding *bond = netdev_priv(bond_dev);
	struct slave *slave, *rollback_slave;
	struct list_head *iter;
	int res = 0;

	netdev_dbg(bond_dev, "bond=%p, new_mtu=%d\n", bond, new_mtu);

	bond_for_each_slave(bond, slave, iter) {
		slave_dbg(bond_dev, slave->dev, "s %p c_m %p\n",
			   slave, slave->dev->netdev_ops->ndo_change_mtu);

		res = dev_set_mtu(slave->dev, new_mtu);

		if (res) {
			/* If we failed to set the slave's mtu to the new value
			 * we must abort the operation even in ACTIVE_BACKUP
			 * mode, because if we allow the backup slaves to have
			 * different mtu values than the active slave we'll
			 * need to change their mtu when doing a failover. That
			 * means changing their mtu from timer context, which
			 * is probably not a good idea.
			 */
			slave_dbg(bond_dev, slave->dev, "err %d setting mtu to %d\n",
				  res, new_mtu);
			goto unwind;
		}
	}

	bond_dev->mtu = new_mtu;

	return 0;

unwind:
	/* unwind from head to the slave that failed */
	bond_for_each_slave(bond, rollback_slave, iter) {
		int tmp_res;

		if (rollback_slave == slave)
			break;

		tmp_res = dev_set_mtu(rollback_slave->dev, bond_dev->mtu);
		if (tmp_res)
			slave_dbg(bond_dev, rollback_slave->dev, "unwind err %d\n",
				  tmp_res);
	}

	return res;
}

/* Change HW address
 *
 * Note that many devices must be down to change the HW address, and
 * downing the master releases all slaves.  We can make bonds full of
 * bonding devices to test this, however.
 */
static int bond_set_mac_address(struct net_device *bond_dev, void *addr)
{
	struct bonding *bond = netdev_priv(bond_dev);
	struct slave *slave, *rollback_slave;
	struct sockaddr_storage *ss = addr, tmp_ss;
	struct list_head *iter;
	int res = 0;

	if (BOND_MODE(bond) == BOND_MODE_ALB)
		return bond_alb_set_mac_address(bond_dev, addr);


	netdev_dbg(bond_dev, "%s: bond=%p\n", __func__, bond);

	/* If fail_over_mac is enabled, do nothing and return success.
	 * Returning an error causes ifenslave to fail.
	 */
	if (bond->params.fail_over_mac &&
	    BOND_MODE(bond) == BOND_MODE_ACTIVEBACKUP)
		return 0;

	if (!is_valid_ether_addr(ss->__data))
		return -EADDRNOTAVAIL;

	bond_for_each_slave(bond, slave, iter) {
		slave_dbg(bond_dev, slave->dev, "%s: slave=%p\n",
			  __func__, slave);
		res = dev_set_mac_address(slave->dev, addr, NULL);
		if (res) {
			/* TODO: consider downing the slave
			 * and retry ?
			 * User should expect communications
			 * breakage anyway until ARP finish
			 * updating, so...
			 */
			slave_dbg(bond_dev, slave->dev, "%s: err %d\n",
				  __func__, res);
			goto unwind;
		}
	}

	/* success */
	dev_addr_set(bond_dev, ss->__data);
	return 0;

unwind:
	memcpy(tmp_ss.__data, bond_dev->dev_addr, bond_dev->addr_len);
	tmp_ss.ss_family = bond_dev->type;

	/* unwind from head to the slave that failed */
	bond_for_each_slave(bond, rollback_slave, iter) {
		int tmp_res;

		if (rollback_slave == slave)
			break;

		tmp_res = dev_set_mac_address(rollback_slave->dev,
					      (struct sockaddr *)&tmp_ss, NULL);
		if (tmp_res) {
			slave_dbg(bond_dev, rollback_slave->dev, "%s: unwind err %d\n",
				   __func__, tmp_res);
		}
	}

	return res;
}

/**
 * bond_get_slave_by_id - get xmit slave with slave_id
 * @bond: bonding device that is transmitting
 * @slave_id: slave id up to slave_cnt-1 through which to transmit
 *
 * This function tries to get slave with slave_id but in case
 * it fails, it tries to find the first available slave for transmission.
 */
static struct slave *bond_get_slave_by_id(struct bonding *bond,
					  int slave_id)
{
	struct list_head *iter;
	struct slave *slave;
	int i = slave_id;

	/* Here we start from the slave with slave_id */
	bond_for_each_slave_rcu(bond, slave, iter) {
		if (--i < 0) {
			if (bond_slave_can_tx(slave))
				return slave;
		}
	}

	/* Here we start from the first slave up to slave_id */
	i = slave_id;
	bond_for_each_slave_rcu(bond, slave, iter) {
		if (--i < 0)
			break;
		if (bond_slave_can_tx(slave))
			return slave;
	}
	/* no slave that can tx has been found */
	return NULL;
}

/**
 * bond_rr_gen_slave_id - generate slave id based on packets_per_slave
 * @bond: bonding device to use
 *
 * Based on the value of the bonding device's packets_per_slave parameter
 * this function generates a slave id, which is usually used as the next
 * slave to transmit through.
 */
static u32 bond_rr_gen_slave_id(struct bonding *bond)
{
	u32 slave_id;
	struct reciprocal_value reciprocal_packets_per_slave;
	int packets_per_slave = bond->params.packets_per_slave;

	switch (packets_per_slave) {
	case 0:
		slave_id = prandom_u32();
		break;
	case 1:
		slave_id = this_cpu_inc_return(*bond->rr_tx_counter);
		break;
	default:
		reciprocal_packets_per_slave =
			bond->params.reciprocal_packets_per_slave;
		slave_id = this_cpu_inc_return(*bond->rr_tx_counter);
		slave_id = reciprocal_divide(slave_id,
					     reciprocal_packets_per_slave);
		break;
	}

	return slave_id;
}

static struct slave *bond_xmit_roundrobin_slave_get(struct bonding *bond,
						    struct sk_buff *skb)
{
	struct slave *slave;
	int slave_cnt;
	u32 slave_id;

	/* Start with the curr_active_slave that joined the bond as the
	 * default for sending IGMP traffic.  For failover purposes one
	 * needs to maintain some consistency for the interface that will
	 * send the join/membership reports.  The curr_active_slave found
	 * will send all of this type of traffic.
	 */
	if (skb->protocol == htons(ETH_P_IP)) {
		int noff = skb_network_offset(skb);
		struct iphdr *iph;

		if (unlikely(!pskb_may_pull(skb, noff + sizeof(*iph))))
			goto non_igmp;

		iph = ip_hdr(skb);
		if (iph->protocol == IPPROTO_IGMP) {
			slave = rcu_dereference(bond->curr_active_slave);
			if (slave)
				return slave;
			return bond_get_slave_by_id(bond, 0);
		}
	}

non_igmp:
	slave_cnt = READ_ONCE(bond->slave_cnt);
	if (likely(slave_cnt)) {
		slave_id = bond_rr_gen_slave_id(bond) % slave_cnt;
		return bond_get_slave_by_id(bond, slave_id);
	}
	return NULL;
}

static struct slave *bond_xdp_xmit_roundrobin_slave_get(struct bonding *bond,
							struct xdp_buff *xdp)
{
	struct slave *slave;
	int slave_cnt;
	u32 slave_id;
	const struct ethhdr *eth;
	void *data = xdp->data;

	if (data + sizeof(struct ethhdr) > xdp->data_end)
		goto non_igmp;

	eth = (struct ethhdr *)data;
	data += sizeof(struct ethhdr);

	/* See comment on IGMP in bond_xmit_roundrobin_slave_get() */
	if (eth->h_proto == htons(ETH_P_IP)) {
		const struct iphdr *iph;

		if (data + sizeof(struct iphdr) > xdp->data_end)
			goto non_igmp;

		iph = (struct iphdr *)data;

		if (iph->protocol == IPPROTO_IGMP) {
			slave = rcu_dereference(bond->curr_active_slave);
			if (slave)
				return slave;
			return bond_get_slave_by_id(bond, 0);
		}
	}

non_igmp:
	slave_cnt = READ_ONCE(bond->slave_cnt);
	if (likely(slave_cnt)) {
		slave_id = bond_rr_gen_slave_id(bond) % slave_cnt;
		return bond_get_slave_by_id(bond, slave_id);
	}
	return NULL;
}

static netdev_tx_t bond_xmit_roundrobin(struct sk_buff *skb,
					struct net_device *bond_dev)
{
	struct bonding *bond = netdev_priv(bond_dev);
	struct slave *slave;

	slave = bond_xmit_roundrobin_slave_get(bond, skb);
	if (likely(slave))
		return bond_dev_queue_xmit(bond, skb, slave->dev);

	return bond_tx_drop(bond_dev, skb);
}

static struct slave *bond_xmit_activebackup_slave_get(struct bonding *bond)
{
	return rcu_dereference(bond->curr_active_slave);
}

/* In active-backup mode, we know that bond->curr_active_slave is always valid if
 * the bond has a usable interface.
 */
static netdev_tx_t bond_xmit_activebackup(struct sk_buff *skb,
					  struct net_device *bond_dev)
{
	struct bonding *bond = netdev_priv(bond_dev);
	struct slave *slave;

	slave = bond_xmit_activebackup_slave_get(bond);
	if (slave)
		return bond_dev_queue_xmit(bond, skb, slave->dev);

	return bond_tx_drop(bond_dev, skb);
}

/* Use this to update slave_array when (a) it's not appropriate to update
 * slave_array right away (note that update_slave_array() may sleep)
 * and / or (b) RTNL is not held.
 */
void bond_slave_arr_work_rearm(struct bonding *bond, unsigned long delay)
{
	queue_delayed_work(bond->wq, &bond->slave_arr_work, delay);
}

/* Slave array work handler. Holds only RTNL */
static void bond_slave_arr_handler(struct work_struct *work)
{
	struct bonding *bond = container_of(work, struct bonding,
					    slave_arr_work.work);
	int ret;

	if (!rtnl_trylock())
		goto err;

	ret = bond_update_slave_arr(bond, NULL);
	rtnl_unlock();
	if (ret) {
		pr_warn_ratelimited("Failed to update slave array from WT\n");
		goto err;
	}
	return;

err:
	bond_slave_arr_work_rearm(bond, 1);
}

static void bond_skip_slave(struct bond_up_slave *slaves,
			    struct slave *skipslave)
{
	int idx;

	/* Rare situation where caller has asked to skip a specific
	 * slave but allocation failed (most likely!). BTW this is
	 * only possible when the call is initiated from
	 * __bond_release_one(). In this situation; overwrite the
	 * skipslave entry in the array with the last entry from the
	 * array to avoid a situation where the xmit path may choose
	 * this to-be-skipped slave to send a packet out.
	 */
	for (idx = 0; slaves && idx < slaves->count; idx++) {
		if (skipslave == slaves->arr[idx]) {
			slaves->arr[idx] =
				slaves->arr[slaves->count - 1];
			slaves->count--;
			break;
		}
	}
}

static void bond_set_slave_arr(struct bonding *bond,
			       struct bond_up_slave *usable_slaves,
			       struct bond_up_slave *all_slaves)
{
	struct bond_up_slave *usable, *all;

	usable = rtnl_dereference(bond->usable_slaves);
	rcu_assign_pointer(bond->usable_slaves, usable_slaves);
	kfree_rcu(usable, rcu);

	all = rtnl_dereference(bond->all_slaves);
	rcu_assign_pointer(bond->all_slaves, all_slaves);
	kfree_rcu(all, rcu);
}

static void bond_reset_slave_arr(struct bonding *bond)
{
	struct bond_up_slave *usable, *all;

	usable = rtnl_dereference(bond->usable_slaves);
	if (usable) {
		RCU_INIT_POINTER(bond->usable_slaves, NULL);
		kfree_rcu(usable, rcu);
	}

	all = rtnl_dereference(bond->all_slaves);
	if (all) {
		RCU_INIT_POINTER(bond->all_slaves, NULL);
		kfree_rcu(all, rcu);
	}
}

/* Build the usable slaves array in control path for modes that use xmit-hash
 * to determine the slave interface -
 * (a) BOND_MODE_8023AD
 * (b) BOND_MODE_XOR
 * (c) (BOND_MODE_TLB || BOND_MODE_ALB) && tlb_dynamic_lb == 0
 *
 * The caller is expected to hold RTNL only and NO other lock!
 */
int bond_update_slave_arr(struct bonding *bond, struct slave *skipslave)
{
	struct bond_up_slave *usable_slaves = NULL, *all_slaves = NULL;
	struct slave *slave;
	struct list_head *iter;
	int agg_id = 0;
	int ret = 0;

	might_sleep();

	usable_slaves = kzalloc(struct_size(usable_slaves, arr,
					    bond->slave_cnt), GFP_KERNEL);
	all_slaves = kzalloc(struct_size(all_slaves, arr,
					 bond->slave_cnt), GFP_KERNEL);
	if (!usable_slaves || !all_slaves) {
		ret = -ENOMEM;
		goto out;
	}
	if (BOND_MODE(bond) == BOND_MODE_8023AD) {
		struct ad_info ad_info;

		spin_lock_bh(&bond->mode_lock);
		if (bond_3ad_get_active_agg_info(bond, &ad_info)) {
			spin_unlock_bh(&bond->mode_lock);
			pr_debug("bond_3ad_get_active_agg_info failed\n");
			/* No active aggragator means it's not safe to use
			 * the previous array.
			 */
			bond_reset_slave_arr(bond);
			goto out;
		}
		spin_unlock_bh(&bond->mode_lock);
		agg_id = ad_info.aggregator_id;
	}
	bond_for_each_slave(bond, slave, iter) {
		if (skipslave == slave)
			continue;

		all_slaves->arr[all_slaves->count++] = slave;
		if (BOND_MODE(bond) == BOND_MODE_8023AD) {
			struct aggregator *agg;

			agg = SLAVE_AD_INFO(slave)->port.aggregator;
			if (!agg || agg->aggregator_identifier != agg_id)
				continue;
		}
		if (!bond_slave_can_tx(slave))
			continue;

		slave_dbg(bond->dev, slave->dev, "Adding slave to tx hash array[%d]\n",
			  usable_slaves->count);

		usable_slaves->arr[usable_slaves->count++] = slave;
	}

	bond_set_slave_arr(bond, usable_slaves, all_slaves);
	return ret;
out:
	if (ret != 0 && skipslave) {
		bond_skip_slave(rtnl_dereference(bond->all_slaves),
				skipslave);
		bond_skip_slave(rtnl_dereference(bond->usable_slaves),
				skipslave);
	}
	kfree_rcu(all_slaves, rcu);
	kfree_rcu(usable_slaves, rcu);

	return ret;
}

static struct slave *bond_xmit_3ad_xor_slave_get(struct bonding *bond,
						 struct sk_buff *skb,
						 struct bond_up_slave *slaves)
{
	struct slave *slave;
	unsigned int count;
	u32 hash;

	hash = bond_xmit_hash(bond, skb);
	count = slaves ? READ_ONCE(slaves->count) : 0;
	if (unlikely(!count))
		return NULL;

	slave = slaves->arr[hash % count];
	return slave;
}

static struct slave *bond_xdp_xmit_3ad_xor_slave_get(struct bonding *bond,
						     struct xdp_buff *xdp)
{
	struct bond_up_slave *slaves;
	unsigned int count;
	u32 hash;

	hash = bond_xmit_hash_xdp(bond, xdp);
	slaves = rcu_dereference(bond->usable_slaves);
	count = slaves ? READ_ONCE(slaves->count) : 0;
	if (unlikely(!count))
		return NULL;

	return slaves->arr[hash % count];
}

/* Use this Xmit function for 3AD as well as XOR modes. The current
 * usable slave array is formed in the control path. The xmit function
 * just calculates hash and sends the packet out.
 */
static netdev_tx_t bond_3ad_xor_xmit(struct sk_buff *skb,
				     struct net_device *dev)
{
	struct bonding *bond = netdev_priv(dev);
	struct bond_up_slave *slaves;
	struct slave *slave;

	slaves = rcu_dereference(bond->usable_slaves);
	slave = bond_xmit_3ad_xor_slave_get(bond, skb, slaves);
	if (likely(slave))
		return bond_dev_queue_xmit(bond, skb, slave->dev);

	return bond_tx_drop(dev, skb);
}

/* in broadcast mode, we send everything to all usable interfaces. */
static netdev_tx_t bond_xmit_broadcast(struct sk_buff *skb,
				       struct net_device *bond_dev)
{
	struct bonding *bond = netdev_priv(bond_dev);
	struct slave *slave = NULL;
	struct list_head *iter;
	bool xmit_suc = false;
	bool skb_used = false;

	bond_for_each_slave_rcu(bond, slave, iter) {
		struct sk_buff *skb2;

		if (!(bond_slave_is_up(slave) && slave->link == BOND_LINK_UP))
			continue;

		if (bond_is_last_slave(bond, slave)) {
			skb2 = skb;
			skb_used = true;
		} else {
			skb2 = skb_clone(skb, GFP_ATOMIC);
			if (!skb2) {
				net_err_ratelimited("%s: Error: %s: skb_clone() failed\n",
						    bond_dev->name, __func__);
				continue;
			}
		}

		if (bond_dev_queue_xmit(bond, skb2, slave->dev) == NETDEV_TX_OK)
			xmit_suc = true;
	}

	if (!skb_used)
		dev_kfree_skb_any(skb);

	if (xmit_suc)
		return NETDEV_TX_OK;

	atomic_long_inc(&bond_dev->tx_dropped);
	return NET_XMIT_DROP;
}

/*------------------------- Device initialization ---------------------------*/

/* Lookup the slave that corresponds to a qid */
static inline int bond_slave_override(struct bonding *bond,
				      struct sk_buff *skb)
{
	struct slave *slave = NULL;
	struct list_head *iter;

	if (!skb_rx_queue_recorded(skb))
		return 1;

	/* Find out if any slaves have the same mapping as this skb. */
	bond_for_each_slave_rcu(bond, slave, iter) {
		if (slave->queue_id == skb_get_queue_mapping(skb)) {
			if (bond_slave_is_up(slave) &&
			    slave->link == BOND_LINK_UP) {
				bond_dev_queue_xmit(bond, skb, slave->dev);
				return 0;
			}
			/* If the slave isn't UP, use default transmit policy. */
			break;
		}
	}

	return 1;
}


static u16 bond_select_queue(struct net_device *dev, struct sk_buff *skb,
			     struct net_device *sb_dev)
{
	/* This helper function exists to help dev_pick_tx get the correct
	 * destination queue.  Using a helper function skips a call to
	 * skb_tx_hash and will put the skbs in the queue we expect on their
	 * way down to the bonding driver.
	 */
	u16 txq = skb_rx_queue_recorded(skb) ? skb_get_rx_queue(skb) : 0;

	/* Save the original txq to restore before passing to the driver */
	qdisc_skb_cb(skb)->slave_dev_queue_mapping = skb_get_queue_mapping(skb);

	if (unlikely(txq >= dev->real_num_tx_queues)) {
		do {
			txq -= dev->real_num_tx_queues;
		} while (txq >= dev->real_num_tx_queues);
	}
	return txq;
}

static struct net_device *bond_xmit_get_slave(struct net_device *master_dev,
					      struct sk_buff *skb,
					      bool all_slaves)
{
	struct bonding *bond = netdev_priv(master_dev);
	struct bond_up_slave *slaves;
	struct slave *slave = NULL;

	switch (BOND_MODE(bond)) {
	case BOND_MODE_ROUNDROBIN:
		slave = bond_xmit_roundrobin_slave_get(bond, skb);
		break;
	case BOND_MODE_ACTIVEBACKUP:
		slave = bond_xmit_activebackup_slave_get(bond);
		break;
	case BOND_MODE_8023AD:
	case BOND_MODE_XOR:
		if (all_slaves)
			slaves = rcu_dereference(bond->all_slaves);
		else
			slaves = rcu_dereference(bond->usable_slaves);
		slave = bond_xmit_3ad_xor_slave_get(bond, skb, slaves);
		break;
	case BOND_MODE_BROADCAST:
		break;
	case BOND_MODE_ALB:
		slave = bond_xmit_alb_slave_get(bond, skb);
		break;
	case BOND_MODE_TLB:
		slave = bond_xmit_tlb_slave_get(bond, skb);
		break;
	default:
		/* Should never happen, mode already checked */
		WARN_ONCE(true, "Unknown bonding mode");
		break;
	}

	if (slave)
		return slave->dev;
	return NULL;
}

static void bond_sk_to_flow(struct sock *sk, struct flow_keys *flow)
{
	switch (sk->sk_family) {
#if IS_ENABLED(CONFIG_IPV6)
	case AF_INET6:
		if (sk->sk_ipv6only ||
		    ipv6_addr_type(&sk->sk_v6_daddr) != IPV6_ADDR_MAPPED) {
			flow->control.addr_type = FLOW_DISSECTOR_KEY_IPV6_ADDRS;
			flow->addrs.v6addrs.src = inet6_sk(sk)->saddr;
			flow->addrs.v6addrs.dst = sk->sk_v6_daddr;
			break;
		}
		fallthrough;
#endif
	default: /* AF_INET */
		flow->control.addr_type = FLOW_DISSECTOR_KEY_IPV4_ADDRS;
		flow->addrs.v4addrs.src = inet_sk(sk)->inet_rcv_saddr;
		flow->addrs.v4addrs.dst = inet_sk(sk)->inet_daddr;
		break;
	}

	flow->ports.src = inet_sk(sk)->inet_sport;
	flow->ports.dst = inet_sk(sk)->inet_dport;
}

/**
 * bond_sk_hash_l34 - generate a hash value based on the socket's L3 and L4 fields
 * @sk: socket to use for headers
 *
 * This function will extract the necessary field from the socket and use
 * them to generate a hash based on the LAYER34 xmit_policy.
 * Assumes that sk is a TCP or UDP socket.
 */
static u32 bond_sk_hash_l34(struct sock *sk)
{
	struct flow_keys flow;
	u32 hash;

	bond_sk_to_flow(sk, &flow);

	/* L4 */
	memcpy(&hash, &flow.ports.ports, sizeof(hash));
	/* L3 */
	return bond_ip_hash(hash, &flow);
}

static struct net_device *__bond_sk_get_lower_dev(struct bonding *bond,
						  struct sock *sk)
{
	struct bond_up_slave *slaves;
	struct slave *slave;
	unsigned int count;
	u32 hash;

	slaves = rcu_dereference(bond->usable_slaves);
	count = slaves ? READ_ONCE(slaves->count) : 0;
	if (unlikely(!count))
		return NULL;

	hash = bond_sk_hash_l34(sk);
	slave = slaves->arr[hash % count];

	return slave->dev;
}

static struct net_device *bond_sk_get_lower_dev(struct net_device *dev,
						struct sock *sk)
{
	struct bonding *bond = netdev_priv(dev);
	struct net_device *lower = NULL;

	rcu_read_lock();
	if (bond_sk_check(bond))
		lower = __bond_sk_get_lower_dev(bond, sk);
	rcu_read_unlock();

	return lower;
}

#if IS_ENABLED(CONFIG_TLS_DEVICE)
static netdev_tx_t bond_tls_device_xmit(struct bonding *bond, struct sk_buff *skb,
					struct net_device *dev)
{
	if (likely(bond_get_slave_by_dev(bond, tls_get_ctx(skb->sk)->netdev)))
		return bond_dev_queue_xmit(bond, skb, tls_get_ctx(skb->sk)->netdev);
	return bond_tx_drop(dev, skb);
}
#endif

static netdev_tx_t __bond_start_xmit(struct sk_buff *skb, struct net_device *dev)
{
	struct bonding *bond = netdev_priv(dev);

	if (bond_should_override_tx_queue(bond) &&
	    !bond_slave_override(bond, skb))
		return NETDEV_TX_OK;

#if IS_ENABLED(CONFIG_TLS_DEVICE)
	if (skb->sk && tls_is_sk_tx_device_offloaded(skb->sk))
		return bond_tls_device_xmit(bond, skb, dev);
#endif

	switch (BOND_MODE(bond)) {
	case BOND_MODE_ROUNDROBIN:
		return bond_xmit_roundrobin(skb, dev);
	case BOND_MODE_ACTIVEBACKUP:
		return bond_xmit_activebackup(skb, dev);
	case BOND_MODE_8023AD:
	case BOND_MODE_XOR:
		return bond_3ad_xor_xmit(skb, dev);
	case BOND_MODE_BROADCAST:
		return bond_xmit_broadcast(skb, dev);
	case BOND_MODE_ALB:
		return bond_alb_xmit(skb, dev);
	case BOND_MODE_TLB:
		return bond_tlb_xmit(skb, dev);
	default:
		/* Should never happen, mode already checked */
		netdev_err(dev, "Unknown bonding mode %d\n", BOND_MODE(bond));
		WARN_ON_ONCE(1);
		return bond_tx_drop(dev, skb);
	}
}

static netdev_tx_t bond_start_xmit(struct sk_buff *skb, struct net_device *dev)
{
	struct bonding *bond = netdev_priv(dev);
	netdev_tx_t ret = NETDEV_TX_OK;

	/* If we risk deadlock from transmitting this in the
	 * netpoll path, tell netpoll to queue the frame for later tx
	 */
	if (unlikely(is_netpoll_tx_blocked(dev)))
		return NETDEV_TX_BUSY;

	rcu_read_lock();
	if (bond_has_slaves(bond))
		ret = __bond_start_xmit(skb, dev);
	else
		ret = bond_tx_drop(dev, skb);
	rcu_read_unlock();

	return ret;
}

static struct net_device *
bond_xdp_get_xmit_slave(struct net_device *bond_dev, struct xdp_buff *xdp)
{
	struct bonding *bond = netdev_priv(bond_dev);
	struct slave *slave;

	/* Caller needs to hold rcu_read_lock() */

	switch (BOND_MODE(bond)) {
	case BOND_MODE_ROUNDROBIN:
		slave = bond_xdp_xmit_roundrobin_slave_get(bond, xdp);
		break;

	case BOND_MODE_ACTIVEBACKUP:
		slave = bond_xmit_activebackup_slave_get(bond);
		break;

	case BOND_MODE_8023AD:
	case BOND_MODE_XOR:
		slave = bond_xdp_xmit_3ad_xor_slave_get(bond, xdp);
		break;

	default:
		/* Should never happen. Mode guarded by bond_xdp_check() */
		netdev_err(bond_dev, "Unknown bonding mode %d for xdp xmit\n", BOND_MODE(bond));
		WARN_ON_ONCE(1);
		return NULL;
	}

	if (slave)
		return slave->dev;

	return NULL;
}

static int bond_xdp_xmit(struct net_device *bond_dev,
			 int n, struct xdp_frame **frames, u32 flags)
{
	int nxmit, err = -ENXIO;

	rcu_read_lock();

	for (nxmit = 0; nxmit < n; nxmit++) {
		struct xdp_frame *frame = frames[nxmit];
		struct xdp_frame *frames1[] = {frame};
		struct net_device *slave_dev;
		struct xdp_buff xdp;

		xdp_convert_frame_to_buff(frame, &xdp);

		slave_dev = bond_xdp_get_xmit_slave(bond_dev, &xdp);
		if (!slave_dev) {
			err = -ENXIO;
			break;
		}

		err = slave_dev->netdev_ops->ndo_xdp_xmit(slave_dev, 1, frames1, flags);
		if (err < 1)
			break;
	}

	rcu_read_unlock();

	/* If error happened on the first frame then we can pass the error up, otherwise
	 * report the number of frames that were xmitted.
	 */
	if (err < 0)
		return (nxmit == 0 ? err : nxmit);

	return nxmit;
}

static int bond_xdp_set(struct net_device *dev, struct bpf_prog *prog,
			struct netlink_ext_ack *extack)
{
	struct bonding *bond = netdev_priv(dev);
	struct list_head *iter;
	struct slave *slave, *rollback_slave;
	struct bpf_prog *old_prog;
	struct netdev_bpf xdp = {
		.command = XDP_SETUP_PROG,
		.flags   = 0,
		.prog    = prog,
		.extack  = extack,
	};
	int err;

	ASSERT_RTNL();

	if (!bond_xdp_check(bond))
		return -EOPNOTSUPP;

	old_prog = bond->xdp_prog;
	bond->xdp_prog = prog;

	bond_for_each_slave(bond, slave, iter) {
		struct net_device *slave_dev = slave->dev;

		if (!slave_dev->netdev_ops->ndo_bpf ||
		    !slave_dev->netdev_ops->ndo_xdp_xmit) {
			SLAVE_NL_ERR(dev, slave_dev, extack,
				     "Slave device does not support XDP");
			err = -EOPNOTSUPP;
			goto err;
		}

		if (dev_xdp_prog_count(slave_dev) > 0) {
			SLAVE_NL_ERR(dev, slave_dev, extack,
				     "Slave has XDP program loaded, please unload before enslaving");
			err = -EOPNOTSUPP;
			goto err;
		}

		err = slave_dev->netdev_ops->ndo_bpf(slave_dev, &xdp);
		if (err < 0) {
			/* ndo_bpf() sets extack error message */
			slave_err(dev, slave_dev, "Error %d calling ndo_bpf\n", err);
			goto err;
		}
		if (prog)
			bpf_prog_inc(prog);
	}

	if (prog) {
		static_branch_inc(&bpf_master_redirect_enabled_key);
	} else if (old_prog) {
		bpf_prog_put(old_prog);
		static_branch_dec(&bpf_master_redirect_enabled_key);
	}

	return 0;

err:
	/* unwind the program changes */
	bond->xdp_prog = old_prog;
	xdp.prog = old_prog;
	xdp.extack = NULL; /* do not overwrite original error */

	bond_for_each_slave(bond, rollback_slave, iter) {
		struct net_device *slave_dev = rollback_slave->dev;
		int err_unwind;

		if (slave == rollback_slave)
			break;

		err_unwind = slave_dev->netdev_ops->ndo_bpf(slave_dev, &xdp);
		if (err_unwind < 0)
			slave_err(dev, slave_dev,
				  "Error %d when unwinding XDP program change\n", err_unwind);
		else if (xdp.prog)
			bpf_prog_inc(xdp.prog);
	}
	return err;
}

static int bond_xdp(struct net_device *dev, struct netdev_bpf *xdp)
{
	switch (xdp->command) {
	case XDP_SETUP_PROG:
		return bond_xdp_set(dev, xdp->prog, xdp->extack);
	default:
		return -EINVAL;
	}
}

static u32 bond_mode_bcast_speed(struct slave *slave, u32 speed)
{
	if (speed == 0 || speed == SPEED_UNKNOWN)
		speed = slave->speed;
	else
		speed = min(speed, slave->speed);

	return speed;
}

static int bond_ethtool_get_link_ksettings(struct net_device *bond_dev,
					   struct ethtool_link_ksettings *cmd)
{
	struct bonding *bond = netdev_priv(bond_dev);
	struct list_head *iter;
	struct slave *slave;
	u32 speed = 0;

	cmd->base.duplex = DUPLEX_UNKNOWN;
	cmd->base.port = PORT_OTHER;

	/* Since bond_slave_can_tx returns false for all inactive or down slaves, we
	 * do not need to check mode.  Though link speed might not represent
	 * the true receive or transmit bandwidth (not all modes are symmetric)
	 * this is an accurate maximum.
	 */
	bond_for_each_slave(bond, slave, iter) {
		if (bond_slave_can_tx(slave)) {
			if (slave->speed != SPEED_UNKNOWN) {
				if (BOND_MODE(bond) == BOND_MODE_BROADCAST)
					speed = bond_mode_bcast_speed(slave,
								      speed);
				else
					speed += slave->speed;
			}
			if (cmd->base.duplex == DUPLEX_UNKNOWN &&
			    slave->duplex != DUPLEX_UNKNOWN)
				cmd->base.duplex = slave->duplex;
		}
	}
	cmd->base.speed = speed ? : SPEED_UNKNOWN;

	return 0;
}

static void bond_ethtool_get_drvinfo(struct net_device *bond_dev,
				     struct ethtool_drvinfo *drvinfo)
{
	strlcpy(drvinfo->driver, DRV_NAME, sizeof(drvinfo->driver));
	snprintf(drvinfo->fw_version, sizeof(drvinfo->fw_version), "%d",
		 BOND_ABI_VERSION);
}

static int bond_ethtool_get_ts_info(struct net_device *bond_dev,
				    struct ethtool_ts_info *info)
{
	struct bonding *bond = netdev_priv(bond_dev);
	const struct ethtool_ops *ops;
	struct net_device *real_dev;
	struct phy_device *phydev;

<<<<<<< HEAD
	rcu_read_lock();
	real_dev = bond_option_active_slave_get_rcu(bond);
	rcu_read_unlock();
=======
	real_dev = bond_option_active_slave_get_rcu(bond);
>>>>>>> 87fee8d0
	if (real_dev) {
		ops = real_dev->ethtool_ops;
		phydev = real_dev->phydev;

		if (phy_has_tsinfo(phydev)) {
			return phy_ts_info(phydev, info);
		} else if (ops->get_ts_info) {
			return ops->get_ts_info(real_dev, info);
		}
	}

	info->so_timestamping = SOF_TIMESTAMPING_RX_SOFTWARE |
				SOF_TIMESTAMPING_SOFTWARE;
	info->phc_index = -1;

	return 0;
}

static const struct ethtool_ops bond_ethtool_ops = {
	.get_drvinfo		= bond_ethtool_get_drvinfo,
	.get_link		= ethtool_op_get_link,
	.get_link_ksettings	= bond_ethtool_get_link_ksettings,
	.get_ts_info		= bond_ethtool_get_ts_info,
};

static const struct net_device_ops bond_netdev_ops = {
	.ndo_init		= bond_init,
	.ndo_uninit		= bond_uninit,
	.ndo_open		= bond_open,
	.ndo_stop		= bond_close,
	.ndo_start_xmit		= bond_start_xmit,
	.ndo_select_queue	= bond_select_queue,
	.ndo_get_stats64	= bond_get_stats,
	.ndo_eth_ioctl		= bond_eth_ioctl,
	.ndo_siocbond		= bond_do_ioctl,
	.ndo_siocdevprivate	= bond_siocdevprivate,
	.ndo_change_rx_flags	= bond_change_rx_flags,
	.ndo_set_rx_mode	= bond_set_rx_mode,
	.ndo_change_mtu		= bond_change_mtu,
	.ndo_set_mac_address	= bond_set_mac_address,
	.ndo_neigh_setup	= bond_neigh_setup,
	.ndo_vlan_rx_add_vid	= bond_vlan_rx_add_vid,
	.ndo_vlan_rx_kill_vid	= bond_vlan_rx_kill_vid,
#ifdef CONFIG_NET_POLL_CONTROLLER
	.ndo_netpoll_setup	= bond_netpoll_setup,
	.ndo_netpoll_cleanup	= bond_netpoll_cleanup,
	.ndo_poll_controller	= bond_poll_controller,
#endif
	.ndo_add_slave		= bond_enslave,
	.ndo_del_slave		= bond_release,
	.ndo_fix_features	= bond_fix_features,
	.ndo_features_check	= passthru_features_check,
	.ndo_get_xmit_slave	= bond_xmit_get_slave,
	.ndo_sk_get_lower_dev	= bond_sk_get_lower_dev,
	.ndo_bpf		= bond_xdp,
	.ndo_xdp_xmit           = bond_xdp_xmit,
	.ndo_xdp_get_xmit_slave = bond_xdp_get_xmit_slave,
};

static const struct device_type bond_type = {
	.name = "bond",
};

static void bond_destructor(struct net_device *bond_dev)
{
	struct bonding *bond = netdev_priv(bond_dev);

	if (bond->wq)
		destroy_workqueue(bond->wq);

	if (bond->rr_tx_counter)
		free_percpu(bond->rr_tx_counter);
}

void bond_setup(struct net_device *bond_dev)
{
	struct bonding *bond = netdev_priv(bond_dev);

	spin_lock_init(&bond->mode_lock);
	bond->params = bonding_defaults;

	/* Initialize pointers */
	bond->dev = bond_dev;

	/* Initialize the device entry points */
	ether_setup(bond_dev);
	bond_dev->max_mtu = ETH_MAX_MTU;
	bond_dev->netdev_ops = &bond_netdev_ops;
	bond_dev->ethtool_ops = &bond_ethtool_ops;

	bond_dev->needs_free_netdev = true;
	bond_dev->priv_destructor = bond_destructor;

	SET_NETDEV_DEVTYPE(bond_dev, &bond_type);

	/* Initialize the device options */
	bond_dev->flags |= IFF_MASTER;
	bond_dev->priv_flags |= IFF_BONDING | IFF_UNICAST_FLT | IFF_NO_QUEUE;
	bond_dev->priv_flags &= ~(IFF_XMIT_DST_RELEASE | IFF_TX_SKB_SHARING);

#ifdef CONFIG_XFRM_OFFLOAD
	/* set up xfrm device ops (only supported in active-backup right now) */
	bond_dev->xfrmdev_ops = &bond_xfrmdev_ops;
	INIT_LIST_HEAD(&bond->ipsec_list);
	spin_lock_init(&bond->ipsec_lock);
#endif /* CONFIG_XFRM_OFFLOAD */

	/* don't acquire bond device's netif_tx_lock when transmitting */
	bond_dev->features |= NETIF_F_LLTX;

	/* By default, we declare the bond to be fully
	 * VLAN hardware accelerated capable. Special
	 * care is taken in the various xmit functions
	 * when there are slaves that are not hw accel
	 * capable
	 */

	/* Don't allow bond devices to change network namespaces. */
	bond_dev->features |= NETIF_F_NETNS_LOCAL;

	bond_dev->hw_features = BOND_VLAN_FEATURES |
				NETIF_F_HW_VLAN_CTAG_RX |
				NETIF_F_HW_VLAN_CTAG_FILTER;

	bond_dev->hw_features |= NETIF_F_GSO_ENCAP_ALL;
	bond_dev->features |= bond_dev->hw_features;
	bond_dev->features |= NETIF_F_HW_VLAN_CTAG_TX | NETIF_F_HW_VLAN_STAG_TX;
#ifdef CONFIG_XFRM_OFFLOAD
	bond_dev->hw_features |= BOND_XFRM_FEATURES;
	/* Only enable XFRM features if this is an active-backup config */
	if (BOND_MODE(bond) == BOND_MODE_ACTIVEBACKUP)
		bond_dev->features |= BOND_XFRM_FEATURES;
#endif /* CONFIG_XFRM_OFFLOAD */
#if IS_ENABLED(CONFIG_TLS_DEVICE)
	if (bond_sk_check(bond))
		bond_dev->features |= BOND_TLS_FEATURES;
#endif
}

/* Destroy a bonding device.
 * Must be under rtnl_lock when this function is called.
 */
static void bond_uninit(struct net_device *bond_dev)
{
	struct bonding *bond = netdev_priv(bond_dev);
	struct bond_up_slave *usable, *all;
	struct list_head *iter;
	struct slave *slave;

	bond_netpoll_cleanup(bond_dev);

	/* Release the bonded slaves */
	bond_for_each_slave(bond, slave, iter)
		__bond_release_one(bond_dev, slave->dev, true, true);
	netdev_info(bond_dev, "Released all slaves\n");

	usable = rtnl_dereference(bond->usable_slaves);
	if (usable) {
		RCU_INIT_POINTER(bond->usable_slaves, NULL);
		kfree_rcu(usable, rcu);
	}

	all = rtnl_dereference(bond->all_slaves);
	if (all) {
		RCU_INIT_POINTER(bond->all_slaves, NULL);
		kfree_rcu(all, rcu);
	}

	list_del(&bond->bond_list);

	bond_debug_unregister(bond);
}

/*------------------------- Module initialization ---------------------------*/

static int bond_check_params(struct bond_params *params)
{
	int arp_validate_value, fail_over_mac_value, primary_reselect_value, i;
	struct bond_opt_value newval;
	const struct bond_opt_value *valptr;
	int arp_all_targets_value = 0;
	u16 ad_actor_sys_prio = 0;
	u16 ad_user_port_key = 0;
	__be32 arp_target[BOND_MAX_ARP_TARGETS] = { 0 };
	int arp_ip_count;
	int bond_mode	= BOND_MODE_ROUNDROBIN;
	int xmit_hashtype = BOND_XMIT_POLICY_LAYER2;
	int lacp_fast = 0;
	int tlb_dynamic_lb;

	/* Convert string parameters. */
	if (mode) {
		bond_opt_initstr(&newval, mode);
		valptr = bond_opt_parse(bond_opt_get(BOND_OPT_MODE), &newval);
		if (!valptr) {
			pr_err("Error: Invalid bonding mode \"%s\"\n", mode);
			return -EINVAL;
		}
		bond_mode = valptr->value;
	}

	if (xmit_hash_policy) {
		if (bond_mode == BOND_MODE_ROUNDROBIN ||
		    bond_mode == BOND_MODE_ACTIVEBACKUP ||
		    bond_mode == BOND_MODE_BROADCAST) {
			pr_info("xmit_hash_policy param is irrelevant in mode %s\n",
				bond_mode_name(bond_mode));
		} else {
			bond_opt_initstr(&newval, xmit_hash_policy);
			valptr = bond_opt_parse(bond_opt_get(BOND_OPT_XMIT_HASH),
						&newval);
			if (!valptr) {
				pr_err("Error: Invalid xmit_hash_policy \"%s\"\n",
				       xmit_hash_policy);
				return -EINVAL;
			}
			xmit_hashtype = valptr->value;
		}
	}

	if (lacp_rate) {
		if (bond_mode != BOND_MODE_8023AD) {
			pr_info("lacp_rate param is irrelevant in mode %s\n",
				bond_mode_name(bond_mode));
		} else {
			bond_opt_initstr(&newval, lacp_rate);
			valptr = bond_opt_parse(bond_opt_get(BOND_OPT_LACP_RATE),
						&newval);
			if (!valptr) {
				pr_err("Error: Invalid lacp rate \"%s\"\n",
				       lacp_rate);
				return -EINVAL;
			}
			lacp_fast = valptr->value;
		}
	}

	if (ad_select) {
		bond_opt_initstr(&newval, ad_select);
		valptr = bond_opt_parse(bond_opt_get(BOND_OPT_AD_SELECT),
					&newval);
		if (!valptr) {
			pr_err("Error: Invalid ad_select \"%s\"\n", ad_select);
			return -EINVAL;
		}
		params->ad_select = valptr->value;
		if (bond_mode != BOND_MODE_8023AD)
			pr_warn("ad_select param only affects 802.3ad mode\n");
	} else {
		params->ad_select = BOND_AD_STABLE;
	}

	if (max_bonds < 0) {
		pr_warn("Warning: max_bonds (%d) not in range %d-%d, so it was reset to BOND_DEFAULT_MAX_BONDS (%d)\n",
			max_bonds, 0, INT_MAX, BOND_DEFAULT_MAX_BONDS);
		max_bonds = BOND_DEFAULT_MAX_BONDS;
	}

	if (miimon < 0) {
		pr_warn("Warning: miimon module parameter (%d), not in range 0-%d, so it was reset to 0\n",
			miimon, INT_MAX);
		miimon = 0;
	}

	if (updelay < 0) {
		pr_warn("Warning: updelay module parameter (%d), not in range 0-%d, so it was reset to 0\n",
			updelay, INT_MAX);
		updelay = 0;
	}

	if (downdelay < 0) {
		pr_warn("Warning: downdelay module parameter (%d), not in range 0-%d, so it was reset to 0\n",
			downdelay, INT_MAX);
		downdelay = 0;
	}

	if ((use_carrier != 0) && (use_carrier != 1)) {
		pr_warn("Warning: use_carrier module parameter (%d), not of valid value (0/1), so it was set to 1\n",
			use_carrier);
		use_carrier = 1;
	}

	if (num_peer_notif < 0 || num_peer_notif > 255) {
		pr_warn("Warning: num_grat_arp/num_unsol_na (%d) not in range 0-255 so it was reset to 1\n",
			num_peer_notif);
		num_peer_notif = 1;
	}

	/* reset values for 802.3ad/TLB/ALB */
	if (!bond_mode_uses_arp(bond_mode)) {
		if (!miimon) {
			pr_warn("Warning: miimon must be specified, otherwise bonding will not detect link failure, speed and duplex which are essential for 802.3ad operation\n");
			pr_warn("Forcing miimon to 100msec\n");
			miimon = BOND_DEFAULT_MIIMON;
		}
	}

	if (tx_queues < 1 || tx_queues > 255) {
		pr_warn("Warning: tx_queues (%d) should be between 1 and 255, resetting to %d\n",
			tx_queues, BOND_DEFAULT_TX_QUEUES);
		tx_queues = BOND_DEFAULT_TX_QUEUES;
	}

	if ((all_slaves_active != 0) && (all_slaves_active != 1)) {
		pr_warn("Warning: all_slaves_active module parameter (%d), not of valid value (0/1), so it was set to 0\n",
			all_slaves_active);
		all_slaves_active = 0;
	}

	if (resend_igmp < 0 || resend_igmp > 255) {
		pr_warn("Warning: resend_igmp (%d) should be between 0 and 255, resetting to %d\n",
			resend_igmp, BOND_DEFAULT_RESEND_IGMP);
		resend_igmp = BOND_DEFAULT_RESEND_IGMP;
	}

	bond_opt_initval(&newval, packets_per_slave);
	if (!bond_opt_parse(bond_opt_get(BOND_OPT_PACKETS_PER_SLAVE), &newval)) {
		pr_warn("Warning: packets_per_slave (%d) should be between 0 and %u resetting to 1\n",
			packets_per_slave, USHRT_MAX);
		packets_per_slave = 1;
	}

	if (bond_mode == BOND_MODE_ALB) {
		pr_notice("In ALB mode you might experience client disconnections upon reconnection of a link if the bonding module updelay parameter (%d msec) is incompatible with the forwarding delay time of the switch\n",
			  updelay);
	}

	if (!miimon) {
		if (updelay || downdelay) {
			/* just warn the user the up/down delay will have
			 * no effect since miimon is zero...
			 */
			pr_warn("Warning: miimon module parameter not set and updelay (%d) or downdelay (%d) module parameter is set; updelay and downdelay have no effect unless miimon is set\n",
				updelay, downdelay);
		}
	} else {
		/* don't allow arp monitoring */
		if (arp_interval) {
			pr_warn("Warning: miimon (%d) and arp_interval (%d) can't be used simultaneously, disabling ARP monitoring\n",
				miimon, arp_interval);
			arp_interval = 0;
		}

		if ((updelay % miimon) != 0) {
			pr_warn("Warning: updelay (%d) is not a multiple of miimon (%d), updelay rounded to %d ms\n",
				updelay, miimon, (updelay / miimon) * miimon);
		}

		updelay /= miimon;

		if ((downdelay % miimon) != 0) {
			pr_warn("Warning: downdelay (%d) is not a multiple of miimon (%d), downdelay rounded to %d ms\n",
				downdelay, miimon,
				(downdelay / miimon) * miimon);
		}

		downdelay /= miimon;
	}

	if (arp_interval < 0) {
		pr_warn("Warning: arp_interval module parameter (%d), not in range 0-%d, so it was reset to 0\n",
			arp_interval, INT_MAX);
		arp_interval = 0;
	}

	for (arp_ip_count = 0, i = 0;
	     (arp_ip_count < BOND_MAX_ARP_TARGETS) && arp_ip_target[i]; i++) {
		__be32 ip;

		/* not a complete check, but good enough to catch mistakes */
		if (!in4_pton(arp_ip_target[i], -1, (u8 *)&ip, -1, NULL) ||
		    !bond_is_ip_target_ok(ip)) {
			pr_warn("Warning: bad arp_ip_target module parameter (%s), ARP monitoring will not be performed\n",
				arp_ip_target[i]);
			arp_interval = 0;
		} else {
			if (bond_get_targets_ip(arp_target, ip) == -1)
				arp_target[arp_ip_count++] = ip;
			else
				pr_warn("Warning: duplicate address %pI4 in arp_ip_target, skipping\n",
					&ip);
		}
	}

	if (arp_interval && !arp_ip_count) {
		/* don't allow arping if no arp_ip_target given... */
		pr_warn("Warning: arp_interval module parameter (%d) specified without providing an arp_ip_target parameter, arp_interval was reset to 0\n",
			arp_interval);
		arp_interval = 0;
	}

	if (arp_validate) {
		if (!arp_interval) {
			pr_err("arp_validate requires arp_interval\n");
			return -EINVAL;
		}

		bond_opt_initstr(&newval, arp_validate);
		valptr = bond_opt_parse(bond_opt_get(BOND_OPT_ARP_VALIDATE),
					&newval);
		if (!valptr) {
			pr_err("Error: invalid arp_validate \"%s\"\n",
			       arp_validate);
			return -EINVAL;
		}
		arp_validate_value = valptr->value;
	} else {
		arp_validate_value = 0;
	}

	if (arp_all_targets) {
		bond_opt_initstr(&newval, arp_all_targets);
		valptr = bond_opt_parse(bond_opt_get(BOND_OPT_ARP_ALL_TARGETS),
					&newval);
		if (!valptr) {
			pr_err("Error: invalid arp_all_targets_value \"%s\"\n",
			       arp_all_targets);
			arp_all_targets_value = 0;
		} else {
			arp_all_targets_value = valptr->value;
		}
	}

	if (miimon) {
		pr_info("MII link monitoring set to %d ms\n", miimon);
	} else if (arp_interval) {
		valptr = bond_opt_get_val(BOND_OPT_ARP_VALIDATE,
					  arp_validate_value);
		pr_info("ARP monitoring set to %d ms, validate %s, with %d target(s):",
			arp_interval, valptr->string, arp_ip_count);

		for (i = 0; i < arp_ip_count; i++)
			pr_cont(" %s", arp_ip_target[i]);

		pr_cont("\n");

	} else if (max_bonds) {
		/* miimon and arp_interval not set, we need one so things
		 * work as expected, see bonding.txt for details
		 */
		pr_debug("Warning: either miimon or arp_interval and arp_ip_target module parameters must be specified, otherwise bonding will not detect link failures! see bonding.txt for details\n");
	}

	if (primary && !bond_mode_uses_primary(bond_mode)) {
		/* currently, using a primary only makes sense
		 * in active backup, TLB or ALB modes
		 */
		pr_warn("Warning: %s primary device specified but has no effect in %s mode\n",
			primary, bond_mode_name(bond_mode));
		primary = NULL;
	}

	if (primary && primary_reselect) {
		bond_opt_initstr(&newval, primary_reselect);
		valptr = bond_opt_parse(bond_opt_get(BOND_OPT_PRIMARY_RESELECT),
					&newval);
		if (!valptr) {
			pr_err("Error: Invalid primary_reselect \"%s\"\n",
			       primary_reselect);
			return -EINVAL;
		}
		primary_reselect_value = valptr->value;
	} else {
		primary_reselect_value = BOND_PRI_RESELECT_ALWAYS;
	}

	if (fail_over_mac) {
		bond_opt_initstr(&newval, fail_over_mac);
		valptr = bond_opt_parse(bond_opt_get(BOND_OPT_FAIL_OVER_MAC),
					&newval);
		if (!valptr) {
			pr_err("Error: invalid fail_over_mac \"%s\"\n",
			       fail_over_mac);
			return -EINVAL;
		}
		fail_over_mac_value = valptr->value;
		if (bond_mode != BOND_MODE_ACTIVEBACKUP)
			pr_warn("Warning: fail_over_mac only affects active-backup mode\n");
	} else {
		fail_over_mac_value = BOND_FOM_NONE;
	}

	bond_opt_initstr(&newval, "default");
	valptr = bond_opt_parse(
			bond_opt_get(BOND_OPT_AD_ACTOR_SYS_PRIO),
				     &newval);
	if (!valptr) {
		pr_err("Error: No ad_actor_sys_prio default value");
		return -EINVAL;
	}
	ad_actor_sys_prio = valptr->value;

	valptr = bond_opt_parse(bond_opt_get(BOND_OPT_AD_USER_PORT_KEY),
				&newval);
	if (!valptr) {
		pr_err("Error: No ad_user_port_key default value");
		return -EINVAL;
	}
	ad_user_port_key = valptr->value;

	bond_opt_initstr(&newval, "default");
	valptr = bond_opt_parse(bond_opt_get(BOND_OPT_TLB_DYNAMIC_LB), &newval);
	if (!valptr) {
		pr_err("Error: No tlb_dynamic_lb default value");
		return -EINVAL;
	}
	tlb_dynamic_lb = valptr->value;

	if (lp_interval == 0) {
		pr_warn("Warning: ip_interval must be between 1 and %d, so it was reset to %d\n",
			INT_MAX, BOND_ALB_DEFAULT_LP_INTERVAL);
		lp_interval = BOND_ALB_DEFAULT_LP_INTERVAL;
	}

	/* fill params struct with the proper values */
	params->mode = bond_mode;
	params->xmit_policy = xmit_hashtype;
	params->miimon = miimon;
	params->num_peer_notif = num_peer_notif;
	params->arp_interval = arp_interval;
	params->arp_validate = arp_validate_value;
	params->arp_all_targets = arp_all_targets_value;
	params->missed_max = 2;
	params->updelay = updelay;
	params->downdelay = downdelay;
	params->peer_notif_delay = 0;
	params->use_carrier = use_carrier;
	params->lacp_active = 1;
	params->lacp_fast = lacp_fast;
	params->primary[0] = 0;
	params->primary_reselect = primary_reselect_value;
	params->fail_over_mac = fail_over_mac_value;
	params->tx_queues = tx_queues;
	params->all_slaves_active = all_slaves_active;
	params->resend_igmp = resend_igmp;
	params->min_links = min_links;
	params->lp_interval = lp_interval;
	params->packets_per_slave = packets_per_slave;
	params->tlb_dynamic_lb = tlb_dynamic_lb;
	params->ad_actor_sys_prio = ad_actor_sys_prio;
	eth_zero_addr(params->ad_actor_system);
	params->ad_user_port_key = ad_user_port_key;
	if (packets_per_slave > 0) {
		params->reciprocal_packets_per_slave =
			reciprocal_value(packets_per_slave);
	} else {
		/* reciprocal_packets_per_slave is unused if
		 * packets_per_slave is 0 or 1, just initialize it
		 */
		params->reciprocal_packets_per_slave =
			(struct reciprocal_value) { 0 };
	}

	if (primary)
		strscpy_pad(params->primary, primary, sizeof(params->primary));

	memcpy(params->arp_targets, arp_target, sizeof(arp_target));

	return 0;
}

/* Called from registration process */
static int bond_init(struct net_device *bond_dev)
{
	struct bonding *bond = netdev_priv(bond_dev);
	struct bond_net *bn = net_generic(dev_net(bond_dev), bond_net_id);

	netdev_dbg(bond_dev, "Begin bond_init\n");

	bond->wq = alloc_ordered_workqueue(bond_dev->name, WQ_MEM_RECLAIM);
	if (!bond->wq)
		return -ENOMEM;

	if (BOND_MODE(bond) == BOND_MODE_ROUNDROBIN) {
		bond->rr_tx_counter = alloc_percpu(u32);
		if (!bond->rr_tx_counter) {
			destroy_workqueue(bond->wq);
			bond->wq = NULL;
			return -ENOMEM;
		}
	}

	spin_lock_init(&bond->stats_lock);
	netdev_lockdep_set_classes(bond_dev);

	list_add_tail(&bond->bond_list, &bn->dev_list);

	bond_prepare_sysfs_group(bond);

	bond_debug_register(bond);

	/* Ensure valid dev_addr */
	if (is_zero_ether_addr(bond_dev->dev_addr) &&
	    bond_dev->addr_assign_type == NET_ADDR_PERM)
		eth_hw_addr_random(bond_dev);

	return 0;
}

unsigned int bond_get_num_tx_queues(void)
{
	return tx_queues;
}

/* Create a new bond based on the specified name and bonding parameters.
 * If name is NULL, obtain a suitable "bond%d" name for us.
 * Caller must NOT hold rtnl_lock; we need to release it here before we
 * set up our sysfs entries.
 */
int bond_create(struct net *net, const char *name)
{
	struct net_device *bond_dev;
	struct bonding *bond;
	struct alb_bond_info *bond_info;
	int res;

	rtnl_lock();

	bond_dev = alloc_netdev_mq(sizeof(struct bonding),
				   name ? name : "bond%d", NET_NAME_UNKNOWN,
				   bond_setup, tx_queues);
	if (!bond_dev) {
		pr_err("%s: eek! can't alloc netdev!\n", name);
		rtnl_unlock();
		return -ENOMEM;
	}

	/*
	 * Initialize rx_hashtbl_used_head to RLB_NULL_INDEX.
	 * It is set to 0 by default which is wrong.
	 */
	bond = netdev_priv(bond_dev);
	bond_info = &(BOND_ALB_INFO(bond));
	bond_info->rx_hashtbl_used_head = RLB_NULL_INDEX;

	dev_net_set(bond_dev, net);
	bond_dev->rtnl_link_ops = &bond_link_ops;

	res = register_netdevice(bond_dev);
	if (res < 0) {
		free_netdev(bond_dev);
		rtnl_unlock();

		return res;
	}

	netif_carrier_off(bond_dev);

	bond_work_init_all(bond);

	rtnl_unlock();
	return 0;
}

static int __net_init bond_net_init(struct net *net)
{
	struct bond_net *bn = net_generic(net, bond_net_id);

	bn->net = net;
	INIT_LIST_HEAD(&bn->dev_list);

	bond_create_proc_dir(bn);
	bond_create_sysfs(bn);

	return 0;
}

static void __net_exit bond_net_exit(struct net *net)
{
	struct bond_net *bn = net_generic(net, bond_net_id);
	struct bonding *bond, *tmp_bond;
	LIST_HEAD(list);

	bond_destroy_sysfs(bn);

	/* Kill off any bonds created after unregistering bond rtnl ops */
	rtnl_lock();
	list_for_each_entry_safe(bond, tmp_bond, &bn->dev_list, bond_list)
		unregister_netdevice_queue(bond->dev, &list);
	unregister_netdevice_many(&list);
	rtnl_unlock();

	bond_destroy_proc_dir(bn);
}

static struct pernet_operations bond_net_ops = {
	.init = bond_net_init,
	.exit = bond_net_exit,
	.id   = &bond_net_id,
	.size = sizeof(struct bond_net),
};

static int __init bonding_init(void)
{
	int i;
	int res;

	res = bond_check_params(&bonding_defaults);
	if (res)
		goto out;

	res = register_pernet_subsys(&bond_net_ops);
	if (res)
		goto out;

	res = bond_netlink_init();
	if (res)
		goto err_link;

	bond_create_debugfs();

	for (i = 0; i < max_bonds; i++) {
		res = bond_create(&init_net, NULL);
		if (res)
			goto err;
	}

	skb_flow_dissector_init(&flow_keys_bonding,
				flow_keys_bonding_keys,
				ARRAY_SIZE(flow_keys_bonding_keys));

	register_netdevice_notifier(&bond_netdev_notifier);
out:
	return res;
err:
	bond_destroy_debugfs();
	bond_netlink_fini();
err_link:
	unregister_pernet_subsys(&bond_net_ops);
	goto out;

}

static void __exit bonding_exit(void)
{
	unregister_netdevice_notifier(&bond_netdev_notifier);

	bond_destroy_debugfs();

	bond_netlink_fini();
	unregister_pernet_subsys(&bond_net_ops);

#ifdef CONFIG_NET_POLL_CONTROLLER
	/* Make sure we don't have an imbalance on our netpoll blocking */
	WARN_ON(atomic_read(&netpoll_block_tx));
#endif
}

module_init(bonding_init);
module_exit(bonding_exit);
MODULE_LICENSE("GPL");
MODULE_DESCRIPTION(DRV_DESCRIPTION);
MODULE_AUTHOR("Thomas Davis, tadavis@lbl.gov and many others");<|MERGE_RESOLUTION|>--- conflicted
+++ resolved
@@ -4133,13 +4133,7 @@
 
 		fallthrough;
 	case SIOCGHWTSTAMP:
-<<<<<<< HEAD
-		rcu_read_lock();
 		real_dev = bond_option_active_slave_get_rcu(bond);
-		rcu_read_unlock();
-=======
-		real_dev = bond_option_active_slave_get_rcu(bond);
->>>>>>> 87fee8d0
 		if (!real_dev)
 			return -EOPNOTSUPP;
 
@@ -5386,13 +5380,7 @@
 	struct net_device *real_dev;
 	struct phy_device *phydev;
 
-<<<<<<< HEAD
-	rcu_read_lock();
 	real_dev = bond_option_active_slave_get_rcu(bond);
-	rcu_read_unlock();
-=======
-	real_dev = bond_option_active_slave_get_rcu(bond);
->>>>>>> 87fee8d0
 	if (real_dev) {
 		ops = real_dev->ethtool_ops;
 		phydev = real_dev->phydev;
