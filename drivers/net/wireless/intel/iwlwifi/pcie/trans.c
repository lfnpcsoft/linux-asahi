// SPDX-License-Identifier: GPL-2.0 OR BSD-3-Clause
/*
 * Copyright (C) 2007-2015, 2018-2020 Intel Corporation
 * Copyright (C) 2013-2015 Intel Mobile Communications GmbH
 * Copyright (C) 2016-2017 Intel Deutschland GmbH
 */
#include <linux/pci.h>
#include <linux/interrupt.h>
#include <linux/debugfs.h>
#include <linux/sched.h>
#include <linux/bitops.h>
#include <linux/gfp.h>
#include <linux/vmalloc.h>
#include <linux/module.h>
#include <linux/wait.h>
#include <linux/seq_file.h>

#include "iwl-drv.h"
#include "iwl-trans.h"
#include "iwl-csr.h"
#include "iwl-prph.h"
#include "iwl-scd.h"
#include "iwl-agn-hw.h"
#include "fw/error-dump.h"
#include "fw/dbg.h"
#include "fw/api/tx.h"
#include "mei/iwl-mei.h"
#include "internal.h"
#include "iwl-fh.h"
#include "iwl-context-info-gen3.h"

/* extended range in FW SRAM */
#define IWL_FW_MEM_EXTENDED_START	0x40000
#define IWL_FW_MEM_EXTENDED_END		0x57FFF

void iwl_trans_pcie_dump_regs(struct iwl_trans *trans)
{
#define PCI_DUMP_SIZE		352
#define PCI_MEM_DUMP_SIZE	64
#define PCI_PARENT_DUMP_SIZE	524
#define PREFIX_LEN		32
	struct iwl_trans_pcie *trans_pcie = IWL_TRANS_GET_PCIE_TRANS(trans);
	struct pci_dev *pdev = trans_pcie->pci_dev;
	u32 i, pos, alloc_size, *ptr, *buf;
	char *prefix;

	if (trans_pcie->pcie_dbg_dumped_once)
		return;

	/* Should be a multiple of 4 */
	BUILD_BUG_ON(PCI_DUMP_SIZE > 4096 || PCI_DUMP_SIZE & 0x3);
	BUILD_BUG_ON(PCI_MEM_DUMP_SIZE > 4096 || PCI_MEM_DUMP_SIZE & 0x3);
	BUILD_BUG_ON(PCI_PARENT_DUMP_SIZE > 4096 || PCI_PARENT_DUMP_SIZE & 0x3);

	/* Alloc a max size buffer */
	alloc_size = PCI_ERR_ROOT_ERR_SRC +  4 + PREFIX_LEN;
	alloc_size = max_t(u32, alloc_size, PCI_DUMP_SIZE + PREFIX_LEN);
	alloc_size = max_t(u32, alloc_size, PCI_MEM_DUMP_SIZE + PREFIX_LEN);
	alloc_size = max_t(u32, alloc_size, PCI_PARENT_DUMP_SIZE + PREFIX_LEN);

	buf = kmalloc(alloc_size, GFP_ATOMIC);
	if (!buf)
		return;
	prefix = (char *)buf + alloc_size - PREFIX_LEN;

	IWL_ERR(trans, "iwlwifi transaction failed, dumping registers\n");

	/* Print wifi device registers */
	sprintf(prefix, "iwlwifi %s: ", pci_name(pdev));
	IWL_ERR(trans, "iwlwifi device config registers:\n");
	for (i = 0, ptr = buf; i < PCI_DUMP_SIZE; i += 4, ptr++)
		if (pci_read_config_dword(pdev, i, ptr))
			goto err_read;
	print_hex_dump(KERN_ERR, prefix, DUMP_PREFIX_OFFSET, 32, 4, buf, i, 0);

	IWL_ERR(trans, "iwlwifi device memory mapped registers:\n");
	for (i = 0, ptr = buf; i < PCI_MEM_DUMP_SIZE; i += 4, ptr++)
		*ptr = iwl_read32(trans, i);
	print_hex_dump(KERN_ERR, prefix, DUMP_PREFIX_OFFSET, 32, 4, buf, i, 0);

	pos = pci_find_ext_capability(pdev, PCI_EXT_CAP_ID_ERR);
	if (pos) {
		IWL_ERR(trans, "iwlwifi device AER capability structure:\n");
		for (i = 0, ptr = buf; i < PCI_ERR_ROOT_COMMAND; i += 4, ptr++)
			if (pci_read_config_dword(pdev, pos + i, ptr))
				goto err_read;
		print_hex_dump(KERN_ERR, prefix, DUMP_PREFIX_OFFSET,
			       32, 4, buf, i, 0);
	}

	/* Print parent device registers next */
	if (!pdev->bus->self)
		goto out;

	pdev = pdev->bus->self;
	sprintf(prefix, "iwlwifi %s: ", pci_name(pdev));

	IWL_ERR(trans, "iwlwifi parent port (%s) config registers:\n",
		pci_name(pdev));
	for (i = 0, ptr = buf; i < PCI_PARENT_DUMP_SIZE; i += 4, ptr++)
		if (pci_read_config_dword(pdev, i, ptr))
			goto err_read;
	print_hex_dump(KERN_ERR, prefix, DUMP_PREFIX_OFFSET, 32, 4, buf, i, 0);

	/* Print root port AER registers */
	pos = 0;
	pdev = pcie_find_root_port(pdev);
	if (pdev)
		pos = pci_find_ext_capability(pdev, PCI_EXT_CAP_ID_ERR);
	if (pos) {
		IWL_ERR(trans, "iwlwifi root port (%s) AER cap structure:\n",
			pci_name(pdev));
		sprintf(prefix, "iwlwifi %s: ", pci_name(pdev));
		for (i = 0, ptr = buf; i <= PCI_ERR_ROOT_ERR_SRC; i += 4, ptr++)
			if (pci_read_config_dword(pdev, pos + i, ptr))
				goto err_read;
		print_hex_dump(KERN_ERR, prefix, DUMP_PREFIX_OFFSET, 32,
			       4, buf, i, 0);
	}
	goto out;

err_read:
	print_hex_dump(KERN_ERR, prefix, DUMP_PREFIX_OFFSET, 32, 4, buf, i, 0);
	IWL_ERR(trans, "Read failed at 0x%X\n", i);
out:
	trans_pcie->pcie_dbg_dumped_once = 1;
	kfree(buf);
}

static int iwl_trans_pcie_sw_reset(struct iwl_trans *trans,
				   bool retake_ownership)
{
	/* Reset entire device - do controller reset (results in SHRD_HW_RST) */
	if (trans->trans_cfg->device_family >= IWL_DEVICE_FAMILY_BZ)
		iwl_set_bit(trans, CSR_GP_CNTRL,
			    CSR_GP_CNTRL_REG_FLAG_SW_RESET);
	else
		iwl_set_bit(trans, CSR_RESET,
			    CSR_RESET_REG_FLAG_SW_RESET);
	usleep_range(5000, 6000);

	if (retake_ownership)
		return iwl_pcie_prepare_card_hw(trans);

	return 0;
}

static void iwl_pcie_free_fw_monitor(struct iwl_trans *trans)
{
	struct iwl_dram_data *fw_mon = &trans->dbg.fw_mon;

	if (!fw_mon->size)
		return;

	dma_free_coherent(trans->dev, fw_mon->size, fw_mon->block,
			  fw_mon->physical);

	fw_mon->block = NULL;
	fw_mon->physical = 0;
	fw_mon->size = 0;
}

static void iwl_pcie_alloc_fw_monitor_block(struct iwl_trans *trans,
					    u8 max_power, u8 min_power)
{
	struct iwl_dram_data *fw_mon = &trans->dbg.fw_mon;
	void *block = NULL;
	dma_addr_t physical = 0;
	u32 size = 0;
	u8 power;

	if (fw_mon->size)
		return;

	for (power = max_power; power >= min_power; power--) {
		size = BIT(power);
		block = dma_alloc_coherent(trans->dev, size, &physical,
					   GFP_KERNEL | __GFP_NOWARN);
		if (!block)
			continue;

		IWL_INFO(trans,
			 "Allocated 0x%08x bytes for firmware monitor.\n",
			 size);
		break;
	}

	if (WARN_ON_ONCE(!block))
		return;

	if (power != max_power)
		IWL_ERR(trans,
			"Sorry - debug buffer is only %luK while you requested %luK\n",
			(unsigned long)BIT(power - 10),
			(unsigned long)BIT(max_power - 10));

	fw_mon->block = block;
	fw_mon->physical = physical;
	fw_mon->size = size;
}

void iwl_pcie_alloc_fw_monitor(struct iwl_trans *trans, u8 max_power)
{
	if (!max_power) {
		/* default max_power is maximum */
		max_power = 26;
	} else {
		max_power += 11;
	}

	if (WARN(max_power > 26,
		 "External buffer size for monitor is too big %d, check the FW TLV\n",
		 max_power))
		return;

	if (trans->dbg.fw_mon.size)
		return;

	iwl_pcie_alloc_fw_monitor_block(trans, max_power, 11);
}

static u32 iwl_trans_pcie_read_shr(struct iwl_trans *trans, u32 reg)
{
	iwl_write32(trans, HEEP_CTRL_WRD_PCIEX_CTRL_REG,
		    ((reg & 0x0000ffff) | (2 << 28)));
	return iwl_read32(trans, HEEP_CTRL_WRD_PCIEX_DATA_REG);
}

static void iwl_trans_pcie_write_shr(struct iwl_trans *trans, u32 reg, u32 val)
{
	iwl_write32(trans, HEEP_CTRL_WRD_PCIEX_DATA_REG, val);
	iwl_write32(trans, HEEP_CTRL_WRD_PCIEX_CTRL_REG,
		    ((reg & 0x0000ffff) | (3 << 28)));
}

static void iwl_pcie_set_pwr(struct iwl_trans *trans, bool vaux)
{
	if (trans->cfg->apmg_not_supported)
		return;

	if (vaux && pci_pme_capable(to_pci_dev(trans->dev), PCI_D3cold))
		iwl_set_bits_mask_prph(trans, APMG_PS_CTRL_REG,
				       APMG_PS_CTRL_VAL_PWR_SRC_VAUX,
				       ~APMG_PS_CTRL_MSK_PWR_SRC);
	else
		iwl_set_bits_mask_prph(trans, APMG_PS_CTRL_REG,
				       APMG_PS_CTRL_VAL_PWR_SRC_VMAIN,
				       ~APMG_PS_CTRL_MSK_PWR_SRC);
}

/* PCI registers */
#define PCI_CFG_RETRY_TIMEOUT	0x041

void iwl_pcie_apm_config(struct iwl_trans *trans)
{
	struct iwl_trans_pcie *trans_pcie = IWL_TRANS_GET_PCIE_TRANS(trans);
	u16 lctl;
	u16 cap;

	/*
	 * L0S states have been found to be unstable with our devices
	 * and in newer hardware they are not officially supported at
	 * all, so we must always set the L0S_DISABLED bit.
	 */
	iwl_set_bit(trans, CSR_GIO_REG, CSR_GIO_REG_VAL_L0S_DISABLED);

	pcie_capability_read_word(trans_pcie->pci_dev, PCI_EXP_LNKCTL, &lctl);
	trans->pm_support = !(lctl & PCI_EXP_LNKCTL_ASPM_L0S);

	pcie_capability_read_word(trans_pcie->pci_dev, PCI_EXP_DEVCTL2, &cap);
	trans->ltr_enabled = cap & PCI_EXP_DEVCTL2_LTR_EN;
	IWL_DEBUG_POWER(trans, "L1 %sabled - LTR %sabled\n",
			(lctl & PCI_EXP_LNKCTL_ASPM_L1) ? "En" : "Dis",
			trans->ltr_enabled ? "En" : "Dis");
}

/*
 * Start up NIC's basic functionality after it has been reset
 * (e.g. after platform boot, or shutdown via iwl_pcie_apm_stop())
 * NOTE:  This does not load uCode nor start the embedded processor
 */
static int iwl_pcie_apm_init(struct iwl_trans *trans)
{
	int ret;

	IWL_DEBUG_INFO(trans, "Init card's basic functions\n");

	/*
	 * Use "set_bit" below rather than "write", to preserve any hardware
	 * bits already set by default after reset.
	 */

	/* Disable L0S exit timer (platform NMI Work/Around) */
	if (trans->trans_cfg->device_family < IWL_DEVICE_FAMILY_8000)
		iwl_set_bit(trans, CSR_GIO_CHICKEN_BITS,
			    CSR_GIO_CHICKEN_BITS_REG_BIT_DIS_L0S_EXIT_TIMER);

	/*
	 * Disable L0s without affecting L1;
	 *  don't wait for ICH L0s (ICH bug W/A)
	 */
	iwl_set_bit(trans, CSR_GIO_CHICKEN_BITS,
		    CSR_GIO_CHICKEN_BITS_REG_BIT_L1A_NO_L0S_RX);

	/* Set FH wait threshold to maximum (HW error during stress W/A) */
	iwl_set_bit(trans, CSR_DBG_HPET_MEM_REG, CSR_DBG_HPET_MEM_REG_VAL);

	/*
	 * Enable HAP INTA (interrupt from management bus) to
	 * wake device's PCI Express link L1a -> L0s
	 */
	iwl_set_bit(trans, CSR_HW_IF_CONFIG_REG,
		    CSR_HW_IF_CONFIG_REG_BIT_HAP_WAKE_L1A);

	iwl_pcie_apm_config(trans);

	/* Configure analog phase-lock-loop before activating to D0A */
	if (trans->trans_cfg->base_params->pll_cfg)
		iwl_set_bit(trans, CSR_ANA_PLL_CFG, CSR50_ANA_PLL_CFG_VAL);

	ret = iwl_finish_nic_init(trans);
	if (ret)
		return ret;

	if (trans->cfg->host_interrupt_operation_mode) {
		/*
		 * This is a bit of an abuse - This is needed for 7260 / 3160
		 * only check host_interrupt_operation_mode even if this is
		 * not related to host_interrupt_operation_mode.
		 *
		 * Enable the oscillator to count wake up time for L1 exit. This
		 * consumes slightly more power (100uA) - but allows to be sure
		 * that we wake up from L1 on time.
		 *
		 * This looks weird: read twice the same register, discard the
		 * value, set a bit, and yet again, read that same register
		 * just to discard the value. But that's the way the hardware
		 * seems to like it.
		 */
		iwl_read_prph(trans, OSC_CLK);
		iwl_read_prph(trans, OSC_CLK);
		iwl_set_bits_prph(trans, OSC_CLK, OSC_CLK_FORCE_CONTROL);
		iwl_read_prph(trans, OSC_CLK);
		iwl_read_prph(trans, OSC_CLK);
	}

	/*
	 * Enable DMA clock and wait for it to stabilize.
	 *
	 * Write to "CLK_EN_REG"; "1" bits enable clocks, while "0"
	 * bits do not disable clocks.  This preserves any hardware
	 * bits already set by default in "CLK_CTRL_REG" after reset.
	 */
	if (!trans->cfg->apmg_not_supported) {
		iwl_write_prph(trans, APMG_CLK_EN_REG,
			       APMG_CLK_VAL_DMA_CLK_RQT);
		udelay(20);

		/* Disable L1-Active */
		iwl_set_bits_prph(trans, APMG_PCIDEV_STT_REG,
				  APMG_PCIDEV_STT_VAL_L1_ACT_DIS);

		/* Clear the interrupt in APMG if the NIC is in RFKILL */
		iwl_write_prph(trans, APMG_RTC_INT_STT_REG,
			       APMG_RTC_INT_STT_RFKILL);
	}

	set_bit(STATUS_DEVICE_ENABLED, &trans->status);

	return 0;
}

/*
 * Enable LP XTAL to avoid HW bug where device may consume much power if
 * FW is not loaded after device reset. LP XTAL is disabled by default
 * after device HW reset. Do it only if XTAL is fed by internal source.
 * Configure device's "persistence" mode to avoid resetting XTAL again when
 * SHRD_HW_RST occurs in S3.
 */
static void iwl_pcie_apm_lp_xtal_enable(struct iwl_trans *trans)
{
	int ret;
	u32 apmg_gp1_reg;
	u32 apmg_xtal_cfg_reg;
	u32 dl_cfg_reg;

	/* Force XTAL ON */
	__iwl_trans_pcie_set_bit(trans, CSR_GP_CNTRL,
				 CSR_GP_CNTRL_REG_FLAG_XTAL_ON);

	ret = iwl_trans_pcie_sw_reset(trans, true);

	if (!ret)
		ret = iwl_finish_nic_init(trans);

<<<<<<< HEAD
	ret = iwl_finish_nic_init(trans);
=======
>>>>>>> 754e0b0e
	if (WARN_ON(ret)) {
		/* Release XTAL ON request */
		__iwl_trans_pcie_clear_bit(trans, CSR_GP_CNTRL,
					   CSR_GP_CNTRL_REG_FLAG_XTAL_ON);
		return;
	}

	/*
	 * Clear "disable persistence" to avoid LP XTAL resetting when
	 * SHRD_HW_RST is applied in S3.
	 */
	iwl_clear_bits_prph(trans, APMG_PCIDEV_STT_REG,
				    APMG_PCIDEV_STT_VAL_PERSIST_DIS);

	/*
	 * Force APMG XTAL to be active to prevent its disabling by HW
	 * caused by APMG idle state.
	 */
	apmg_xtal_cfg_reg = iwl_trans_pcie_read_shr(trans,
						    SHR_APMG_XTAL_CFG_REG);
	iwl_trans_pcie_write_shr(trans, SHR_APMG_XTAL_CFG_REG,
				 apmg_xtal_cfg_reg |
				 SHR_APMG_XTAL_CFG_XTAL_ON_REQ);

	ret = iwl_trans_pcie_sw_reset(trans, true);
	if (ret)
		IWL_ERR(trans,
			"iwl_pcie_apm_lp_xtal_enable: failed to retake NIC ownership\n");

	/* Enable LP XTAL by indirect access through CSR */
	apmg_gp1_reg = iwl_trans_pcie_read_shr(trans, SHR_APMG_GP1_REG);
	iwl_trans_pcie_write_shr(trans, SHR_APMG_GP1_REG, apmg_gp1_reg |
				 SHR_APMG_GP1_WF_XTAL_LP_EN |
				 SHR_APMG_GP1_CHICKEN_BIT_SELECT);

	/* Clear delay line clock power up */
	dl_cfg_reg = iwl_trans_pcie_read_shr(trans, SHR_APMG_DL_CFG_REG);
	iwl_trans_pcie_write_shr(trans, SHR_APMG_DL_CFG_REG, dl_cfg_reg &
				 ~SHR_APMG_DL_CFG_DL_CLOCK_POWER_UP);

	/*
	 * Enable persistence mode to avoid LP XTAL resetting when
	 * SHRD_HW_RST is applied in S3.
	 */
	iwl_set_bit(trans, CSR_HW_IF_CONFIG_REG,
		    CSR_HW_IF_CONFIG_REG_PERSIST_MODE);

	/*
	 * Clear "initialization complete" bit to move adapter from
	 * D0A* (powered-up Active) --> D0U* (Uninitialized) state.
	 */
	iwl_clear_bit(trans, CSR_GP_CNTRL, CSR_GP_CNTRL_REG_FLAG_INIT_DONE);

	/* Activates XTAL resources monitor */
	__iwl_trans_pcie_set_bit(trans, CSR_MONITOR_CFG_REG,
				 CSR_MONITOR_XTAL_RESOURCES);

	/* Release XTAL ON request */
	__iwl_trans_pcie_clear_bit(trans, CSR_GP_CNTRL,
				   CSR_GP_CNTRL_REG_FLAG_XTAL_ON);
	udelay(10);

	/* Release APMG XTAL */
	iwl_trans_pcie_write_shr(trans, SHR_APMG_XTAL_CFG_REG,
				 apmg_xtal_cfg_reg &
				 ~SHR_APMG_XTAL_CFG_XTAL_ON_REQ);
}

void iwl_pcie_apm_stop_master(struct iwl_trans *trans)
{
	int ret;

	/* stop device's busmaster DMA activity */

	if (trans->trans_cfg->device_family >= IWL_DEVICE_FAMILY_BZ) {
		iwl_set_bit(trans, CSR_GP_CNTRL,
			    CSR_GP_CNTRL_REG_FLAG_BUS_MASTER_DISABLE_REQ);

		ret = iwl_poll_bit(trans, CSR_GP_CNTRL,
				   CSR_GP_CNTRL_REG_FLAG_BUS_MASTER_DISABLE_STATUS,
				   CSR_GP_CNTRL_REG_FLAG_BUS_MASTER_DISABLE_STATUS,
				   100);
		msleep(100);
	} else {
		iwl_set_bit(trans, CSR_RESET, CSR_RESET_REG_FLAG_STOP_MASTER);

		ret = iwl_poll_bit(trans, CSR_RESET,
				   CSR_RESET_REG_FLAG_MASTER_DISABLED,
				   CSR_RESET_REG_FLAG_MASTER_DISABLED, 100);
	}

	if (ret < 0)
		IWL_WARN(trans, "Master Disable Timed Out, 100 usec\n");

	IWL_DEBUG_INFO(trans, "stop master\n");
}

static void iwl_pcie_apm_stop(struct iwl_trans *trans, bool op_mode_leave)
{
	IWL_DEBUG_INFO(trans, "Stop card, put in low power state\n");

	if (op_mode_leave) {
		if (!test_bit(STATUS_DEVICE_ENABLED, &trans->status))
			iwl_pcie_apm_init(trans);

		/* inform ME that we are leaving */
		if (trans->trans_cfg->device_family == IWL_DEVICE_FAMILY_7000)
			iwl_set_bits_prph(trans, APMG_PCIDEV_STT_REG,
					  APMG_PCIDEV_STT_VAL_WAKE_ME);
		else if (trans->trans_cfg->device_family >=
			 IWL_DEVICE_FAMILY_8000) {
			iwl_set_bit(trans, CSR_DBG_LINK_PWR_MGMT_REG,
				    CSR_RESET_LINK_PWR_MGMT_DISABLED);
			iwl_set_bit(trans, CSR_HW_IF_CONFIG_REG,
				    CSR_HW_IF_CONFIG_REG_PREPARE |
				    CSR_HW_IF_CONFIG_REG_ENABLE_PME);
			mdelay(1);
			iwl_clear_bit(trans, CSR_DBG_LINK_PWR_MGMT_REG,
				      CSR_RESET_LINK_PWR_MGMT_DISABLED);
		}
		mdelay(5);
	}

	clear_bit(STATUS_DEVICE_ENABLED, &trans->status);

	/* Stop device's DMA activity */
	iwl_pcie_apm_stop_master(trans);

	if (trans->cfg->lp_xtal_workaround) {
		iwl_pcie_apm_lp_xtal_enable(trans);
		return;
	}

	iwl_trans_pcie_sw_reset(trans, false);

	/*
	 * Clear "initialization complete" bit to move adapter from
	 * D0A* (powered-up Active) --> D0U* (Uninitialized) state.
	 */
	iwl_clear_bit(trans, CSR_GP_CNTRL, CSR_GP_CNTRL_REG_FLAG_INIT_DONE);
}

static int iwl_pcie_nic_init(struct iwl_trans *trans)
{
	struct iwl_trans_pcie *trans_pcie = IWL_TRANS_GET_PCIE_TRANS(trans);
	int ret;

	/* nic_init */
	spin_lock_bh(&trans_pcie->irq_lock);
	ret = iwl_pcie_apm_init(trans);
	spin_unlock_bh(&trans_pcie->irq_lock);

	if (ret)
		return ret;

	iwl_pcie_set_pwr(trans, false);

	iwl_op_mode_nic_config(trans->op_mode);

	/* Allocate the RX queue, or reset if it is already allocated */
	ret = iwl_pcie_rx_init(trans);
	if (ret)
		return ret;

	/* Allocate or reset and init all Tx and Command queues */
	if (iwl_pcie_tx_init(trans)) {
		iwl_pcie_rx_free(trans);
		return -ENOMEM;
	}

	if (trans->trans_cfg->base_params->shadow_reg_enable) {
		/* enable shadow regs in HW */
		iwl_set_bit(trans, CSR_MAC_SHADOW_REG_CTRL, 0x800FFFFF);
		IWL_DEBUG_INFO(trans, "Enabling shadow registers in device\n");
	}

	return 0;
}

#define HW_READY_TIMEOUT (50)

/* Note: returns poll_bit return value, which is >= 0 if success */
static int iwl_pcie_set_hw_ready(struct iwl_trans *trans)
{
	int ret;

	iwl_set_bit(trans, CSR_HW_IF_CONFIG_REG,
		    CSR_HW_IF_CONFIG_REG_BIT_NIC_READY);

	/* See if we got it */
	ret = iwl_poll_bit(trans, CSR_HW_IF_CONFIG_REG,
			   CSR_HW_IF_CONFIG_REG_BIT_NIC_READY,
			   CSR_HW_IF_CONFIG_REG_BIT_NIC_READY,
			   HW_READY_TIMEOUT);

	if (ret >= 0)
		iwl_set_bit(trans, CSR_MBOX_SET_REG, CSR_MBOX_SET_REG_OS_ALIVE);

	IWL_DEBUG_INFO(trans, "hardware%s ready\n", ret < 0 ? " not" : "");
	return ret;
}

/* Note: returns standard 0/-ERROR code */
int iwl_pcie_prepare_card_hw(struct iwl_trans *trans)
{
	int ret;
	int t = 0;
	int iter;

	IWL_DEBUG_INFO(trans, "iwl_trans_prepare_card_hw enter\n");

	ret = iwl_pcie_set_hw_ready(trans);
	/* If the card is ready, exit 0 */
	if (ret >= 0) {
		trans->csme_own = false;
		return 0;
	}

	iwl_set_bit(trans, CSR_DBG_LINK_PWR_MGMT_REG,
		    CSR_RESET_LINK_PWR_MGMT_DISABLED);
	usleep_range(1000, 2000);

	for (iter = 0; iter < 10; iter++) {
		/* If HW is not ready, prepare the conditions to check again */
		iwl_set_bit(trans, CSR_HW_IF_CONFIG_REG,
			    CSR_HW_IF_CONFIG_REG_PREPARE);

		do {
			ret = iwl_pcie_set_hw_ready(trans);
			if (ret >= 0) {
				trans->csme_own = false;
				return 0;
			}

			if (iwl_mei_is_connected()) {
				IWL_DEBUG_INFO(trans,
					       "Couldn't prepare the card but SAP is connected\n");
				trans->csme_own = true;
				if (trans->trans_cfg->device_family !=
				    IWL_DEVICE_FAMILY_9000)
					IWL_ERR(trans,
						"SAP not supported for this NIC family\n");

				return -EBUSY;
			}

			usleep_range(200, 1000);
			t += 200;
		} while (t < 150000);
		msleep(25);
	}

	IWL_ERR(trans, "Couldn't prepare the card\n");

	return ret;
}

/*
 * ucode
 */
static void iwl_pcie_load_firmware_chunk_fh(struct iwl_trans *trans,
					    u32 dst_addr, dma_addr_t phy_addr,
					    u32 byte_cnt)
{
	iwl_write32(trans, FH_TCSR_CHNL_TX_CONFIG_REG(FH_SRVC_CHNL),
		    FH_TCSR_TX_CONFIG_REG_VAL_DMA_CHNL_PAUSE);

	iwl_write32(trans, FH_SRVC_CHNL_SRAM_ADDR_REG(FH_SRVC_CHNL),
		    dst_addr);

	iwl_write32(trans, FH_TFDIB_CTRL0_REG(FH_SRVC_CHNL),
		    phy_addr & FH_MEM_TFDIB_DRAM_ADDR_LSB_MSK);

	iwl_write32(trans, FH_TFDIB_CTRL1_REG(FH_SRVC_CHNL),
		    (iwl_get_dma_hi_addr(phy_addr)
			<< FH_MEM_TFDIB_REG1_ADDR_BITSHIFT) | byte_cnt);

	iwl_write32(trans, FH_TCSR_CHNL_TX_BUF_STS_REG(FH_SRVC_CHNL),
		    BIT(FH_TCSR_CHNL_TX_BUF_STS_REG_POS_TB_NUM) |
		    BIT(FH_TCSR_CHNL_TX_BUF_STS_REG_POS_TB_IDX) |
		    FH_TCSR_CHNL_TX_BUF_STS_REG_VAL_TFDB_VALID);

	iwl_write32(trans, FH_TCSR_CHNL_TX_CONFIG_REG(FH_SRVC_CHNL),
		    FH_TCSR_TX_CONFIG_REG_VAL_DMA_CHNL_ENABLE |
		    FH_TCSR_TX_CONFIG_REG_VAL_DMA_CREDIT_DISABLE |
		    FH_TCSR_TX_CONFIG_REG_VAL_CIRQ_HOST_ENDTFD);
}

static int iwl_pcie_load_firmware_chunk(struct iwl_trans *trans,
					u32 dst_addr, dma_addr_t phy_addr,
					u32 byte_cnt)
{
	struct iwl_trans_pcie *trans_pcie = IWL_TRANS_GET_PCIE_TRANS(trans);
	int ret;

	trans_pcie->ucode_write_complete = false;

	if (!iwl_trans_grab_nic_access(trans))
		return -EIO;

	iwl_pcie_load_firmware_chunk_fh(trans, dst_addr, phy_addr,
					byte_cnt);
	iwl_trans_release_nic_access(trans);

	ret = wait_event_timeout(trans_pcie->ucode_write_waitq,
				 trans_pcie->ucode_write_complete, 5 * HZ);
	if (!ret) {
		IWL_ERR(trans, "Failed to load firmware chunk!\n");
		iwl_trans_pcie_dump_regs(trans);
		return -ETIMEDOUT;
	}

	return 0;
}

static int iwl_pcie_load_section(struct iwl_trans *trans, u8 section_num,
			    const struct fw_desc *section)
{
	u8 *v_addr;
	dma_addr_t p_addr;
	u32 offset, chunk_sz = min_t(u32, FH_MEM_TB_MAX_LENGTH, section->len);
	int ret = 0;

	IWL_DEBUG_FW(trans, "[%d] uCode section being loaded...\n",
		     section_num);

	v_addr = dma_alloc_coherent(trans->dev, chunk_sz, &p_addr,
				    GFP_KERNEL | __GFP_NOWARN);
	if (!v_addr) {
		IWL_DEBUG_INFO(trans, "Falling back to small chunks of DMA\n");
		chunk_sz = PAGE_SIZE;
		v_addr = dma_alloc_coherent(trans->dev, chunk_sz,
					    &p_addr, GFP_KERNEL);
		if (!v_addr)
			return -ENOMEM;
	}

	for (offset = 0; offset < section->len; offset += chunk_sz) {
		u32 copy_size, dst_addr;
		bool extended_addr = false;

		copy_size = min_t(u32, chunk_sz, section->len - offset);
		dst_addr = section->offset + offset;

		if (dst_addr >= IWL_FW_MEM_EXTENDED_START &&
		    dst_addr <= IWL_FW_MEM_EXTENDED_END)
			extended_addr = true;

		if (extended_addr)
			iwl_set_bits_prph(trans, LMPM_CHICK,
					  LMPM_CHICK_EXTENDED_ADDR_SPACE);

		memcpy(v_addr, (u8 *)section->data + offset, copy_size);
		ret = iwl_pcie_load_firmware_chunk(trans, dst_addr, p_addr,
						   copy_size);

		if (extended_addr)
			iwl_clear_bits_prph(trans, LMPM_CHICK,
					    LMPM_CHICK_EXTENDED_ADDR_SPACE);

		if (ret) {
			IWL_ERR(trans,
				"Could not load the [%d] uCode section\n",
				section_num);
			break;
		}
	}

	dma_free_coherent(trans->dev, chunk_sz, v_addr, p_addr);
	return ret;
}

static int iwl_pcie_load_cpu_sections_8000(struct iwl_trans *trans,
					   const struct fw_img *image,
					   int cpu,
					   int *first_ucode_section)
{
	int shift_param;
	int i, ret = 0, sec_num = 0x1;
	u32 val, last_read_idx = 0;

	if (cpu == 1) {
		shift_param = 0;
		*first_ucode_section = 0;
	} else {
		shift_param = 16;
		(*first_ucode_section)++;
	}

	for (i = *first_ucode_section; i < image->num_sec; i++) {
		last_read_idx = i;

		/*
		 * CPU1_CPU2_SEPARATOR_SECTION delimiter - separate between
		 * CPU1 to CPU2.
		 * PAGING_SEPARATOR_SECTION delimiter - separate between
		 * CPU2 non paged to CPU2 paging sec.
		 */
		if (!image->sec[i].data ||
		    image->sec[i].offset == CPU1_CPU2_SEPARATOR_SECTION ||
		    image->sec[i].offset == PAGING_SEPARATOR_SECTION) {
			IWL_DEBUG_FW(trans,
				     "Break since Data not valid or Empty section, sec = %d\n",
				     i);
			break;
		}

		ret = iwl_pcie_load_section(trans, i, &image->sec[i]);
		if (ret)
			return ret;

		/* Notify ucode of loaded section number and status */
		val = iwl_read_direct32(trans, FH_UCODE_LOAD_STATUS);
		val = val | (sec_num << shift_param);
		iwl_write_direct32(trans, FH_UCODE_LOAD_STATUS, val);

		sec_num = (sec_num << 1) | 0x1;
	}

	*first_ucode_section = last_read_idx;

	iwl_enable_interrupts(trans);

	if (trans->trans_cfg->use_tfh) {
		if (cpu == 1)
			iwl_write_prph(trans, UREG_UCODE_LOAD_STATUS,
				       0xFFFF);
		else
			iwl_write_prph(trans, UREG_UCODE_LOAD_STATUS,
				       0xFFFFFFFF);
	} else {
		if (cpu == 1)
			iwl_write_direct32(trans, FH_UCODE_LOAD_STATUS,
					   0xFFFF);
		else
			iwl_write_direct32(trans, FH_UCODE_LOAD_STATUS,
					   0xFFFFFFFF);
	}

	return 0;
}

static int iwl_pcie_load_cpu_sections(struct iwl_trans *trans,
				      const struct fw_img *image,
				      int cpu,
				      int *first_ucode_section)
{
	int i, ret = 0;
	u32 last_read_idx = 0;

	if (cpu == 1)
		*first_ucode_section = 0;
	else
		(*first_ucode_section)++;

	for (i = *first_ucode_section; i < image->num_sec; i++) {
		last_read_idx = i;

		/*
		 * CPU1_CPU2_SEPARATOR_SECTION delimiter - separate between
		 * CPU1 to CPU2.
		 * PAGING_SEPARATOR_SECTION delimiter - separate between
		 * CPU2 non paged to CPU2 paging sec.
		 */
		if (!image->sec[i].data ||
		    image->sec[i].offset == CPU1_CPU2_SEPARATOR_SECTION ||
		    image->sec[i].offset == PAGING_SEPARATOR_SECTION) {
			IWL_DEBUG_FW(trans,
				     "Break since Data not valid or Empty section, sec = %d\n",
				     i);
			break;
		}

		ret = iwl_pcie_load_section(trans, i, &image->sec[i]);
		if (ret)
			return ret;
	}

	*first_ucode_section = last_read_idx;

	return 0;
}

static void iwl_pcie_apply_destination_ini(struct iwl_trans *trans)
{
	enum iwl_fw_ini_allocation_id alloc_id = IWL_FW_INI_ALLOCATION_ID_DBGC1;
	struct iwl_fw_ini_allocation_tlv *fw_mon_cfg =
		&trans->dbg.fw_mon_cfg[alloc_id];
	struct iwl_dram_data *frag;

	if (!iwl_trans_dbg_ini_valid(trans))
		return;

	if (le32_to_cpu(fw_mon_cfg->buf_location) ==
	    IWL_FW_INI_LOCATION_SRAM_PATH) {
		IWL_DEBUG_FW(trans, "WRT: Applying SMEM buffer destination\n");
		/* set sram monitor by enabling bit 7 */
		iwl_set_bit(trans, CSR_HW_IF_CONFIG_REG,
			    CSR_HW_IF_CONFIG_REG_BIT_MONITOR_SRAM);

		return;
	}

	if (le32_to_cpu(fw_mon_cfg->buf_location) !=
	    IWL_FW_INI_LOCATION_DRAM_PATH ||
	    !trans->dbg.fw_mon_ini[alloc_id].num_frags)
		return;

	frag = &trans->dbg.fw_mon_ini[alloc_id].frags[0];

	IWL_DEBUG_FW(trans, "WRT: Applying DRAM destination (alloc_id=%u)\n",
		     alloc_id);

	iwl_write_umac_prph(trans, MON_BUFF_BASE_ADDR_VER2,
			    frag->physical >> MON_BUFF_SHIFT_VER2);
	iwl_write_umac_prph(trans, MON_BUFF_END_ADDR_VER2,
			    (frag->physical + frag->size - 256) >>
			    MON_BUFF_SHIFT_VER2);
}

void iwl_pcie_apply_destination(struct iwl_trans *trans)
{
	const struct iwl_fw_dbg_dest_tlv_v1 *dest = trans->dbg.dest_tlv;
	const struct iwl_dram_data *fw_mon = &trans->dbg.fw_mon;
	int i;

	if (iwl_trans_dbg_ini_valid(trans)) {
		iwl_pcie_apply_destination_ini(trans);
		return;
	}

	IWL_INFO(trans, "Applying debug destination %s\n",
		 get_fw_dbg_mode_string(dest->monitor_mode));

	if (dest->monitor_mode == EXTERNAL_MODE)
		iwl_pcie_alloc_fw_monitor(trans, dest->size_power);
	else
		IWL_WARN(trans, "PCI should have external buffer debug\n");

	for (i = 0; i < trans->dbg.n_dest_reg; i++) {
		u32 addr = le32_to_cpu(dest->reg_ops[i].addr);
		u32 val = le32_to_cpu(dest->reg_ops[i].val);

		switch (dest->reg_ops[i].op) {
		case CSR_ASSIGN:
			iwl_write32(trans, addr, val);
			break;
		case CSR_SETBIT:
			iwl_set_bit(trans, addr, BIT(val));
			break;
		case CSR_CLEARBIT:
			iwl_clear_bit(trans, addr, BIT(val));
			break;
		case PRPH_ASSIGN:
			iwl_write_prph(trans, addr, val);
			break;
		case PRPH_SETBIT:
			iwl_set_bits_prph(trans, addr, BIT(val));
			break;
		case PRPH_CLEARBIT:
			iwl_clear_bits_prph(trans, addr, BIT(val));
			break;
		case PRPH_BLOCKBIT:
			if (iwl_read_prph(trans, addr) & BIT(val)) {
				IWL_ERR(trans,
					"BIT(%u) in address 0x%x is 1, stopping FW configuration\n",
					val, addr);
				goto monitor;
			}
			break;
		default:
			IWL_ERR(trans, "FW debug - unknown OP %d\n",
				dest->reg_ops[i].op);
			break;
		}
	}

monitor:
	if (dest->monitor_mode == EXTERNAL_MODE && fw_mon->size) {
		iwl_write_prph(trans, le32_to_cpu(dest->base_reg),
			       fw_mon->physical >> dest->base_shift);
		if (trans->trans_cfg->device_family >= IWL_DEVICE_FAMILY_8000)
			iwl_write_prph(trans, le32_to_cpu(dest->end_reg),
				       (fw_mon->physical + fw_mon->size -
					256) >> dest->end_shift);
		else
			iwl_write_prph(trans, le32_to_cpu(dest->end_reg),
				       (fw_mon->physical + fw_mon->size) >>
				       dest->end_shift);
	}
}

static int iwl_pcie_load_given_ucode(struct iwl_trans *trans,
				const struct fw_img *image)
{
	int ret = 0;
	int first_ucode_section;

	IWL_DEBUG_FW(trans, "working with %s CPU\n",
		     image->is_dual_cpus ? "Dual" : "Single");

	/* load to FW the binary non secured sections of CPU1 */
	ret = iwl_pcie_load_cpu_sections(trans, image, 1, &first_ucode_section);
	if (ret)
		return ret;

	if (image->is_dual_cpus) {
		/* set CPU2 header address */
		iwl_write_prph(trans,
			       LMPM_SECURE_UCODE_LOAD_CPU2_HDR_ADDR,
			       LMPM_SECURE_CPU2_HDR_MEM_SPACE);

		/* load to FW the binary sections of CPU2 */
		ret = iwl_pcie_load_cpu_sections(trans, image, 2,
						 &first_ucode_section);
		if (ret)
			return ret;
	}

	if (iwl_pcie_dbg_on(trans))
		iwl_pcie_apply_destination(trans);

	iwl_enable_interrupts(trans);

	/* release CPU reset */
	iwl_write32(trans, CSR_RESET, 0);

	return 0;
}

static int iwl_pcie_load_given_ucode_8000(struct iwl_trans *trans,
					  const struct fw_img *image)
{
	int ret = 0;
	int first_ucode_section;

	IWL_DEBUG_FW(trans, "working with %s CPU\n",
		     image->is_dual_cpus ? "Dual" : "Single");

	if (iwl_pcie_dbg_on(trans))
		iwl_pcie_apply_destination(trans);

	IWL_DEBUG_POWER(trans, "Original WFPM value = 0x%08X\n",
			iwl_read_prph(trans, WFPM_GP2));

	/*
	 * Set default value. On resume reading the values that were
	 * zeored can provide debug data on the resume flow.
	 * This is for debugging only and has no functional impact.
	 */
	iwl_write_prph(trans, WFPM_GP2, 0x01010101);

	/* configure the ucode to be ready to get the secured image */
	/* release CPU reset */
	iwl_write_prph(trans, RELEASE_CPU_RESET, RELEASE_CPU_RESET_BIT);

	/* load to FW the binary Secured sections of CPU1 */
	ret = iwl_pcie_load_cpu_sections_8000(trans, image, 1,
					      &first_ucode_section);
	if (ret)
		return ret;

	/* load to FW the binary sections of CPU2 */
	return iwl_pcie_load_cpu_sections_8000(trans, image, 2,
					       &first_ucode_section);
}

bool iwl_pcie_check_hw_rf_kill(struct iwl_trans *trans)
{
	struct iwl_trans_pcie *trans_pcie =  IWL_TRANS_GET_PCIE_TRANS(trans);
	bool hw_rfkill = iwl_is_rfkill_set(trans);
	bool prev = test_bit(STATUS_RFKILL_OPMODE, &trans->status);
	bool report;

	if (hw_rfkill) {
		set_bit(STATUS_RFKILL_HW, &trans->status);
		set_bit(STATUS_RFKILL_OPMODE, &trans->status);
	} else {
		clear_bit(STATUS_RFKILL_HW, &trans->status);
		if (trans_pcie->opmode_down)
			clear_bit(STATUS_RFKILL_OPMODE, &trans->status);
	}

	report = test_bit(STATUS_RFKILL_OPMODE, &trans->status);

	if (prev != report)
		iwl_trans_pcie_rf_kill(trans, report);

	return hw_rfkill;
}

struct iwl_causes_list {
	u32 cause_num;
	u32 mask_reg;
	u8 addr;
};

static const struct iwl_causes_list causes_list_common[] = {
	{MSIX_FH_INT_CAUSES_D2S_CH0_NUM,	CSR_MSIX_FH_INT_MASK_AD, 0},
	{MSIX_FH_INT_CAUSES_D2S_CH1_NUM,	CSR_MSIX_FH_INT_MASK_AD, 0x1},
	{MSIX_FH_INT_CAUSES_S2D,		CSR_MSIX_FH_INT_MASK_AD, 0x3},
	{MSIX_FH_INT_CAUSES_FH_ERR,		CSR_MSIX_FH_INT_MASK_AD, 0x5},
	{MSIX_HW_INT_CAUSES_REG_ALIVE,		CSR_MSIX_HW_INT_MASK_AD, 0x10},
	{MSIX_HW_INT_CAUSES_REG_WAKEUP,		CSR_MSIX_HW_INT_MASK_AD, 0x11},
	{MSIX_HW_INT_CAUSES_REG_RESET_DONE,	CSR_MSIX_HW_INT_MASK_AD, 0x12},
	{MSIX_HW_INT_CAUSES_REG_CT_KILL,	CSR_MSIX_HW_INT_MASK_AD, 0x16},
	{MSIX_HW_INT_CAUSES_REG_RF_KILL,	CSR_MSIX_HW_INT_MASK_AD, 0x17},
	{MSIX_HW_INT_CAUSES_REG_PERIODIC,	CSR_MSIX_HW_INT_MASK_AD, 0x18},
	{MSIX_HW_INT_CAUSES_REG_SCD,		CSR_MSIX_HW_INT_MASK_AD, 0x2A},
	{MSIX_HW_INT_CAUSES_REG_FH_TX,		CSR_MSIX_HW_INT_MASK_AD, 0x2B},
	{MSIX_HW_INT_CAUSES_REG_HW_ERR,		CSR_MSIX_HW_INT_MASK_AD, 0x2D},
	{MSIX_HW_INT_CAUSES_REG_HAP,		CSR_MSIX_HW_INT_MASK_AD, 0x2E},
};

static const struct iwl_causes_list causes_list_pre_bz[] = {
	{MSIX_HW_INT_CAUSES_REG_SW_ERR,		CSR_MSIX_HW_INT_MASK_AD, 0x29},
};

static const struct iwl_causes_list causes_list_bz[] = {
	{MSIX_HW_INT_CAUSES_REG_SW_ERR_BZ,	CSR_MSIX_HW_INT_MASK_AD, 0x29},
};

static void iwl_pcie_map_list(struct iwl_trans *trans,
			      const struct iwl_causes_list *causes,
			      int arr_size, int val)
{
	int i;

	for (i = 0; i < arr_size; i++) {
		iwl_write8(trans, CSR_MSIX_IVAR(causes[i].addr), val);
		iwl_clear_bit(trans, causes[i].mask_reg,
			      causes[i].cause_num);
	}
}

static void iwl_pcie_map_non_rx_causes(struct iwl_trans *trans)
{
	struct iwl_trans_pcie *trans_pcie =  IWL_TRANS_GET_PCIE_TRANS(trans);
	int val = trans_pcie->def_irq | MSIX_NON_AUTO_CLEAR_CAUSE;
	/*
	 * Access all non RX causes and map them to the default irq.
	 * In case we are missing at least one interrupt vector,
	 * the first interrupt vector will serve non-RX and FBQ causes.
	 */
	iwl_pcie_map_list(trans, causes_list_common,
			  ARRAY_SIZE(causes_list_common), val);
	if (trans->trans_cfg->device_family >= IWL_DEVICE_FAMILY_BZ)
		iwl_pcie_map_list(trans, causes_list_bz,
				  ARRAY_SIZE(causes_list_bz), val);
	else
		iwl_pcie_map_list(trans, causes_list_pre_bz,
				  ARRAY_SIZE(causes_list_pre_bz), val);
}

static void iwl_pcie_map_rx_causes(struct iwl_trans *trans)
{
	struct iwl_trans_pcie *trans_pcie = IWL_TRANS_GET_PCIE_TRANS(trans);
	u32 offset =
		trans_pcie->shared_vec_mask & IWL_SHARED_IRQ_FIRST_RSS ? 1 : 0;
	u32 val, idx;

	/*
	 * The first RX queue - fallback queue, which is designated for
	 * management frame, command responses etc, is always mapped to the
	 * first interrupt vector. The other RX queues are mapped to
	 * the other (N - 2) interrupt vectors.
	 */
	val = BIT(MSIX_FH_INT_CAUSES_Q(0));
	for (idx = 1; idx < trans->num_rx_queues; idx++) {
		iwl_write8(trans, CSR_MSIX_RX_IVAR(idx),
			   MSIX_FH_INT_CAUSES_Q(idx - offset));
		val |= BIT(MSIX_FH_INT_CAUSES_Q(idx));
	}
	iwl_write32(trans, CSR_MSIX_FH_INT_MASK_AD, ~val);

	val = MSIX_FH_INT_CAUSES_Q(0);
	if (trans_pcie->shared_vec_mask & IWL_SHARED_IRQ_NON_RX)
		val |= MSIX_NON_AUTO_CLEAR_CAUSE;
	iwl_write8(trans, CSR_MSIX_RX_IVAR(0), val);

	if (trans_pcie->shared_vec_mask & IWL_SHARED_IRQ_FIRST_RSS)
		iwl_write8(trans, CSR_MSIX_RX_IVAR(1), val);
}

void iwl_pcie_conf_msix_hw(struct iwl_trans_pcie *trans_pcie)
{
	struct iwl_trans *trans = trans_pcie->trans;

	if (!trans_pcie->msix_enabled) {
		if (trans->trans_cfg->mq_rx_supported &&
		    test_bit(STATUS_DEVICE_ENABLED, &trans->status))
			iwl_write_umac_prph(trans, UREG_CHICK,
					    UREG_CHICK_MSI_ENABLE);
		return;
	}
	/*
	 * The IVAR table needs to be configured again after reset,
	 * but if the device is disabled, we can't write to
	 * prph.
	 */
	if (test_bit(STATUS_DEVICE_ENABLED, &trans->status))
		iwl_write_umac_prph(trans, UREG_CHICK, UREG_CHICK_MSIX_ENABLE);

	/*
	 * Each cause from the causes list above and the RX causes is
	 * represented as a byte in the IVAR table. The first nibble
	 * represents the bound interrupt vector of the cause, the second
	 * represents no auto clear for this cause. This will be set if its
	 * interrupt vector is bound to serve other causes.
	 */
	iwl_pcie_map_rx_causes(trans);

	iwl_pcie_map_non_rx_causes(trans);
}

static void iwl_pcie_init_msix(struct iwl_trans_pcie *trans_pcie)
{
	struct iwl_trans *trans = trans_pcie->trans;

	iwl_pcie_conf_msix_hw(trans_pcie);

	if (!trans_pcie->msix_enabled)
		return;

	trans_pcie->fh_init_mask = ~iwl_read32(trans, CSR_MSIX_FH_INT_MASK_AD);
	trans_pcie->fh_mask = trans_pcie->fh_init_mask;
	trans_pcie->hw_init_mask = ~iwl_read32(trans, CSR_MSIX_HW_INT_MASK_AD);
	trans_pcie->hw_mask = trans_pcie->hw_init_mask;
}

static void _iwl_trans_pcie_stop_device(struct iwl_trans *trans)
{
	struct iwl_trans_pcie *trans_pcie = IWL_TRANS_GET_PCIE_TRANS(trans);

	lockdep_assert_held(&trans_pcie->mutex);

	if (trans_pcie->is_down)
		return;

	trans_pcie->is_down = true;

	/* tell the device to stop sending interrupts */
	iwl_disable_interrupts(trans);

	/* device going down, Stop using ICT table */
	iwl_pcie_disable_ict(trans);

	/*
	 * If a HW restart happens during firmware loading,
	 * then the firmware loading might call this function
	 * and later it might be called again due to the
	 * restart. So don't process again if the device is
	 * already dead.
	 */
	if (test_and_clear_bit(STATUS_DEVICE_ENABLED, &trans->status)) {
		IWL_DEBUG_INFO(trans,
			       "DEVICE_ENABLED bit was set and is now cleared\n");
		iwl_pcie_tx_stop(trans);
		iwl_pcie_rx_stop(trans);

		/* Power-down device's busmaster DMA clocks */
		if (!trans->cfg->apmg_not_supported) {
			iwl_write_prph(trans, APMG_CLK_DIS_REG,
				       APMG_CLK_VAL_DMA_CLK_RQT);
			udelay(5);
		}
	}

	/* Make sure (redundant) we've released our request to stay awake */
	if (trans->trans_cfg->device_family >= IWL_DEVICE_FAMILY_BZ)
		iwl_clear_bit(trans, CSR_GP_CNTRL,
			      CSR_GP_CNTRL_REG_FLAG_BZ_MAC_ACCESS_REQ);
	else
		iwl_clear_bit(trans, CSR_GP_CNTRL,
			      CSR_GP_CNTRL_REG_FLAG_MAC_ACCESS_REQ);

	/* Stop the device, and put it in low power state */
	iwl_pcie_apm_stop(trans, false);

	/* re-take ownership to prevent other users from stealing the device */
	iwl_trans_pcie_sw_reset(trans, true);

	/*
	 * Upon stop, the IVAR table gets erased, so msi-x won't
	 * work. This causes a bug in RF-KILL flows, since the interrupt
	 * that enables radio won't fire on the correct irq, and the
	 * driver won't be able to handle the interrupt.
	 * Configure the IVAR table again after reset.
	 */
	iwl_pcie_conf_msix_hw(trans_pcie);

	/*
	 * Upon stop, the APM issues an interrupt if HW RF kill is set.
	 * This is a bug in certain verions of the hardware.
	 * Certain devices also keep sending HW RF kill interrupt all
	 * the time, unless the interrupt is ACKed even if the interrupt
	 * should be masked. Re-ACK all the interrupts here.
	 */
	iwl_disable_interrupts(trans);

	/* clear all status bits */
	clear_bit(STATUS_SYNC_HCMD_ACTIVE, &trans->status);
	clear_bit(STATUS_INT_ENABLED, &trans->status);
	clear_bit(STATUS_TPOWER_PMI, &trans->status);

	/*
	 * Even if we stop the HW, we still want the RF kill
	 * interrupt
	 */
	iwl_enable_rfkill_int(trans);
}

void iwl_pcie_synchronize_irqs(struct iwl_trans *trans)
{
	struct iwl_trans_pcie *trans_pcie = IWL_TRANS_GET_PCIE_TRANS(trans);

	if (trans_pcie->msix_enabled) {
		int i;

		for (i = 0; i < trans_pcie->alloc_vecs; i++)
			synchronize_irq(trans_pcie->msix_entries[i].vector);
	} else {
		synchronize_irq(trans_pcie->pci_dev->irq);
	}
}

static int iwl_trans_pcie_start_fw(struct iwl_trans *trans,
				   const struct fw_img *fw, bool run_in_rfkill)
{
	struct iwl_trans_pcie *trans_pcie = IWL_TRANS_GET_PCIE_TRANS(trans);
	bool hw_rfkill;
	int ret;

	/* This may fail if AMT took ownership of the device */
	if (iwl_pcie_prepare_card_hw(trans)) {
		IWL_WARN(trans, "Exit HW not ready\n");
		ret = -EIO;
		goto out;
	}

	iwl_enable_rfkill_int(trans);

	iwl_write32(trans, CSR_INT, 0xFFFFFFFF);

	/*
	 * We enabled the RF-Kill interrupt and the handler may very
	 * well be running. Disable the interrupts to make sure no other
	 * interrupt can be fired.
	 */
	iwl_disable_interrupts(trans);

	/* Make sure it finished running */
	iwl_pcie_synchronize_irqs(trans);

	mutex_lock(&trans_pcie->mutex);

	/* If platform's RF_KILL switch is NOT set to KILL */
	hw_rfkill = iwl_pcie_check_hw_rf_kill(trans);
	if (hw_rfkill && !run_in_rfkill) {
		ret = -ERFKILL;
		goto out;
	}

	/* Someone called stop_device, don't try to start_fw */
	if (trans_pcie->is_down) {
		IWL_WARN(trans,
			 "Can't start_fw since the HW hasn't been started\n");
		ret = -EIO;
		goto out;
	}

	/* make sure rfkill handshake bits are cleared */
	iwl_write32(trans, CSR_UCODE_DRV_GP1_CLR, CSR_UCODE_SW_BIT_RFKILL);
	iwl_write32(trans, CSR_UCODE_DRV_GP1_CLR,
		    CSR_UCODE_DRV_GP1_BIT_CMD_BLOCKED);

	/* clear (again), then enable host interrupts */
	iwl_write32(trans, CSR_INT, 0xFFFFFFFF);

	ret = iwl_pcie_nic_init(trans);
	if (ret) {
		IWL_ERR(trans, "Unable to init nic\n");
		goto out;
	}

	/*
	 * Now, we load the firmware and don't want to be interrupted, even
	 * by the RF-Kill interrupt (hence mask all the interrupt besides the
	 * FH_TX interrupt which is needed to load the firmware). If the
	 * RF-Kill switch is toggled, we will find out after having loaded
	 * the firmware and return the proper value to the caller.
	 */
	iwl_enable_fw_load_int(trans);

	/* really make sure rfkill handshake bits are cleared */
	iwl_write32(trans, CSR_UCODE_DRV_GP1_CLR, CSR_UCODE_SW_BIT_RFKILL);
	iwl_write32(trans, CSR_UCODE_DRV_GP1_CLR, CSR_UCODE_SW_BIT_RFKILL);

	/* Load the given image to the HW */
	if (trans->trans_cfg->device_family >= IWL_DEVICE_FAMILY_8000)
		ret = iwl_pcie_load_given_ucode_8000(trans, fw);
	else
		ret = iwl_pcie_load_given_ucode(trans, fw);

	/* re-check RF-Kill state since we may have missed the interrupt */
	hw_rfkill = iwl_pcie_check_hw_rf_kill(trans);
	if (hw_rfkill && !run_in_rfkill)
		ret = -ERFKILL;

out:
	mutex_unlock(&trans_pcie->mutex);
	return ret;
}

static void iwl_trans_pcie_fw_alive(struct iwl_trans *trans, u32 scd_addr)
{
	iwl_pcie_reset_ict(trans);
	iwl_pcie_tx_start(trans, scd_addr);
}

void iwl_trans_pcie_handle_stop_rfkill(struct iwl_trans *trans,
				       bool was_in_rfkill)
{
	bool hw_rfkill;

	/*
	 * Check again since the RF kill state may have changed while
	 * all the interrupts were disabled, in this case we couldn't
	 * receive the RF kill interrupt and update the state in the
	 * op_mode.
	 * Don't call the op_mode if the rkfill state hasn't changed.
	 * This allows the op_mode to call stop_device from the rfkill
	 * notification without endless recursion. Under very rare
	 * circumstances, we might have a small recursion if the rfkill
	 * state changed exactly now while we were called from stop_device.
	 * This is very unlikely but can happen and is supported.
	 */
	hw_rfkill = iwl_is_rfkill_set(trans);
	if (hw_rfkill) {
		set_bit(STATUS_RFKILL_HW, &trans->status);
		set_bit(STATUS_RFKILL_OPMODE, &trans->status);
	} else {
		clear_bit(STATUS_RFKILL_HW, &trans->status);
		clear_bit(STATUS_RFKILL_OPMODE, &trans->status);
	}
	if (hw_rfkill != was_in_rfkill)
		iwl_trans_pcie_rf_kill(trans, hw_rfkill);
}

static void iwl_trans_pcie_stop_device(struct iwl_trans *trans)
{
	struct iwl_trans_pcie *trans_pcie = IWL_TRANS_GET_PCIE_TRANS(trans);
	bool was_in_rfkill;

	iwl_op_mode_time_point(trans->op_mode,
			       IWL_FW_INI_TIME_POINT_HOST_DEVICE_DISABLE,
			       NULL);

	mutex_lock(&trans_pcie->mutex);
	trans_pcie->opmode_down = true;
	was_in_rfkill = test_bit(STATUS_RFKILL_OPMODE, &trans->status);
	_iwl_trans_pcie_stop_device(trans);
	iwl_trans_pcie_handle_stop_rfkill(trans, was_in_rfkill);
	mutex_unlock(&trans_pcie->mutex);
}

void iwl_trans_pcie_rf_kill(struct iwl_trans *trans, bool state)
{
	struct iwl_trans_pcie __maybe_unused *trans_pcie =
		IWL_TRANS_GET_PCIE_TRANS(trans);

	lockdep_assert_held(&trans_pcie->mutex);

	IWL_WARN(trans, "reporting RF_KILL (radio %s)\n",
		 state ? "disabled" : "enabled");
	if (iwl_op_mode_hw_rf_kill(trans->op_mode, state)) {
		if (trans->trans_cfg->gen2)
			_iwl_trans_pcie_gen2_stop_device(trans);
		else
			_iwl_trans_pcie_stop_device(trans);
	}
}

void iwl_pcie_d3_complete_suspend(struct iwl_trans *trans,
				  bool test, bool reset)
{
	iwl_disable_interrupts(trans);

	/*
	 * in testing mode, the host stays awake and the
	 * hardware won't be reset (not even partially)
	 */
	if (test)
		return;

	iwl_pcie_disable_ict(trans);

	iwl_pcie_synchronize_irqs(trans);

	iwl_clear_bit(trans, CSR_GP_CNTRL,
		      CSR_GP_CNTRL_REG_FLAG_MAC_ACCESS_REQ);
	iwl_clear_bit(trans, CSR_GP_CNTRL, CSR_GP_CNTRL_REG_FLAG_INIT_DONE);

	if (reset) {
		/*
		 * reset TX queues -- some of their registers reset during S3
		 * so if we don't reset everything here the D3 image would try
		 * to execute some invalid memory upon resume
		 */
		iwl_trans_pcie_tx_reset(trans);
	}

	iwl_pcie_set_pwr(trans, true);
}

static int iwl_pcie_d3_handshake(struct iwl_trans *trans, bool suspend)
{
	struct iwl_trans_pcie *trans_pcie = IWL_TRANS_GET_PCIE_TRANS(trans);
	int ret;

	if (trans->trans_cfg->device_family == IWL_DEVICE_FAMILY_AX210) {
		iwl_write_umac_prph(trans, UREG_DOORBELL_TO_ISR6,
				    suspend ? UREG_DOORBELL_TO_ISR6_SUSPEND :
					      UREG_DOORBELL_TO_ISR6_RESUME);
	} else if (trans->trans_cfg->device_family >= IWL_DEVICE_FAMILY_BZ) {
		iwl_write32(trans, CSR_IPC_SLEEP_CONTROL,
			    suspend ? CSR_IPC_SLEEP_CONTROL_SUSPEND :
				      CSR_IPC_SLEEP_CONTROL_RESUME);
		iwl_write_umac_prph(trans, UREG_DOORBELL_TO_ISR6,
				    UREG_DOORBELL_TO_ISR6_SLEEP_CTRL);
	} else {
		return 0;
	}

	ret = wait_event_timeout(trans_pcie->sx_waitq,
				 trans_pcie->sx_complete, 2 * HZ);

	/* Invalidate it toward next suspend or resume */
	trans_pcie->sx_complete = false;

	if (!ret) {
		IWL_ERR(trans, "Timeout %s D3\n",
			suspend ? "entering" : "exiting");
		return -ETIMEDOUT;
	}

	return 0;
}

static int iwl_trans_pcie_d3_suspend(struct iwl_trans *trans, bool test,
				     bool reset)
{
	int ret;

	if (!reset)
		/* Enable persistence mode to avoid reset */
		iwl_set_bit(trans, CSR_HW_IF_CONFIG_REG,
			    CSR_HW_IF_CONFIG_REG_PERSIST_MODE);

	ret = iwl_pcie_d3_handshake(trans, true);
	if (ret)
		return ret;

	iwl_pcie_d3_complete_suspend(trans, test, reset);

	return 0;
}

static int iwl_trans_pcie_d3_resume(struct iwl_trans *trans,
				    enum iwl_d3_status *status,
				    bool test,  bool reset)
{
	struct iwl_trans_pcie *trans_pcie =  IWL_TRANS_GET_PCIE_TRANS(trans);
	u32 val;
	int ret;

	if (test) {
		iwl_enable_interrupts(trans);
		*status = IWL_D3_STATUS_ALIVE;
		ret = 0;
		goto out;
	}

	iwl_set_bit(trans, CSR_GP_CNTRL,
		    CSR_GP_CNTRL_REG_FLAG_MAC_ACCESS_REQ);

	ret = iwl_finish_nic_init(trans);
	if (ret)
		return ret;

	/*
	 * Reconfigure IVAR table in case of MSIX or reset ict table in
	 * MSI mode since HW reset erased it.
	 * Also enables interrupts - none will happen as
	 * the device doesn't know we're waking it up, only when
	 * the opmode actually tells it after this call.
	 */
	iwl_pcie_conf_msix_hw(trans_pcie);
	if (!trans_pcie->msix_enabled)
		iwl_pcie_reset_ict(trans);
	iwl_enable_interrupts(trans);

	iwl_pcie_set_pwr(trans, false);

	if (!reset) {
		iwl_clear_bit(trans, CSR_GP_CNTRL,
			      CSR_GP_CNTRL_REG_FLAG_MAC_ACCESS_REQ);
	} else {
		iwl_trans_pcie_tx_reset(trans);

		ret = iwl_pcie_rx_init(trans);
		if (ret) {
			IWL_ERR(trans,
				"Failed to resume the device (RX reset)\n");
			return ret;
		}
	}

	IWL_DEBUG_POWER(trans, "WFPM value upon resume = 0x%08X\n",
			iwl_read_umac_prph(trans, WFPM_GP2));

	val = iwl_read32(trans, CSR_RESET);
	if (val & CSR_RESET_REG_FLAG_NEVO_RESET)
		*status = IWL_D3_STATUS_RESET;
	else
		*status = IWL_D3_STATUS_ALIVE;

out:
	if (*status == IWL_D3_STATUS_ALIVE)
		ret = iwl_pcie_d3_handshake(trans, false);

	return ret;
}

static void
iwl_pcie_set_interrupt_capa(struct pci_dev *pdev,
			    struct iwl_trans *trans,
			    const struct iwl_cfg_trans_params *cfg_trans)
{
	struct iwl_trans_pcie *trans_pcie = IWL_TRANS_GET_PCIE_TRANS(trans);
	int max_irqs, num_irqs, i, ret;
	u16 pci_cmd;
	u32 max_rx_queues = IWL_MAX_RX_HW_QUEUES;

	if (!cfg_trans->mq_rx_supported)
		goto enable_msi;

	if (cfg_trans->device_family <= IWL_DEVICE_FAMILY_9000)
		max_rx_queues = IWL_9000_MAX_RX_HW_QUEUES;

	max_irqs = min_t(u32, num_online_cpus() + 2, max_rx_queues);
	for (i = 0; i < max_irqs; i++)
		trans_pcie->msix_entries[i].entry = i;

	num_irqs = pci_enable_msix_range(pdev, trans_pcie->msix_entries,
					 MSIX_MIN_INTERRUPT_VECTORS,
					 max_irqs);
	if (num_irqs < 0) {
		IWL_DEBUG_INFO(trans,
			       "Failed to enable msi-x mode (ret %d). Moving to msi mode.\n",
			       num_irqs);
		goto enable_msi;
	}
	trans_pcie->def_irq = (num_irqs == max_irqs) ? num_irqs - 1 : 0;

	IWL_DEBUG_INFO(trans,
		       "MSI-X enabled. %d interrupt vectors were allocated\n",
		       num_irqs);

	/*
	 * In case the OS provides fewer interrupts than requested, different
	 * causes will share the same interrupt vector as follows:
	 * One interrupt less: non rx causes shared with FBQ.
	 * Two interrupts less: non rx causes shared with FBQ and RSS.
	 * More than two interrupts: we will use fewer RSS queues.
	 */
	if (num_irqs <= max_irqs - 2) {
		trans_pcie->trans->num_rx_queues = num_irqs + 1;
		trans_pcie->shared_vec_mask = IWL_SHARED_IRQ_NON_RX |
			IWL_SHARED_IRQ_FIRST_RSS;
	} else if (num_irqs == max_irqs - 1) {
		trans_pcie->trans->num_rx_queues = num_irqs;
		trans_pcie->shared_vec_mask = IWL_SHARED_IRQ_NON_RX;
	} else {
		trans_pcie->trans->num_rx_queues = num_irqs - 1;
	}

	IWL_DEBUG_INFO(trans,
		       "MSI-X enabled with rx queues %d, vec mask 0x%x\n",
		       trans_pcie->trans->num_rx_queues, trans_pcie->shared_vec_mask);

	WARN_ON(trans_pcie->trans->num_rx_queues > IWL_MAX_RX_HW_QUEUES);

	trans_pcie->alloc_vecs = num_irqs;
	trans_pcie->msix_enabled = true;
	return;

enable_msi:
	ret = pci_enable_msi(pdev);
	if (ret) {
		dev_err(&pdev->dev, "pci_enable_msi failed - %d\n", ret);
		/* enable rfkill interrupt: hw bug w/a */
		pci_read_config_word(pdev, PCI_COMMAND, &pci_cmd);
		if (pci_cmd & PCI_COMMAND_INTX_DISABLE) {
			pci_cmd &= ~PCI_COMMAND_INTX_DISABLE;
			pci_write_config_word(pdev, PCI_COMMAND, pci_cmd);
		}
	}
}

static void iwl_pcie_irq_set_affinity(struct iwl_trans *trans)
{
	int iter_rx_q, i, ret, cpu, offset;
	struct iwl_trans_pcie *trans_pcie = IWL_TRANS_GET_PCIE_TRANS(trans);

	i = trans_pcie->shared_vec_mask & IWL_SHARED_IRQ_FIRST_RSS ? 0 : 1;
	iter_rx_q = trans_pcie->trans->num_rx_queues - 1 + i;
	offset = 1 + i;
	for (; i < iter_rx_q ; i++) {
		/*
		 * Get the cpu prior to the place to search
		 * (i.e. return will be > i - 1).
		 */
		cpu = cpumask_next(i - offset, cpu_online_mask);
		cpumask_set_cpu(cpu, &trans_pcie->affinity_mask[i]);
		ret = irq_set_affinity_hint(trans_pcie->msix_entries[i].vector,
					    &trans_pcie->affinity_mask[i]);
		if (ret)
			IWL_ERR(trans_pcie->trans,
				"Failed to set affinity mask for IRQ %d\n",
				trans_pcie->msix_entries[i].vector);
	}
}

static int iwl_pcie_init_msix_handler(struct pci_dev *pdev,
				      struct iwl_trans_pcie *trans_pcie)
{
	int i;

	for (i = 0; i < trans_pcie->alloc_vecs; i++) {
		int ret;
		struct msix_entry *msix_entry;
		const char *qname = queue_name(&pdev->dev, trans_pcie, i);

		if (!qname)
			return -ENOMEM;

		msix_entry = &trans_pcie->msix_entries[i];
		ret = devm_request_threaded_irq(&pdev->dev,
						msix_entry->vector,
						iwl_pcie_msix_isr,
						(i == trans_pcie->def_irq) ?
						iwl_pcie_irq_msix_handler :
						iwl_pcie_irq_rx_msix_handler,
						IRQF_SHARED,
						qname,
						msix_entry);
		if (ret) {
			IWL_ERR(trans_pcie->trans,
				"Error allocating IRQ %d\n", i);

			return ret;
		}
	}
	iwl_pcie_irq_set_affinity(trans_pcie->trans);

	return 0;
}

static int iwl_trans_pcie_clear_persistence_bit(struct iwl_trans *trans)
{
	u32 hpm, wprot;

	switch (trans->trans_cfg->device_family) {
	case IWL_DEVICE_FAMILY_9000:
		wprot = PREG_PRPH_WPROT_9000;
		break;
	case IWL_DEVICE_FAMILY_22000:
		wprot = PREG_PRPH_WPROT_22000;
		break;
	default:
		return 0;
	}

	hpm = iwl_read_umac_prph_no_grab(trans, HPM_DEBUG);
	if (hpm != 0xa5a5a5a0 && (hpm & PERSISTENCE_BIT)) {
		u32 wprot_val = iwl_read_umac_prph_no_grab(trans, wprot);

		if (wprot_val & PREG_WFPM_ACCESS) {
			IWL_ERR(trans,
				"Error, can not clear persistence bit\n");
			return -EPERM;
		}
		iwl_write_umac_prph_no_grab(trans, HPM_DEBUG,
					    hpm & ~PERSISTENCE_BIT);
	}

	return 0;
}

static int iwl_pcie_gen2_force_power_gating(struct iwl_trans *trans)
{
	int ret;

	ret = iwl_finish_nic_init(trans);
	if (ret < 0)
		return ret;

	iwl_set_bits_prph(trans, HPM_HIPM_GEN_CFG,
			  HPM_HIPM_GEN_CFG_CR_FORCE_ACTIVE);
	udelay(20);
	iwl_set_bits_prph(trans, HPM_HIPM_GEN_CFG,
			  HPM_HIPM_GEN_CFG_CR_PG_EN |
			  HPM_HIPM_GEN_CFG_CR_SLP_EN);
	udelay(20);
	iwl_clear_bits_prph(trans, HPM_HIPM_GEN_CFG,
			    HPM_HIPM_GEN_CFG_CR_FORCE_ACTIVE);

	return iwl_trans_pcie_sw_reset(trans, true);
}

static int _iwl_trans_pcie_start_hw(struct iwl_trans *trans)
{
	struct iwl_trans_pcie *trans_pcie = IWL_TRANS_GET_PCIE_TRANS(trans);
	int err;

	lockdep_assert_held(&trans_pcie->mutex);

	err = iwl_pcie_prepare_card_hw(trans);
	if (err) {
		IWL_ERR(trans, "Error while preparing HW: %d\n", err);
		return err;
	}

	err = iwl_trans_pcie_clear_persistence_bit(trans);
	if (err)
		return err;

	err = iwl_trans_pcie_sw_reset(trans, true);
	if (err)
		return err;

	if (trans->trans_cfg->device_family == IWL_DEVICE_FAMILY_22000 &&
	    trans->trans_cfg->integrated) {
		err = iwl_pcie_gen2_force_power_gating(trans);
		if (err)
			return err;
	}

	err = iwl_pcie_apm_init(trans);
	if (err)
		return err;

	iwl_pcie_init_msix(trans_pcie);

	/* From now on, the op_mode will be kept updated about RF kill state */
	iwl_enable_rfkill_int(trans);

	trans_pcie->opmode_down = false;

	/* Set is_down to false here so that...*/
	trans_pcie->is_down = false;

	/* ...rfkill can call stop_device and set it false if needed */
	iwl_pcie_check_hw_rf_kill(trans);

	return 0;
}

static int iwl_trans_pcie_start_hw(struct iwl_trans *trans)
{
	struct iwl_trans_pcie *trans_pcie = IWL_TRANS_GET_PCIE_TRANS(trans);
	int ret;

	mutex_lock(&trans_pcie->mutex);
	ret = _iwl_trans_pcie_start_hw(trans);
	mutex_unlock(&trans_pcie->mutex);

	return ret;
}

static void iwl_trans_pcie_op_mode_leave(struct iwl_trans *trans)
{
	struct iwl_trans_pcie *trans_pcie = IWL_TRANS_GET_PCIE_TRANS(trans);

	mutex_lock(&trans_pcie->mutex);

	/* disable interrupts - don't enable HW RF kill interrupt */
	iwl_disable_interrupts(trans);

	iwl_pcie_apm_stop(trans, true);

	iwl_disable_interrupts(trans);

	iwl_pcie_disable_ict(trans);

	mutex_unlock(&trans_pcie->mutex);

	iwl_pcie_synchronize_irqs(trans);
}

static void iwl_trans_pcie_write8(struct iwl_trans *trans, u32 ofs, u8 val)
{
	writeb(val, IWL_TRANS_GET_PCIE_TRANS(trans)->hw_base + ofs);
}

static void iwl_trans_pcie_write32(struct iwl_trans *trans, u32 ofs, u32 val)
{
	writel(val, IWL_TRANS_GET_PCIE_TRANS(trans)->hw_base + ofs);
}

static u32 iwl_trans_pcie_read32(struct iwl_trans *trans, u32 ofs)
{
	return readl(IWL_TRANS_GET_PCIE_TRANS(trans)->hw_base + ofs);
}

static u32 iwl_trans_pcie_prph_msk(struct iwl_trans *trans)
{
	if (trans->trans_cfg->device_family >= IWL_DEVICE_FAMILY_AX210)
		return 0x00FFFFFF;
	else
		return 0x000FFFFF;
}

static u32 iwl_trans_pcie_read_prph(struct iwl_trans *trans, u32 reg)
{
	u32 mask = iwl_trans_pcie_prph_msk(trans);

	iwl_trans_pcie_write32(trans, HBUS_TARG_PRPH_RADDR,
			       ((reg & mask) | (3 << 24)));
	return iwl_trans_pcie_read32(trans, HBUS_TARG_PRPH_RDAT);
}

static void iwl_trans_pcie_write_prph(struct iwl_trans *trans, u32 addr,
				      u32 val)
{
	u32 mask = iwl_trans_pcie_prph_msk(trans);

	iwl_trans_pcie_write32(trans, HBUS_TARG_PRPH_WADDR,
			       ((addr & mask) | (3 << 24)));
	iwl_trans_pcie_write32(trans, HBUS_TARG_PRPH_WDAT, val);
}

static void iwl_trans_pcie_configure(struct iwl_trans *trans,
				     const struct iwl_trans_config *trans_cfg)
{
	struct iwl_trans_pcie *trans_pcie = IWL_TRANS_GET_PCIE_TRANS(trans);

	/* free all first - we might be reconfigured for a different size */
	iwl_pcie_free_rbs_pool(trans);

	trans->txqs.cmd.q_id = trans_cfg->cmd_queue;
	trans->txqs.cmd.fifo = trans_cfg->cmd_fifo;
	trans->txqs.cmd.wdg_timeout = trans_cfg->cmd_q_wdg_timeout;
	trans->txqs.page_offs = trans_cfg->cb_data_offs;
	trans->txqs.dev_cmd_offs = trans_cfg->cb_data_offs + sizeof(void *);

	if (WARN_ON(trans_cfg->n_no_reclaim_cmds > MAX_NO_RECLAIM_CMDS))
		trans_pcie->n_no_reclaim_cmds = 0;
	else
		trans_pcie->n_no_reclaim_cmds = trans_cfg->n_no_reclaim_cmds;
	if (trans_pcie->n_no_reclaim_cmds)
		memcpy(trans_pcie->no_reclaim_cmds, trans_cfg->no_reclaim_cmds,
		       trans_pcie->n_no_reclaim_cmds * sizeof(u8));

	trans_pcie->rx_buf_size = trans_cfg->rx_buf_size;
	trans_pcie->rx_page_order =
		iwl_trans_get_rb_size_order(trans_pcie->rx_buf_size);
	trans_pcie->rx_buf_bytes =
		iwl_trans_get_rb_size(trans_pcie->rx_buf_size);
	trans_pcie->supported_dma_mask = DMA_BIT_MASK(12);
	if (trans->trans_cfg->device_family >= IWL_DEVICE_FAMILY_AX210)
		trans_pcie->supported_dma_mask = DMA_BIT_MASK(11);

	trans->txqs.bc_table_dword = trans_cfg->bc_table_dword;
	trans_pcie->scd_set_active = trans_cfg->scd_set_active;

	trans->command_groups = trans_cfg->command_groups;
	trans->command_groups_size = trans_cfg->command_groups_size;

	/* Initialize NAPI here - it should be before registering to mac80211
	 * in the opmode but after the HW struct is allocated.
	 * As this function may be called again in some corner cases don't
	 * do anything if NAPI was already initialized.
	 */
	if (trans_pcie->napi_dev.reg_state != NETREG_DUMMY)
		init_dummy_netdev(&trans_pcie->napi_dev);

	trans_pcie->fw_reset_handshake = trans_cfg->fw_reset_handshake;
}

void iwl_trans_pcie_free(struct iwl_trans *trans)
{
	struct iwl_trans_pcie *trans_pcie = IWL_TRANS_GET_PCIE_TRANS(trans);
	int i;

	iwl_pcie_synchronize_irqs(trans);

	if (trans->trans_cfg->gen2)
		iwl_txq_gen2_tx_free(trans);
	else
		iwl_pcie_tx_free(trans);
	iwl_pcie_rx_free(trans);

	if (trans_pcie->rba.alloc_wq) {
		destroy_workqueue(trans_pcie->rba.alloc_wq);
		trans_pcie->rba.alloc_wq = NULL;
	}

	if (trans_pcie->msix_enabled) {
		for (i = 0; i < trans_pcie->alloc_vecs; i++) {
			irq_set_affinity_hint(
				trans_pcie->msix_entries[i].vector,
				NULL);
		}

		trans_pcie->msix_enabled = false;
	} else {
		iwl_pcie_free_ict(trans);
	}

	iwl_pcie_free_fw_monitor(trans);

	if (trans_pcie->pnvm_dram.size)
		dma_free_coherent(trans->dev, trans_pcie->pnvm_dram.size,
				  trans_pcie->pnvm_dram.block,
				  trans_pcie->pnvm_dram.physical);

	if (trans_pcie->reduce_power_dram.size)
		dma_free_coherent(trans->dev,
				  trans_pcie->reduce_power_dram.size,
				  trans_pcie->reduce_power_dram.block,
				  trans_pcie->reduce_power_dram.physical);

	mutex_destroy(&trans_pcie->mutex);
	iwl_trans_free(trans);
}

static void iwl_trans_pcie_set_pmi(struct iwl_trans *trans, bool state)
{
	if (state)
		set_bit(STATUS_TPOWER_PMI, &trans->status);
	else
		clear_bit(STATUS_TPOWER_PMI, &trans->status);
}

struct iwl_trans_pcie_removal {
	struct pci_dev *pdev;
	struct work_struct work;
};

static void iwl_trans_pcie_removal_wk(struct work_struct *wk)
{
	struct iwl_trans_pcie_removal *removal =
		container_of(wk, struct iwl_trans_pcie_removal, work);
	struct pci_dev *pdev = removal->pdev;
	static char *prop[] = {"EVENT=INACCESSIBLE", NULL};

	dev_err(&pdev->dev, "Device gone - attempting removal\n");
	kobject_uevent_env(&pdev->dev.kobj, KOBJ_CHANGE, prop);
	pci_lock_rescan_remove();
	pci_dev_put(pdev);
	pci_stop_and_remove_bus_device(pdev);
	pci_unlock_rescan_remove();

	kfree(removal);
	module_put(THIS_MODULE);
}

/*
 * This version doesn't disable BHs but rather assumes they're
 * already disabled.
 */
bool __iwl_trans_pcie_grab_nic_access(struct iwl_trans *trans)
{
	int ret;
	struct iwl_trans_pcie *trans_pcie = IWL_TRANS_GET_PCIE_TRANS(trans);
	u32 write = CSR_GP_CNTRL_REG_FLAG_MAC_ACCESS_REQ;
	u32 mask = CSR_GP_CNTRL_REG_FLAG_MAC_CLOCK_READY |
		   CSR_GP_CNTRL_REG_FLAG_GOING_TO_SLEEP;
	u32 poll = CSR_GP_CNTRL_REG_VAL_MAC_ACCESS_EN;

	spin_lock(&trans_pcie->reg_lock);

	if (trans_pcie->cmd_hold_nic_awake)
		goto out;

	if (trans->trans_cfg->device_family >= IWL_DEVICE_FAMILY_BZ) {
		write = CSR_GP_CNTRL_REG_FLAG_BZ_MAC_ACCESS_REQ;
		mask = CSR_GP_CNTRL_REG_FLAG_MAC_STATUS;
		poll = CSR_GP_CNTRL_REG_FLAG_MAC_STATUS;
	}

	/* this bit wakes up the NIC */
	__iwl_trans_pcie_set_bit(trans, CSR_GP_CNTRL, write);
	if (trans->trans_cfg->device_family >= IWL_DEVICE_FAMILY_8000)
		udelay(2);

	/*
	 * These bits say the device is running, and should keep running for
	 * at least a short while (at least as long as MAC_ACCESS_REQ stays 1),
	 * but they do not indicate that embedded SRAM is restored yet;
	 * HW with volatile SRAM must save/restore contents to/from
	 * host DRAM when sleeping/waking for power-saving.
	 * Each direction takes approximately 1/4 millisecond; with this
	 * overhead, it's a good idea to grab and hold MAC_ACCESS_REQUEST if a
	 * series of register accesses are expected (e.g. reading Event Log),
	 * to keep device from sleeping.
	 *
	 * CSR_UCODE_DRV_GP1 register bit MAC_SLEEP == 0 indicates that
	 * SRAM is okay/restored.  We don't check that here because this call
	 * is just for hardware register access; but GP1 MAC_SLEEP
	 * check is a good idea before accessing the SRAM of HW with
	 * volatile SRAM (e.g. reading Event Log).
	 *
	 * 5000 series and later (including 1000 series) have non-volatile SRAM,
	 * and do not save/restore SRAM when power cycling.
	 */
	ret = iwl_poll_bit(trans, CSR_GP_CNTRL, poll, mask, 15000);
	if (unlikely(ret < 0)) {
		u32 cntrl = iwl_read32(trans, CSR_GP_CNTRL);

		WARN_ONCE(1,
			  "Timeout waiting for hardware access (CSR_GP_CNTRL 0x%08x)\n",
			  cntrl);

		iwl_trans_pcie_dump_regs(trans);

		if (iwlwifi_mod_params.remove_when_gone && cntrl == ~0U) {
			struct iwl_trans_pcie_removal *removal;

			if (test_bit(STATUS_TRANS_DEAD, &trans->status))
				goto err;

			IWL_ERR(trans, "Device gone - scheduling removal!\n");

			/*
			 * get a module reference to avoid doing this
			 * while unloading anyway and to avoid
			 * scheduling a work with code that's being
			 * removed.
			 */
			if (!try_module_get(THIS_MODULE)) {
				IWL_ERR(trans,
					"Module is being unloaded - abort\n");
				goto err;
			}

			removal = kzalloc(sizeof(*removal), GFP_ATOMIC);
			if (!removal) {
				module_put(THIS_MODULE);
				goto err;
			}
			/*
			 * we don't need to clear this flag, because
			 * the trans will be freed and reallocated.
			*/
			set_bit(STATUS_TRANS_DEAD, &trans->status);

			removal->pdev = to_pci_dev(trans->dev);
			INIT_WORK(&removal->work, iwl_trans_pcie_removal_wk);
			pci_dev_get(removal->pdev);
			schedule_work(&removal->work);
		} else {
			iwl_write32(trans, CSR_RESET,
				    CSR_RESET_REG_FLAG_FORCE_NMI);
		}

err:
		spin_unlock(&trans_pcie->reg_lock);
		return false;
	}

out:
	/*
	 * Fool sparse by faking we release the lock - sparse will
	 * track nic_access anyway.
	 */
	__release(&trans_pcie->reg_lock);
	return true;
}

static bool iwl_trans_pcie_grab_nic_access(struct iwl_trans *trans)
{
	bool ret;

	local_bh_disable();
	ret = __iwl_trans_pcie_grab_nic_access(trans);
	if (ret) {
		/* keep BHs disabled until iwl_trans_pcie_release_nic_access */
		return ret;
	}
	local_bh_enable();
	return false;
}

static void iwl_trans_pcie_release_nic_access(struct iwl_trans *trans)
{
	struct iwl_trans_pcie *trans_pcie = IWL_TRANS_GET_PCIE_TRANS(trans);

	lockdep_assert_held(&trans_pcie->reg_lock);

	/*
	 * Fool sparse by faking we acquiring the lock - sparse will
	 * track nic_access anyway.
	 */
	__acquire(&trans_pcie->reg_lock);

	if (trans_pcie->cmd_hold_nic_awake)
		goto out;
	if (trans->trans_cfg->device_family >= IWL_DEVICE_FAMILY_BZ)
		__iwl_trans_pcie_clear_bit(trans, CSR_GP_CNTRL,
					   CSR_GP_CNTRL_REG_FLAG_BZ_MAC_ACCESS_REQ);
	else
		__iwl_trans_pcie_clear_bit(trans, CSR_GP_CNTRL,
					   CSR_GP_CNTRL_REG_FLAG_MAC_ACCESS_REQ);
	/*
	 * Above we read the CSR_GP_CNTRL register, which will flush
	 * any previous writes, but we need the write that clears the
	 * MAC_ACCESS_REQ bit to be performed before any other writes
	 * scheduled on different CPUs (after we drop reg_lock).
	 */
out:
	spin_unlock_bh(&trans_pcie->reg_lock);
}

static int iwl_trans_pcie_read_mem(struct iwl_trans *trans, u32 addr,
				   void *buf, int dwords)
{
	int offs = 0;
	u32 *vals = buf;

	while (offs < dwords) {
		/* limit the time we spin here under lock to 1/2s */
		unsigned long end = jiffies + HZ / 2;
		bool resched = false;

		if (iwl_trans_grab_nic_access(trans)) {
			iwl_write32(trans, HBUS_TARG_MEM_RADDR,
				    addr + 4 * offs);

			while (offs < dwords) {
				vals[offs] = iwl_read32(trans,
							HBUS_TARG_MEM_RDAT);
				offs++;

				if (time_after(jiffies, end)) {
					resched = true;
					break;
				}
			}
			iwl_trans_release_nic_access(trans);

			if (resched)
				cond_resched();
		} else {
			return -EBUSY;
		}
	}

	return 0;
}

static int iwl_trans_pcie_write_mem(struct iwl_trans *trans, u32 addr,
				    const void *buf, int dwords)
{
	int offs, ret = 0;
	const u32 *vals = buf;

	if (iwl_trans_grab_nic_access(trans)) {
		iwl_write32(trans, HBUS_TARG_MEM_WADDR, addr);
		for (offs = 0; offs < dwords; offs++)
			iwl_write32(trans, HBUS_TARG_MEM_WDAT,
				    vals ? vals[offs] : 0);
		iwl_trans_release_nic_access(trans);
	} else {
		ret = -EBUSY;
	}
	return ret;
}

static int iwl_trans_pcie_read_config32(struct iwl_trans *trans, u32 ofs,
					u32 *val)
{
	return pci_read_config_dword(IWL_TRANS_GET_PCIE_TRANS(trans)->pci_dev,
				     ofs, val);
}

static void iwl_trans_pcie_block_txq_ptrs(struct iwl_trans *trans, bool block)
{
	int i;

	for (i = 0; i < trans->trans_cfg->base_params->num_of_queues; i++) {
		struct iwl_txq *txq = trans->txqs.txq[i];

		if (i == trans->txqs.cmd.q_id)
			continue;

		spin_lock_bh(&txq->lock);

		if (!block && !(WARN_ON_ONCE(!txq->block))) {
			txq->block--;
			if (!txq->block) {
				iwl_write32(trans, HBUS_TARG_WRPTR,
					    txq->write_ptr | (i << 8));
			}
		} else if (block) {
			txq->block++;
		}

		spin_unlock_bh(&txq->lock);
	}
}

#define IWL_FLUSH_WAIT_MS	2000

static int iwl_trans_pcie_rxq_dma_data(struct iwl_trans *trans, int queue,
				       struct iwl_trans_rxq_dma_data *data)
{
	struct iwl_trans_pcie *trans_pcie = IWL_TRANS_GET_PCIE_TRANS(trans);

	if (queue >= trans->num_rx_queues || !trans_pcie->rxq)
		return -EINVAL;

	data->fr_bd_cb = trans_pcie->rxq[queue].bd_dma;
	data->urbd_stts_wrptr = trans_pcie->rxq[queue].rb_stts_dma;
	data->ur_bd_cb = trans_pcie->rxq[queue].used_bd_dma;
	data->fr_bd_wid = 0;

	return 0;
}

static int iwl_trans_pcie_wait_txq_empty(struct iwl_trans *trans, int txq_idx)
{
	struct iwl_txq *txq;
	unsigned long now = jiffies;
	bool overflow_tx;
	u8 wr_ptr;

	/* Make sure the NIC is still alive in the bus */
	if (test_bit(STATUS_TRANS_DEAD, &trans->status))
		return -ENODEV;

	if (!test_bit(txq_idx, trans->txqs.queue_used))
		return -EINVAL;

	IWL_DEBUG_TX_QUEUES(trans, "Emptying queue %d...\n", txq_idx);
	txq = trans->txqs.txq[txq_idx];

	spin_lock_bh(&txq->lock);
	overflow_tx = txq->overflow_tx ||
		      !skb_queue_empty(&txq->overflow_q);
	spin_unlock_bh(&txq->lock);

	wr_ptr = READ_ONCE(txq->write_ptr);

	while ((txq->read_ptr != READ_ONCE(txq->write_ptr) ||
		overflow_tx) &&
	       !time_after(jiffies,
			   now + msecs_to_jiffies(IWL_FLUSH_WAIT_MS))) {
		u8 write_ptr = READ_ONCE(txq->write_ptr);

		/*
		 * If write pointer moved during the wait, warn only
		 * if the TX came from op mode. In case TX came from
		 * trans layer (overflow TX) don't warn.
		 */
		if (WARN_ONCE(wr_ptr != write_ptr && !overflow_tx,
			      "WR pointer moved while flushing %d -> %d\n",
			      wr_ptr, write_ptr))
			return -ETIMEDOUT;
		wr_ptr = write_ptr;

		usleep_range(1000, 2000);

		spin_lock_bh(&txq->lock);
		overflow_tx = txq->overflow_tx ||
			      !skb_queue_empty(&txq->overflow_q);
		spin_unlock_bh(&txq->lock);
	}

	if (txq->read_ptr != txq->write_ptr) {
		IWL_ERR(trans,
			"fail to flush all tx fifo queues Q %d\n", txq_idx);
		iwl_txq_log_scd_error(trans, txq);
		return -ETIMEDOUT;
	}

	IWL_DEBUG_TX_QUEUES(trans, "Queue %d is now empty.\n", txq_idx);

	return 0;
}

static int iwl_trans_pcie_wait_txqs_empty(struct iwl_trans *trans, u32 txq_bm)
{
	int cnt;
	int ret = 0;

	/* waiting for all the tx frames complete might take a while */
	for (cnt = 0;
	     cnt < trans->trans_cfg->base_params->num_of_queues;
	     cnt++) {

		if (cnt == trans->txqs.cmd.q_id)
			continue;
		if (!test_bit(cnt, trans->txqs.queue_used))
			continue;
		if (!(BIT(cnt) & txq_bm))
			continue;

		ret = iwl_trans_pcie_wait_txq_empty(trans, cnt);
		if (ret)
			break;
	}

	return ret;
}

static void iwl_trans_pcie_set_bits_mask(struct iwl_trans *trans, u32 reg,
					 u32 mask, u32 value)
{
	struct iwl_trans_pcie *trans_pcie = IWL_TRANS_GET_PCIE_TRANS(trans);

	spin_lock_bh(&trans_pcie->reg_lock);
	__iwl_trans_pcie_set_bits_mask(trans, reg, mask, value);
	spin_unlock_bh(&trans_pcie->reg_lock);
}

static const char *get_csr_string(int cmd)
{
#define IWL_CMD(x) case x: return #x
	switch (cmd) {
	IWL_CMD(CSR_HW_IF_CONFIG_REG);
	IWL_CMD(CSR_INT_COALESCING);
	IWL_CMD(CSR_INT);
	IWL_CMD(CSR_INT_MASK);
	IWL_CMD(CSR_FH_INT_STATUS);
	IWL_CMD(CSR_GPIO_IN);
	IWL_CMD(CSR_RESET);
	IWL_CMD(CSR_GP_CNTRL);
	IWL_CMD(CSR_HW_REV);
	IWL_CMD(CSR_EEPROM_REG);
	IWL_CMD(CSR_EEPROM_GP);
	IWL_CMD(CSR_OTP_GP_REG);
	IWL_CMD(CSR_GIO_REG);
	IWL_CMD(CSR_GP_UCODE_REG);
	IWL_CMD(CSR_GP_DRIVER_REG);
	IWL_CMD(CSR_UCODE_DRV_GP1);
	IWL_CMD(CSR_UCODE_DRV_GP2);
	IWL_CMD(CSR_LED_REG);
	IWL_CMD(CSR_DRAM_INT_TBL_REG);
	IWL_CMD(CSR_GIO_CHICKEN_BITS);
	IWL_CMD(CSR_ANA_PLL_CFG);
	IWL_CMD(CSR_HW_REV_WA_REG);
	IWL_CMD(CSR_MONITOR_STATUS_REG);
	IWL_CMD(CSR_DBG_HPET_MEM_REG);
	default:
		return "UNKNOWN";
	}
#undef IWL_CMD
}

void iwl_pcie_dump_csr(struct iwl_trans *trans)
{
	int i;
	static const u32 csr_tbl[] = {
		CSR_HW_IF_CONFIG_REG,
		CSR_INT_COALESCING,
		CSR_INT,
		CSR_INT_MASK,
		CSR_FH_INT_STATUS,
		CSR_GPIO_IN,
		CSR_RESET,
		CSR_GP_CNTRL,
		CSR_HW_REV,
		CSR_EEPROM_REG,
		CSR_EEPROM_GP,
		CSR_OTP_GP_REG,
		CSR_GIO_REG,
		CSR_GP_UCODE_REG,
		CSR_GP_DRIVER_REG,
		CSR_UCODE_DRV_GP1,
		CSR_UCODE_DRV_GP2,
		CSR_LED_REG,
		CSR_DRAM_INT_TBL_REG,
		CSR_GIO_CHICKEN_BITS,
		CSR_ANA_PLL_CFG,
		CSR_MONITOR_STATUS_REG,
		CSR_HW_REV_WA_REG,
		CSR_DBG_HPET_MEM_REG
	};
	IWL_ERR(trans, "CSR values:\n");
	IWL_ERR(trans, "(2nd byte of CSR_INT_COALESCING is "
		"CSR_INT_PERIODIC_REG)\n");
	for (i = 0; i <  ARRAY_SIZE(csr_tbl); i++) {
		IWL_ERR(trans, "  %25s: 0X%08x\n",
			get_csr_string(csr_tbl[i]),
			iwl_read32(trans, csr_tbl[i]));
	}
}

#ifdef CONFIG_IWLWIFI_DEBUGFS
/* create and remove of files */
#define DEBUGFS_ADD_FILE(name, parent, mode) do {			\
	debugfs_create_file(#name, mode, parent, trans,			\
			    &iwl_dbgfs_##name##_ops);			\
} while (0)

/* file operation */
#define DEBUGFS_READ_FILE_OPS(name)					\
static const struct file_operations iwl_dbgfs_##name##_ops = {		\
	.read = iwl_dbgfs_##name##_read,				\
	.open = simple_open,						\
	.llseek = generic_file_llseek,					\
};

#define DEBUGFS_WRITE_FILE_OPS(name)                                    \
static const struct file_operations iwl_dbgfs_##name##_ops = {          \
	.write = iwl_dbgfs_##name##_write,                              \
	.open = simple_open,						\
	.llseek = generic_file_llseek,					\
};

#define DEBUGFS_READ_WRITE_FILE_OPS(name)				\
static const struct file_operations iwl_dbgfs_##name##_ops = {		\
	.write = iwl_dbgfs_##name##_write,				\
	.read = iwl_dbgfs_##name##_read,				\
	.open = simple_open,						\
	.llseek = generic_file_llseek,					\
};

struct iwl_dbgfs_tx_queue_priv {
	struct iwl_trans *trans;
};

struct iwl_dbgfs_tx_queue_state {
	loff_t pos;
};

static void *iwl_dbgfs_tx_queue_seq_start(struct seq_file *seq, loff_t *pos)
{
	struct iwl_dbgfs_tx_queue_priv *priv = seq->private;
	struct iwl_dbgfs_tx_queue_state *state;

	if (*pos >= priv->trans->trans_cfg->base_params->num_of_queues)
		return NULL;

	state = kmalloc(sizeof(*state), GFP_KERNEL);
	if (!state)
		return NULL;
	state->pos = *pos;
	return state;
}

static void *iwl_dbgfs_tx_queue_seq_next(struct seq_file *seq,
					 void *v, loff_t *pos)
{
	struct iwl_dbgfs_tx_queue_priv *priv = seq->private;
	struct iwl_dbgfs_tx_queue_state *state = v;

	*pos = ++state->pos;

	if (*pos >= priv->trans->trans_cfg->base_params->num_of_queues)
		return NULL;

	return state;
}

static void iwl_dbgfs_tx_queue_seq_stop(struct seq_file *seq, void *v)
{
	kfree(v);
}

static int iwl_dbgfs_tx_queue_seq_show(struct seq_file *seq, void *v)
{
	struct iwl_dbgfs_tx_queue_priv *priv = seq->private;
	struct iwl_dbgfs_tx_queue_state *state = v;
	struct iwl_trans *trans = priv->trans;
	struct iwl_txq *txq = trans->txqs.txq[state->pos];

	seq_printf(seq, "hwq %.3u: used=%d stopped=%d ",
		   (unsigned int)state->pos,
		   !!test_bit(state->pos, trans->txqs.queue_used),
		   !!test_bit(state->pos, trans->txqs.queue_stopped));
	if (txq)
		seq_printf(seq,
			   "read=%u write=%u need_update=%d frozen=%d n_window=%d ampdu=%d",
			   txq->read_ptr, txq->write_ptr,
			   txq->need_update, txq->frozen,
			   txq->n_window, txq->ampdu);
	else
		seq_puts(seq, "(unallocated)");

	if (state->pos == trans->txqs.cmd.q_id)
		seq_puts(seq, " (HCMD)");
	seq_puts(seq, "\n");

	return 0;
}

static const struct seq_operations iwl_dbgfs_tx_queue_seq_ops = {
	.start = iwl_dbgfs_tx_queue_seq_start,
	.next = iwl_dbgfs_tx_queue_seq_next,
	.stop = iwl_dbgfs_tx_queue_seq_stop,
	.show = iwl_dbgfs_tx_queue_seq_show,
};

static int iwl_dbgfs_tx_queue_open(struct inode *inode, struct file *filp)
{
	struct iwl_dbgfs_tx_queue_priv *priv;

	priv = __seq_open_private(filp, &iwl_dbgfs_tx_queue_seq_ops,
				  sizeof(*priv));

	if (!priv)
		return -ENOMEM;

	priv->trans = inode->i_private;
	return 0;
}

static ssize_t iwl_dbgfs_rx_queue_read(struct file *file,
				       char __user *user_buf,
				       size_t count, loff_t *ppos)
{
	struct iwl_trans *trans = file->private_data;
	struct iwl_trans_pcie *trans_pcie = IWL_TRANS_GET_PCIE_TRANS(trans);
	char *buf;
	int pos = 0, i, ret;
	size_t bufsz;

	bufsz = sizeof(char) * 121 * trans->num_rx_queues;

	if (!trans_pcie->rxq)
		return -EAGAIN;

	buf = kzalloc(bufsz, GFP_KERNEL);
	if (!buf)
		return -ENOMEM;

	for (i = 0; i < trans->num_rx_queues && pos < bufsz; i++) {
		struct iwl_rxq *rxq = &trans_pcie->rxq[i];

		pos += scnprintf(buf + pos, bufsz - pos, "queue#: %2d\n",
				 i);
		pos += scnprintf(buf + pos, bufsz - pos, "\tread: %u\n",
				 rxq->read);
		pos += scnprintf(buf + pos, bufsz - pos, "\twrite: %u\n",
				 rxq->write);
		pos += scnprintf(buf + pos, bufsz - pos, "\twrite_actual: %u\n",
				 rxq->write_actual);
		pos += scnprintf(buf + pos, bufsz - pos, "\tneed_update: %2d\n",
				 rxq->need_update);
		pos += scnprintf(buf + pos, bufsz - pos, "\tfree_count: %u\n",
				 rxq->free_count);
		if (rxq->rb_stts) {
			u32 r =	__le16_to_cpu(iwl_get_closed_rb_stts(trans,
								     rxq));
			pos += scnprintf(buf + pos, bufsz - pos,
					 "\tclosed_rb_num: %u\n",
					 r & 0x0FFF);
		} else {
			pos += scnprintf(buf + pos, bufsz - pos,
					 "\tclosed_rb_num: Not Allocated\n");
		}
	}
	ret = simple_read_from_buffer(user_buf, count, ppos, buf, pos);
	kfree(buf);

	return ret;
}

static ssize_t iwl_dbgfs_interrupt_read(struct file *file,
					char __user *user_buf,
					size_t count, loff_t *ppos)
{
	struct iwl_trans *trans = file->private_data;
	struct iwl_trans_pcie *trans_pcie = IWL_TRANS_GET_PCIE_TRANS(trans);
	struct isr_statistics *isr_stats = &trans_pcie->isr_stats;

	int pos = 0;
	char *buf;
	int bufsz = 24 * 64; /* 24 items * 64 char per item */
	ssize_t ret;

	buf = kzalloc(bufsz, GFP_KERNEL);
	if (!buf)
		return -ENOMEM;

	pos += scnprintf(buf + pos, bufsz - pos,
			"Interrupt Statistics Report:\n");

	pos += scnprintf(buf + pos, bufsz - pos, "HW Error:\t\t\t %u\n",
		isr_stats->hw);
	pos += scnprintf(buf + pos, bufsz - pos, "SW Error:\t\t\t %u\n",
		isr_stats->sw);
	if (isr_stats->sw || isr_stats->hw) {
		pos += scnprintf(buf + pos, bufsz - pos,
			"\tLast Restarting Code:  0x%X\n",
			isr_stats->err_code);
	}
#ifdef CONFIG_IWLWIFI_DEBUG
	pos += scnprintf(buf + pos, bufsz - pos, "Frame transmitted:\t\t %u\n",
		isr_stats->sch);
	pos += scnprintf(buf + pos, bufsz - pos, "Alive interrupt:\t\t %u\n",
		isr_stats->alive);
#endif
	pos += scnprintf(buf + pos, bufsz - pos,
		"HW RF KILL switch toggled:\t %u\n", isr_stats->rfkill);

	pos += scnprintf(buf + pos, bufsz - pos, "CT KILL:\t\t\t %u\n",
		isr_stats->ctkill);

	pos += scnprintf(buf + pos, bufsz - pos, "Wakeup Interrupt:\t\t %u\n",
		isr_stats->wakeup);

	pos += scnprintf(buf + pos, bufsz - pos,
		"Rx command responses:\t\t %u\n", isr_stats->rx);

	pos += scnprintf(buf + pos, bufsz - pos, "Tx/FH interrupt:\t\t %u\n",
		isr_stats->tx);

	pos += scnprintf(buf + pos, bufsz - pos, "Unexpected INTA:\t\t %u\n",
		isr_stats->unhandled);

	ret = simple_read_from_buffer(user_buf, count, ppos, buf, pos);
	kfree(buf);
	return ret;
}

static ssize_t iwl_dbgfs_interrupt_write(struct file *file,
					 const char __user *user_buf,
					 size_t count, loff_t *ppos)
{
	struct iwl_trans *trans = file->private_data;
	struct iwl_trans_pcie *trans_pcie = IWL_TRANS_GET_PCIE_TRANS(trans);
	struct isr_statistics *isr_stats = &trans_pcie->isr_stats;
	u32 reset_flag;
	int ret;

	ret = kstrtou32_from_user(user_buf, count, 16, &reset_flag);
	if (ret)
		return ret;
	if (reset_flag == 0)
		memset(isr_stats, 0, sizeof(*isr_stats));

	return count;
}

static ssize_t iwl_dbgfs_csr_write(struct file *file,
				   const char __user *user_buf,
				   size_t count, loff_t *ppos)
{
	struct iwl_trans *trans = file->private_data;

	iwl_pcie_dump_csr(trans);

	return count;
}

static ssize_t iwl_dbgfs_fh_reg_read(struct file *file,
				     char __user *user_buf,
				     size_t count, loff_t *ppos)
{
	struct iwl_trans *trans = file->private_data;
	char *buf = NULL;
	ssize_t ret;

	ret = iwl_dump_fh(trans, &buf);
	if (ret < 0)
		return ret;
	if (!buf)
		return -EINVAL;
	ret = simple_read_from_buffer(user_buf, count, ppos, buf, ret);
	kfree(buf);
	return ret;
}

static ssize_t iwl_dbgfs_rfkill_read(struct file *file,
				     char __user *user_buf,
				     size_t count, loff_t *ppos)
{
	struct iwl_trans *trans = file->private_data;
	struct iwl_trans_pcie *trans_pcie = IWL_TRANS_GET_PCIE_TRANS(trans);
	char buf[100];
	int pos;

	pos = scnprintf(buf, sizeof(buf), "debug: %d\nhw: %d\n",
			trans_pcie->debug_rfkill,
			!(iwl_read32(trans, CSR_GP_CNTRL) &
				CSR_GP_CNTRL_REG_FLAG_HW_RF_KILL_SW));

	return simple_read_from_buffer(user_buf, count, ppos, buf, pos);
}

static ssize_t iwl_dbgfs_rfkill_write(struct file *file,
				      const char __user *user_buf,
				      size_t count, loff_t *ppos)
{
	struct iwl_trans *trans = file->private_data;
	struct iwl_trans_pcie *trans_pcie = IWL_TRANS_GET_PCIE_TRANS(trans);
	bool new_value;
	int ret;

	ret = kstrtobool_from_user(user_buf, count, &new_value);
	if (ret)
		return ret;
	if (new_value == trans_pcie->debug_rfkill)
		return count;
	IWL_WARN(trans, "changing debug rfkill %d->%d\n",
		 trans_pcie->debug_rfkill, new_value);
	trans_pcie->debug_rfkill = new_value;
	iwl_pcie_handle_rfkill_irq(trans);

	return count;
}

static int iwl_dbgfs_monitor_data_open(struct inode *inode,
				       struct file *file)
{
	struct iwl_trans *trans = inode->i_private;
	struct iwl_trans_pcie *trans_pcie = IWL_TRANS_GET_PCIE_TRANS(trans);

	if (!trans->dbg.dest_tlv ||
	    trans->dbg.dest_tlv->monitor_mode != EXTERNAL_MODE) {
		IWL_ERR(trans, "Debug destination is not set to DRAM\n");
		return -ENOENT;
	}

	if (trans_pcie->fw_mon_data.state != IWL_FW_MON_DBGFS_STATE_CLOSED)
		return -EBUSY;

	trans_pcie->fw_mon_data.state = IWL_FW_MON_DBGFS_STATE_OPEN;
	return simple_open(inode, file);
}

static int iwl_dbgfs_monitor_data_release(struct inode *inode,
					  struct file *file)
{
	struct iwl_trans_pcie *trans_pcie =
		IWL_TRANS_GET_PCIE_TRANS(inode->i_private);

	if (trans_pcie->fw_mon_data.state == IWL_FW_MON_DBGFS_STATE_OPEN)
		trans_pcie->fw_mon_data.state = IWL_FW_MON_DBGFS_STATE_CLOSED;
	return 0;
}

static bool iwl_write_to_user_buf(char __user *user_buf, ssize_t count,
				  void *buf, ssize_t *size,
				  ssize_t *bytes_copied)
{
	int buf_size_left = count - *bytes_copied;

	buf_size_left = buf_size_left - (buf_size_left % sizeof(u32));
	if (*size > buf_size_left)
		*size = buf_size_left;

	*size -= copy_to_user(user_buf, buf, *size);
	*bytes_copied += *size;

	if (buf_size_left == *size)
		return true;
	return false;
}

static ssize_t iwl_dbgfs_monitor_data_read(struct file *file,
					   char __user *user_buf,
					   size_t count, loff_t *ppos)
{
	struct iwl_trans *trans = file->private_data;
	struct iwl_trans_pcie *trans_pcie = IWL_TRANS_GET_PCIE_TRANS(trans);
	void *cpu_addr = (void *)trans->dbg.fw_mon.block, *curr_buf;
	struct cont_rec *data = &trans_pcie->fw_mon_data;
	u32 write_ptr_addr, wrap_cnt_addr, write_ptr, wrap_cnt;
	ssize_t size, bytes_copied = 0;
	bool b_full;

	if (trans->dbg.dest_tlv) {
		write_ptr_addr =
			le32_to_cpu(trans->dbg.dest_tlv->write_ptr_reg);
		wrap_cnt_addr = le32_to_cpu(trans->dbg.dest_tlv->wrap_count);
	} else {
		write_ptr_addr = MON_BUFF_WRPTR;
		wrap_cnt_addr = MON_BUFF_CYCLE_CNT;
	}

	if (unlikely(!trans->dbg.rec_on))
		return 0;

	mutex_lock(&data->mutex);
	if (data->state ==
	    IWL_FW_MON_DBGFS_STATE_DISABLED) {
		mutex_unlock(&data->mutex);
		return 0;
	}

	/* write_ptr position in bytes rather then DW */
	write_ptr = iwl_read_prph(trans, write_ptr_addr) * sizeof(u32);
	wrap_cnt = iwl_read_prph(trans, wrap_cnt_addr);

	if (data->prev_wrap_cnt == wrap_cnt) {
		size = write_ptr - data->prev_wr_ptr;
		curr_buf = cpu_addr + data->prev_wr_ptr;
		b_full = iwl_write_to_user_buf(user_buf, count,
					       curr_buf, &size,
					       &bytes_copied);
		data->prev_wr_ptr += size;

	} else if (data->prev_wrap_cnt == wrap_cnt - 1 &&
		   write_ptr < data->prev_wr_ptr) {
		size = trans->dbg.fw_mon.size - data->prev_wr_ptr;
		curr_buf = cpu_addr + data->prev_wr_ptr;
		b_full = iwl_write_to_user_buf(user_buf, count,
					       curr_buf, &size,
					       &bytes_copied);
		data->prev_wr_ptr += size;

		if (!b_full) {
			size = write_ptr;
			b_full = iwl_write_to_user_buf(user_buf, count,
						       cpu_addr, &size,
						       &bytes_copied);
			data->prev_wr_ptr = size;
			data->prev_wrap_cnt++;
		}
	} else {
		if (data->prev_wrap_cnt == wrap_cnt - 1 &&
		    write_ptr > data->prev_wr_ptr)
			IWL_WARN(trans,
				 "write pointer passed previous write pointer, start copying from the beginning\n");
		else if (!unlikely(data->prev_wrap_cnt == 0 &&
				   data->prev_wr_ptr == 0))
			IWL_WARN(trans,
				 "monitor data is out of sync, start copying from the beginning\n");

		size = write_ptr;
		b_full = iwl_write_to_user_buf(user_buf, count,
					       cpu_addr, &size,
					       &bytes_copied);
		data->prev_wr_ptr = size;
		data->prev_wrap_cnt = wrap_cnt;
	}

	mutex_unlock(&data->mutex);

	return bytes_copied;
}

static ssize_t iwl_dbgfs_rf_read(struct file *file,
				 char __user *user_buf,
				 size_t count, loff_t *ppos)
{
	struct iwl_trans *trans = file->private_data;
	struct iwl_trans_pcie *trans_pcie = IWL_TRANS_GET_PCIE_TRANS(trans);

	if (!trans_pcie->rf_name[0])
		return -ENODEV;

	return simple_read_from_buffer(user_buf, count, ppos,
				       trans_pcie->rf_name,
				       strlen(trans_pcie->rf_name));
}

DEBUGFS_READ_WRITE_FILE_OPS(interrupt);
DEBUGFS_READ_FILE_OPS(fh_reg);
DEBUGFS_READ_FILE_OPS(rx_queue);
DEBUGFS_WRITE_FILE_OPS(csr);
DEBUGFS_READ_WRITE_FILE_OPS(rfkill);
DEBUGFS_READ_FILE_OPS(rf);

static const struct file_operations iwl_dbgfs_tx_queue_ops = {
	.owner = THIS_MODULE,
	.open = iwl_dbgfs_tx_queue_open,
	.read = seq_read,
	.llseek = seq_lseek,
	.release = seq_release_private,
};

static const struct file_operations iwl_dbgfs_monitor_data_ops = {
	.read = iwl_dbgfs_monitor_data_read,
	.open = iwl_dbgfs_monitor_data_open,
	.release = iwl_dbgfs_monitor_data_release,
};

/* Create the debugfs files and directories */
void iwl_trans_pcie_dbgfs_register(struct iwl_trans *trans)
{
	struct dentry *dir = trans->dbgfs_dir;

	DEBUGFS_ADD_FILE(rx_queue, dir, 0400);
	DEBUGFS_ADD_FILE(tx_queue, dir, 0400);
	DEBUGFS_ADD_FILE(interrupt, dir, 0600);
	DEBUGFS_ADD_FILE(csr, dir, 0200);
	DEBUGFS_ADD_FILE(fh_reg, dir, 0400);
	DEBUGFS_ADD_FILE(rfkill, dir, 0600);
	DEBUGFS_ADD_FILE(monitor_data, dir, 0400);
	DEBUGFS_ADD_FILE(rf, dir, 0400);
}

static void iwl_trans_pcie_debugfs_cleanup(struct iwl_trans *trans)
{
	struct iwl_trans_pcie *trans_pcie = IWL_TRANS_GET_PCIE_TRANS(trans);
	struct cont_rec *data = &trans_pcie->fw_mon_data;

	mutex_lock(&data->mutex);
	data->state = IWL_FW_MON_DBGFS_STATE_DISABLED;
	mutex_unlock(&data->mutex);
}
#endif /*CONFIG_IWLWIFI_DEBUGFS */

static u32 iwl_trans_pcie_get_cmdlen(struct iwl_trans *trans, void *tfd)
{
	u32 cmdlen = 0;
	int i;

	for (i = 0; i < trans->txqs.tfd.max_tbs; i++)
		cmdlen += iwl_txq_gen1_tfd_tb_get_len(trans, tfd, i);

	return cmdlen;
}

static u32 iwl_trans_pcie_dump_rbs(struct iwl_trans *trans,
				   struct iwl_fw_error_dump_data **data,
				   int allocated_rb_nums)
{
	struct iwl_trans_pcie *trans_pcie = IWL_TRANS_GET_PCIE_TRANS(trans);
	int max_len = trans_pcie->rx_buf_bytes;
	/* Dump RBs is supported only for pre-9000 devices (1 queue) */
	struct iwl_rxq *rxq = &trans_pcie->rxq[0];
	u32 i, r, j, rb_len = 0;

	spin_lock(&rxq->lock);

	r = le16_to_cpu(iwl_get_closed_rb_stts(trans, rxq)) & 0x0FFF;

	for (i = rxq->read, j = 0;
	     i != r && j < allocated_rb_nums;
	     i = (i + 1) & RX_QUEUE_MASK, j++) {
		struct iwl_rx_mem_buffer *rxb = rxq->queue[i];
		struct iwl_fw_error_dump_rb *rb;

		dma_sync_single_for_cpu(trans->dev, rxb->page_dma,
					max_len, DMA_FROM_DEVICE);

		rb_len += sizeof(**data) + sizeof(*rb) + max_len;

		(*data)->type = cpu_to_le32(IWL_FW_ERROR_DUMP_RB);
		(*data)->len = cpu_to_le32(sizeof(*rb) + max_len);
		rb = (void *)(*data)->data;
		rb->index = cpu_to_le32(i);
		memcpy(rb->data, page_address(rxb->page), max_len);

		*data = iwl_fw_error_next_data(*data);
	}

	spin_unlock(&rxq->lock);

	return rb_len;
}
#define IWL_CSR_TO_DUMP (0x250)

static u32 iwl_trans_pcie_dump_csr(struct iwl_trans *trans,
				   struct iwl_fw_error_dump_data **data)
{
	u32 csr_len = sizeof(**data) + IWL_CSR_TO_DUMP;
	__le32 *val;
	int i;

	(*data)->type = cpu_to_le32(IWL_FW_ERROR_DUMP_CSR);
	(*data)->len = cpu_to_le32(IWL_CSR_TO_DUMP);
	val = (void *)(*data)->data;

	for (i = 0; i < IWL_CSR_TO_DUMP; i += 4)
		*val++ = cpu_to_le32(iwl_trans_pcie_read32(trans, i));

	*data = iwl_fw_error_next_data(*data);

	return csr_len;
}

static u32 iwl_trans_pcie_fh_regs_dump(struct iwl_trans *trans,
				       struct iwl_fw_error_dump_data **data)
{
	u32 fh_regs_len = FH_MEM_UPPER_BOUND - FH_MEM_LOWER_BOUND;
	__le32 *val;
	int i;

	if (!iwl_trans_grab_nic_access(trans))
		return 0;

	(*data)->type = cpu_to_le32(IWL_FW_ERROR_DUMP_FH_REGS);
	(*data)->len = cpu_to_le32(fh_regs_len);
	val = (void *)(*data)->data;

	if (!trans->trans_cfg->gen2)
		for (i = FH_MEM_LOWER_BOUND; i < FH_MEM_UPPER_BOUND;
		     i += sizeof(u32))
			*val++ = cpu_to_le32(iwl_trans_pcie_read32(trans, i));
	else
		for (i = iwl_umac_prph(trans, FH_MEM_LOWER_BOUND_GEN2);
		     i < iwl_umac_prph(trans, FH_MEM_UPPER_BOUND_GEN2);
		     i += sizeof(u32))
			*val++ = cpu_to_le32(iwl_trans_pcie_read_prph(trans,
								      i));

	iwl_trans_release_nic_access(trans);

	*data = iwl_fw_error_next_data(*data);

	return sizeof(**data) + fh_regs_len;
}

static u32
iwl_trans_pci_dump_marbh_monitor(struct iwl_trans *trans,
				 struct iwl_fw_error_dump_fw_mon *fw_mon_data,
				 u32 monitor_len)
{
	u32 buf_size_in_dwords = (monitor_len >> 2);
	u32 *buffer = (u32 *)fw_mon_data->data;
	u32 i;

	if (!iwl_trans_grab_nic_access(trans))
		return 0;

	iwl_write_umac_prph_no_grab(trans, MON_DMARB_RD_CTL_ADDR, 0x1);
	for (i = 0; i < buf_size_in_dwords; i++)
		buffer[i] = iwl_read_umac_prph_no_grab(trans,
						       MON_DMARB_RD_DATA_ADDR);
	iwl_write_umac_prph_no_grab(trans, MON_DMARB_RD_CTL_ADDR, 0x0);

	iwl_trans_release_nic_access(trans);

	return monitor_len;
}

static void
iwl_trans_pcie_dump_pointers(struct iwl_trans *trans,
			     struct iwl_fw_error_dump_fw_mon *fw_mon_data)
{
	u32 base, base_high, write_ptr, write_ptr_val, wrap_cnt;

	if (trans->trans_cfg->device_family >= IWL_DEVICE_FAMILY_AX210) {
		base = DBGC_CUR_DBGBUF_BASE_ADDR_LSB;
		base_high = DBGC_CUR_DBGBUF_BASE_ADDR_MSB;
		write_ptr = DBGC_CUR_DBGBUF_STATUS;
		wrap_cnt = DBGC_DBGBUF_WRAP_AROUND;
	} else if (trans->dbg.dest_tlv) {
		write_ptr = le32_to_cpu(trans->dbg.dest_tlv->write_ptr_reg);
		wrap_cnt = le32_to_cpu(trans->dbg.dest_tlv->wrap_count);
		base = le32_to_cpu(trans->dbg.dest_tlv->base_reg);
	} else {
		base = MON_BUFF_BASE_ADDR;
		write_ptr = MON_BUFF_WRPTR;
		wrap_cnt = MON_BUFF_CYCLE_CNT;
	}

	write_ptr_val = iwl_read_prph(trans, write_ptr);
	fw_mon_data->fw_mon_cycle_cnt =
		cpu_to_le32(iwl_read_prph(trans, wrap_cnt));
	fw_mon_data->fw_mon_base_ptr =
		cpu_to_le32(iwl_read_prph(trans, base));
	if (trans->trans_cfg->device_family >= IWL_DEVICE_FAMILY_AX210) {
		fw_mon_data->fw_mon_base_high_ptr =
			cpu_to_le32(iwl_read_prph(trans, base_high));
		write_ptr_val &= DBGC_CUR_DBGBUF_STATUS_OFFSET_MSK;
		/* convert wrtPtr to DWs, to align with all HWs */
		write_ptr_val >>= 2;
	}
	fw_mon_data->fw_mon_wr_ptr = cpu_to_le32(write_ptr_val);
}

static u32
iwl_trans_pcie_dump_monitor(struct iwl_trans *trans,
			    struct iwl_fw_error_dump_data **data,
			    u32 monitor_len)
{
	struct iwl_dram_data *fw_mon = &trans->dbg.fw_mon;
	u32 len = 0;

	if (trans->dbg.dest_tlv ||
	    (fw_mon->size &&
	     (trans->trans_cfg->device_family == IWL_DEVICE_FAMILY_7000 ||
	      trans->trans_cfg->device_family >= IWL_DEVICE_FAMILY_AX210))) {
		struct iwl_fw_error_dump_fw_mon *fw_mon_data;

		(*data)->type = cpu_to_le32(IWL_FW_ERROR_DUMP_FW_MONITOR);
		fw_mon_data = (void *)(*data)->data;

		iwl_trans_pcie_dump_pointers(trans, fw_mon_data);

		len += sizeof(**data) + sizeof(*fw_mon_data);
		if (fw_mon->size) {
			memcpy(fw_mon_data->data, fw_mon->block, fw_mon->size);
			monitor_len = fw_mon->size;
		} else if (trans->dbg.dest_tlv->monitor_mode == SMEM_MODE) {
			u32 base = le32_to_cpu(fw_mon_data->fw_mon_base_ptr);
			/*
			 * Update pointers to reflect actual values after
			 * shifting
			 */
			if (trans->dbg.dest_tlv->version) {
				base = (iwl_read_prph(trans, base) &
					IWL_LDBG_M2S_BUF_BA_MSK) <<
				       trans->dbg.dest_tlv->base_shift;
				base *= IWL_M2S_UNIT_SIZE;
				base += trans->cfg->smem_offset;
			} else {
				base = iwl_read_prph(trans, base) <<
				       trans->dbg.dest_tlv->base_shift;
			}

			iwl_trans_read_mem(trans, base, fw_mon_data->data,
					   monitor_len / sizeof(u32));
		} else if (trans->dbg.dest_tlv->monitor_mode == MARBH_MODE) {
			monitor_len =
				iwl_trans_pci_dump_marbh_monitor(trans,
								 fw_mon_data,
								 monitor_len);
		} else {
			/* Didn't match anything - output no monitor data */
			monitor_len = 0;
		}

		len += monitor_len;
		(*data)->len = cpu_to_le32(monitor_len + sizeof(*fw_mon_data));
	}

	return len;
}

static int iwl_trans_get_fw_monitor_len(struct iwl_trans *trans, u32 *len)
{
	if (trans->dbg.fw_mon.size) {
		*len += sizeof(struct iwl_fw_error_dump_data) +
			sizeof(struct iwl_fw_error_dump_fw_mon) +
			trans->dbg.fw_mon.size;
		return trans->dbg.fw_mon.size;
	} else if (trans->dbg.dest_tlv) {
		u32 base, end, cfg_reg, monitor_len;

		if (trans->dbg.dest_tlv->version == 1) {
			cfg_reg = le32_to_cpu(trans->dbg.dest_tlv->base_reg);
			cfg_reg = iwl_read_prph(trans, cfg_reg);
			base = (cfg_reg & IWL_LDBG_M2S_BUF_BA_MSK) <<
				trans->dbg.dest_tlv->base_shift;
			base *= IWL_M2S_UNIT_SIZE;
			base += trans->cfg->smem_offset;

			monitor_len =
				(cfg_reg & IWL_LDBG_M2S_BUF_SIZE_MSK) >>
				trans->dbg.dest_tlv->end_shift;
			monitor_len *= IWL_M2S_UNIT_SIZE;
		} else {
			base = le32_to_cpu(trans->dbg.dest_tlv->base_reg);
			end = le32_to_cpu(trans->dbg.dest_tlv->end_reg);

			base = iwl_read_prph(trans, base) <<
			       trans->dbg.dest_tlv->base_shift;
			end = iwl_read_prph(trans, end) <<
			      trans->dbg.dest_tlv->end_shift;

			/* Make "end" point to the actual end */
			if (trans->trans_cfg->device_family >=
			    IWL_DEVICE_FAMILY_8000 ||
			    trans->dbg.dest_tlv->monitor_mode == MARBH_MODE)
				end += (1 << trans->dbg.dest_tlv->end_shift);
			monitor_len = end - base;
		}
		*len += sizeof(struct iwl_fw_error_dump_data) +
			sizeof(struct iwl_fw_error_dump_fw_mon) +
			monitor_len;
		return monitor_len;
	}
	return 0;
}

static struct iwl_trans_dump_data *
iwl_trans_pcie_dump_data(struct iwl_trans *trans,
			 u32 dump_mask,
			 const struct iwl_dump_sanitize_ops *sanitize_ops,
			 void *sanitize_ctx)
{
	struct iwl_trans_pcie *trans_pcie = IWL_TRANS_GET_PCIE_TRANS(trans);
	struct iwl_fw_error_dump_data *data;
	struct iwl_txq *cmdq = trans->txqs.txq[trans->txqs.cmd.q_id];
	struct iwl_fw_error_dump_txcmd *txcmd;
	struct iwl_trans_dump_data *dump_data;
	u32 len, num_rbs = 0, monitor_len = 0;
	int i, ptr;
	bool dump_rbs = test_bit(STATUS_FW_ERROR, &trans->status) &&
			!trans->trans_cfg->mq_rx_supported &&
			dump_mask & BIT(IWL_FW_ERROR_DUMP_RB);

	if (!dump_mask)
		return NULL;

	/* transport dump header */
	len = sizeof(*dump_data);

	/* host commands */
	if (dump_mask & BIT(IWL_FW_ERROR_DUMP_TXCMD) && cmdq)
		len += sizeof(*data) +
			cmdq->n_window * (sizeof(*txcmd) +
					  TFD_MAX_PAYLOAD_SIZE);

	/* FW monitor */
	if (dump_mask & BIT(IWL_FW_ERROR_DUMP_FW_MONITOR))
		monitor_len = iwl_trans_get_fw_monitor_len(trans, &len);

	/* CSR registers */
	if (dump_mask & BIT(IWL_FW_ERROR_DUMP_CSR))
		len += sizeof(*data) + IWL_CSR_TO_DUMP;

	/* FH registers */
	if (dump_mask & BIT(IWL_FW_ERROR_DUMP_FH_REGS)) {
		if (trans->trans_cfg->gen2)
			len += sizeof(*data) +
			       (iwl_umac_prph(trans, FH_MEM_UPPER_BOUND_GEN2) -
				iwl_umac_prph(trans, FH_MEM_LOWER_BOUND_GEN2));
		else
			len += sizeof(*data) +
			       (FH_MEM_UPPER_BOUND -
				FH_MEM_LOWER_BOUND);
	}

	if (dump_rbs) {
		/* Dump RBs is supported only for pre-9000 devices (1 queue) */
		struct iwl_rxq *rxq = &trans_pcie->rxq[0];
		/* RBs */
		num_rbs =
			le16_to_cpu(iwl_get_closed_rb_stts(trans, rxq))
			& 0x0FFF;
		num_rbs = (num_rbs - rxq->read) & RX_QUEUE_MASK;
		len += num_rbs * (sizeof(*data) +
				  sizeof(struct iwl_fw_error_dump_rb) +
				  (PAGE_SIZE << trans_pcie->rx_page_order));
	}

	/* Paged memory for gen2 HW */
	if (trans->trans_cfg->gen2 && dump_mask & BIT(IWL_FW_ERROR_DUMP_PAGING))
		for (i = 0; i < trans->init_dram.paging_cnt; i++)
			len += sizeof(*data) +
			       sizeof(struct iwl_fw_error_dump_paging) +
			       trans->init_dram.paging[i].size;

	dump_data = vzalloc(len);
	if (!dump_data)
		return NULL;

	len = 0;
	data = (void *)dump_data->data;

	if (dump_mask & BIT(IWL_FW_ERROR_DUMP_TXCMD) && cmdq) {
		u16 tfd_size = trans->txqs.tfd.size;

		data->type = cpu_to_le32(IWL_FW_ERROR_DUMP_TXCMD);
		txcmd = (void *)data->data;
		spin_lock_bh(&cmdq->lock);
		ptr = cmdq->write_ptr;
		for (i = 0; i < cmdq->n_window; i++) {
			u8 idx = iwl_txq_get_cmd_index(cmdq, ptr);
			u8 tfdidx;
			u32 caplen, cmdlen;

			if (trans->trans_cfg->use_tfh)
				tfdidx = idx;
			else
				tfdidx = ptr;

			cmdlen = iwl_trans_pcie_get_cmdlen(trans,
							   (u8 *)cmdq->tfds +
							   tfd_size * tfdidx);
			caplen = min_t(u32, TFD_MAX_PAYLOAD_SIZE, cmdlen);

			if (cmdlen) {
				len += sizeof(*txcmd) + caplen;
				txcmd->cmdlen = cpu_to_le32(cmdlen);
				txcmd->caplen = cpu_to_le32(caplen);
				memcpy(txcmd->data, cmdq->entries[idx].cmd,
				       caplen);
				if (sanitize_ops && sanitize_ops->frob_hcmd)
					sanitize_ops->frob_hcmd(sanitize_ctx,
								txcmd->data,
								caplen);
				txcmd = (void *)((u8 *)txcmd->data + caplen);
			}

			ptr = iwl_txq_dec_wrap(trans, ptr);
		}
		spin_unlock_bh(&cmdq->lock);

		data->len = cpu_to_le32(len);
		len += sizeof(*data);
		data = iwl_fw_error_next_data(data);
	}

	if (dump_mask & BIT(IWL_FW_ERROR_DUMP_CSR))
		len += iwl_trans_pcie_dump_csr(trans, &data);
	if (dump_mask & BIT(IWL_FW_ERROR_DUMP_FH_REGS))
		len += iwl_trans_pcie_fh_regs_dump(trans, &data);
	if (dump_rbs)
		len += iwl_trans_pcie_dump_rbs(trans, &data, num_rbs);

	/* Paged memory for gen2 HW */
	if (trans->trans_cfg->gen2 &&
	    dump_mask & BIT(IWL_FW_ERROR_DUMP_PAGING)) {
		for (i = 0; i < trans->init_dram.paging_cnt; i++) {
			struct iwl_fw_error_dump_paging *paging;
			u32 page_len = trans->init_dram.paging[i].size;

			data->type = cpu_to_le32(IWL_FW_ERROR_DUMP_PAGING);
			data->len = cpu_to_le32(sizeof(*paging) + page_len);
			paging = (void *)data->data;
			paging->index = cpu_to_le32(i);
			memcpy(paging->data,
			       trans->init_dram.paging[i].block, page_len);
			data = iwl_fw_error_next_data(data);

			len += sizeof(*data) + sizeof(*paging) + page_len;
		}
	}
	if (dump_mask & BIT(IWL_FW_ERROR_DUMP_FW_MONITOR))
		len += iwl_trans_pcie_dump_monitor(trans, &data, monitor_len);

	dump_data->len = len;

	return dump_data;
}

static void iwl_trans_pci_interrupts(struct iwl_trans *trans, bool enable)
{
	if (enable)
		iwl_enable_interrupts(trans);
	else
		iwl_disable_interrupts(trans);
}

static void iwl_trans_pcie_sync_nmi(struct iwl_trans *trans)
{
	u32 inta_addr, sw_err_bit;
	struct iwl_trans_pcie *trans_pcie = IWL_TRANS_GET_PCIE_TRANS(trans);

	if (trans_pcie->msix_enabled) {
		inta_addr = CSR_MSIX_HW_INT_CAUSES_AD;
		if (trans->trans_cfg->device_family >= IWL_DEVICE_FAMILY_BZ)
			sw_err_bit = MSIX_HW_INT_CAUSES_REG_SW_ERR_BZ;
		else
			sw_err_bit = MSIX_HW_INT_CAUSES_REG_SW_ERR;
	} else {
		inta_addr = CSR_INT;
		sw_err_bit = CSR_INT_BIT_SW_ERR;
	}

	iwl_trans_sync_nmi_with_addr(trans, inta_addr, sw_err_bit);
}

#define IWL_TRANS_COMMON_OPS						\
	.op_mode_leave = iwl_trans_pcie_op_mode_leave,			\
	.write8 = iwl_trans_pcie_write8,				\
	.write32 = iwl_trans_pcie_write32,				\
	.read32 = iwl_trans_pcie_read32,				\
	.read_prph = iwl_trans_pcie_read_prph,				\
	.write_prph = iwl_trans_pcie_write_prph,			\
	.read_mem = iwl_trans_pcie_read_mem,				\
	.write_mem = iwl_trans_pcie_write_mem,				\
	.read_config32 = iwl_trans_pcie_read_config32,			\
	.configure = iwl_trans_pcie_configure,				\
	.set_pmi = iwl_trans_pcie_set_pmi,				\
	.sw_reset = iwl_trans_pcie_sw_reset,				\
	.grab_nic_access = iwl_trans_pcie_grab_nic_access,		\
	.release_nic_access = iwl_trans_pcie_release_nic_access,	\
	.set_bits_mask = iwl_trans_pcie_set_bits_mask,			\
	.dump_data = iwl_trans_pcie_dump_data,				\
	.d3_suspend = iwl_trans_pcie_d3_suspend,			\
	.d3_resume = iwl_trans_pcie_d3_resume,				\
	.interrupts = iwl_trans_pci_interrupts,				\
	.sync_nmi = iwl_trans_pcie_sync_nmi				\

static const struct iwl_trans_ops trans_ops_pcie = {
	IWL_TRANS_COMMON_OPS,
	.start_hw = iwl_trans_pcie_start_hw,
	.fw_alive = iwl_trans_pcie_fw_alive,
	.start_fw = iwl_trans_pcie_start_fw,
	.stop_device = iwl_trans_pcie_stop_device,

	.send_cmd = iwl_pcie_enqueue_hcmd,

	.tx = iwl_trans_pcie_tx,
	.reclaim = iwl_txq_reclaim,

	.txq_disable = iwl_trans_pcie_txq_disable,
	.txq_enable = iwl_trans_pcie_txq_enable,

	.txq_set_shared_mode = iwl_trans_pcie_txq_set_shared_mode,

	.wait_tx_queues_empty = iwl_trans_pcie_wait_txqs_empty,

	.freeze_txq_timer = iwl_trans_txq_freeze_timer,
	.block_txq_ptrs = iwl_trans_pcie_block_txq_ptrs,
#ifdef CONFIG_IWLWIFI_DEBUGFS
	.debugfs_cleanup = iwl_trans_pcie_debugfs_cleanup,
#endif
};

static const struct iwl_trans_ops trans_ops_pcie_gen2 = {
	IWL_TRANS_COMMON_OPS,
	.start_hw = iwl_trans_pcie_start_hw,
	.fw_alive = iwl_trans_pcie_gen2_fw_alive,
	.start_fw = iwl_trans_pcie_gen2_start_fw,
	.stop_device = iwl_trans_pcie_gen2_stop_device,

	.send_cmd = iwl_pcie_gen2_enqueue_hcmd,

	.tx = iwl_txq_gen2_tx,
	.reclaim = iwl_txq_reclaim,

	.set_q_ptrs = iwl_txq_set_q_ptrs,

	.txq_alloc = iwl_txq_dyn_alloc,
	.txq_free = iwl_txq_dyn_free,
	.wait_txq_empty = iwl_trans_pcie_wait_txq_empty,
	.rxq_dma_data = iwl_trans_pcie_rxq_dma_data,
	.set_pnvm = iwl_trans_pcie_ctx_info_gen3_set_pnvm,
	.set_reduce_power = iwl_trans_pcie_ctx_info_gen3_set_reduce_power,
#ifdef CONFIG_IWLWIFI_DEBUGFS
	.debugfs_cleanup = iwl_trans_pcie_debugfs_cleanup,
#endif
};

struct iwl_trans *iwl_trans_pcie_alloc(struct pci_dev *pdev,
			       const struct pci_device_id *ent,
			       const struct iwl_cfg_trans_params *cfg_trans)
{
	struct iwl_trans_pcie *trans_pcie;
	struct iwl_trans *trans;
	int ret, addr_size;
	const struct iwl_trans_ops *ops = &trans_ops_pcie_gen2;
	void __iomem * const *table;

	if (!cfg_trans->gen2)
		ops = &trans_ops_pcie;

	ret = pcim_enable_device(pdev);
	if (ret)
		return ERR_PTR(ret);

	trans = iwl_trans_alloc(sizeof(struct iwl_trans_pcie), &pdev->dev, ops,
				cfg_trans);
	if (!trans)
		return ERR_PTR(-ENOMEM);

	trans_pcie = IWL_TRANS_GET_PCIE_TRANS(trans);

	trans_pcie->trans = trans;
	trans_pcie->opmode_down = true;
	spin_lock_init(&trans_pcie->irq_lock);
	spin_lock_init(&trans_pcie->reg_lock);
	spin_lock_init(&trans_pcie->alloc_page_lock);
	mutex_init(&trans_pcie->mutex);
	init_waitqueue_head(&trans_pcie->ucode_write_waitq);
	init_waitqueue_head(&trans_pcie->fw_reset_waitq);

	trans_pcie->rba.alloc_wq = alloc_workqueue("rb_allocator",
						   WQ_HIGHPRI | WQ_UNBOUND, 1);
	if (!trans_pcie->rba.alloc_wq) {
		ret = -ENOMEM;
		goto out_free_trans;
	}
	INIT_WORK(&trans_pcie->rba.rx_alloc, iwl_pcie_rx_allocator_work);

	trans_pcie->debug_rfkill = -1;

	if (!cfg_trans->base_params->pcie_l1_allowed) {
		/*
		 * W/A - seems to solve weird behavior. We need to remove this
		 * if we don't want to stay in L1 all the time. This wastes a
		 * lot of power.
		 */
		pci_disable_link_state(pdev, PCIE_LINK_STATE_L0S |
				       PCIE_LINK_STATE_L1 |
				       PCIE_LINK_STATE_CLKPM);
	}

	trans_pcie->def_rx_queue = 0;

	pci_set_master(pdev);

	addr_size = trans->txqs.tfd.addr_size;
	ret = dma_set_mask_and_coherent(&pdev->dev, DMA_BIT_MASK(addr_size));
	if (ret) {
		ret = dma_set_mask_and_coherent(&pdev->dev, DMA_BIT_MASK(32));
		/* both attempts failed: */
		if (ret) {
			dev_err(&pdev->dev, "No suitable DMA available\n");
			goto out_no_pci;
		}
	}

	ret = pcim_iomap_regions_request_all(pdev, BIT(0), DRV_NAME);
	if (ret) {
		dev_err(&pdev->dev, "pcim_iomap_regions_request_all failed\n");
		goto out_no_pci;
	}

	table = pcim_iomap_table(pdev);
	if (!table) {
		dev_err(&pdev->dev, "pcim_iomap_table failed\n");
		ret = -ENOMEM;
		goto out_no_pci;
	}

	trans_pcie->hw_base = table[0];
	if (!trans_pcie->hw_base) {
		dev_err(&pdev->dev, "couldn't find IO mem in first BAR\n");
		ret = -ENODEV;
		goto out_no_pci;
	}

	/* We disable the RETRY_TIMEOUT register (0x41) to keep
	 * PCI Tx retries from interfering with C3 CPU state */
	pci_write_config_byte(pdev, PCI_CFG_RETRY_TIMEOUT, 0x00);

	trans_pcie->pci_dev = pdev;
	iwl_disable_interrupts(trans);

	trans->hw_rev = iwl_read32(trans, CSR_HW_REV);
	if (trans->hw_rev == 0xffffffff) {
		dev_err(&pdev->dev, "HW_REV=0xFFFFFFFF, PCI issues?\n");
		ret = -EIO;
		goto out_no_pci;
	}

	/*
	 * In the 8000 HW family the format of the 4 bytes of CSR_HW_REV have
	 * changed, and now the revision step also includes bit 0-1 (no more
	 * "dash" value). To keep hw_rev backwards compatible - we'll store it
	 * in the old format.
	 */
	if (cfg_trans->device_family >= IWL_DEVICE_FAMILY_8000)
		trans->hw_rev_step = trans->hw_rev & 0xF;
	else
		trans->hw_rev_step = (trans->hw_rev & 0xC) >> 2;

	IWL_DEBUG_INFO(trans, "HW REV: 0x%0x\n", trans->hw_rev);

	iwl_pcie_set_interrupt_capa(pdev, trans, cfg_trans);
	trans->hw_id = (pdev->device << 16) + pdev->subsystem_device;
	snprintf(trans->hw_id_str, sizeof(trans->hw_id_str),
		 "PCI ID: 0x%04X:0x%04X", pdev->device, pdev->subsystem_device);

	init_waitqueue_head(&trans_pcie->sx_waitq);


	if (trans_pcie->msix_enabled) {
		ret = iwl_pcie_init_msix_handler(pdev, trans_pcie);
		if (ret)
			goto out_no_pci;
	 } else {
		ret = iwl_pcie_alloc_ict(trans);
		if (ret)
			goto out_no_pci;

		ret = devm_request_threaded_irq(&pdev->dev, pdev->irq,
						iwl_pcie_isr,
						iwl_pcie_irq_handler,
						IRQF_SHARED, DRV_NAME, trans);
		if (ret) {
			IWL_ERR(trans, "Error allocating IRQ %d\n", pdev->irq);
			goto out_free_ict;
		}
	 }

#ifdef CONFIG_IWLWIFI_DEBUGFS
	trans_pcie->fw_mon_data.state = IWL_FW_MON_DBGFS_STATE_CLOSED;
	mutex_init(&trans_pcie->fw_mon_data.mutex);
#endif

	iwl_dbg_tlv_init(trans);

	return trans;

out_free_ict:
	iwl_pcie_free_ict(trans);
out_no_pci:
	destroy_workqueue(trans_pcie->rba.alloc_wq);
out_free_trans:
	iwl_trans_free(trans);
	return ERR_PTR(ret);
}<|MERGE_RESOLUTION|>--- conflicted
+++ resolved
@@ -393,10 +393,6 @@
 	if (!ret)
 		ret = iwl_finish_nic_init(trans);
 
-<<<<<<< HEAD
-	ret = iwl_finish_nic_init(trans);
-=======
->>>>>>> 754e0b0e
 	if (WARN_ON(ret)) {
 		/* Release XTAL ON request */
 		__iwl_trans_pcie_clear_bit(trans, CSR_GP_CNTRL,
