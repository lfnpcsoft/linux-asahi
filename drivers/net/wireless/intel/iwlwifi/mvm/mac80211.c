// SPDX-License-Identifier: GPL-2.0 OR BSD-3-Clause
/*
 * Copyright (C) 2012-2014, 2018-2020 Intel Corporation
 * Copyright (C) 2013-2015 Intel Mobile Communications GmbH
 * Copyright (C) 2016-2017 Intel Deutschland GmbH
 */
#include <linux/kernel.h>
#include <linux/slab.h>
#include <linux/skbuff.h>
#include <linux/netdevice.h>
#include <linux/etherdevice.h>
#include <linux/ip.h>
#include <linux/if_arp.h>
#include <linux/time.h>
#include <net/mac80211.h>
#include <net/ieee80211_radiotap.h>
#include <net/tcp.h>

#include "iwl-drv.h"
#include "iwl-op-mode.h"
#include "iwl-io.h"
#include "mvm.h"
#include "sta.h"
#include "time-event.h"
#include "iwl-eeprom-parse.h"
#include "iwl-phy-db.h"
#include "testmode.h"
#include "fw/error-dump.h"
#include "iwl-prph.h"
#include "iwl-nvm-parse.h"

static const struct ieee80211_iface_limit iwl_mvm_limits[] = {
	{
		.max = 1,
		.types = BIT(NL80211_IFTYPE_STATION),
	},
	{
		.max = 1,
		.types = BIT(NL80211_IFTYPE_AP) |
			BIT(NL80211_IFTYPE_P2P_CLIENT) |
			BIT(NL80211_IFTYPE_P2P_GO),
	},
	{
		.max = 1,
		.types = BIT(NL80211_IFTYPE_P2P_DEVICE),
	},
};

static const struct ieee80211_iface_combination iwl_mvm_iface_combinations[] = {
	{
		.num_different_channels = 2,
		.max_interfaces = 3,
		.limits = iwl_mvm_limits,
		.n_limits = ARRAY_SIZE(iwl_mvm_limits),
	},
};

#ifdef CONFIG_IWLWIFI_BCAST_FILTERING
/*
 * Use the reserved field to indicate magic values.
 * these values will only be used internally by the driver,
 * and won't make it to the fw (reserved will be 0).
 * BC_FILTER_MAGIC_IP - configure the val of this attribute to
 *	be the vif's ip address. in case there is not a single
 *	ip address (0, or more than 1), this attribute will
 *	be skipped.
 * BC_FILTER_MAGIC_MAC - set the val of this attribute to
 *	the LSB bytes of the vif's mac address
 */
enum {
	BC_FILTER_MAGIC_NONE = 0,
	BC_FILTER_MAGIC_IP,
	BC_FILTER_MAGIC_MAC,
};

static const struct iwl_fw_bcast_filter iwl_mvm_default_bcast_filters[] = {
	{
		/* arp */
		.discard = 0,
		.frame_type = BCAST_FILTER_FRAME_TYPE_ALL,
		.attrs = {
			{
				/* frame type - arp, hw type - ethernet */
				.offset_type =
					BCAST_FILTER_OFFSET_PAYLOAD_START,
				.offset = sizeof(rfc1042_header),
				.val = cpu_to_be32(0x08060001),
				.mask = cpu_to_be32(0xffffffff),
			},
			{
				/* arp dest ip */
				.offset_type =
					BCAST_FILTER_OFFSET_PAYLOAD_START,
				.offset = sizeof(rfc1042_header) + 2 +
					  sizeof(struct arphdr) +
					  ETH_ALEN + sizeof(__be32) +
					  ETH_ALEN,
				.mask = cpu_to_be32(0xffffffff),
				/* mark it as special field */
				.reserved1 = cpu_to_le16(BC_FILTER_MAGIC_IP),
			},
		},
	},
	{
		/* dhcp offer bcast */
		.discard = 0,
		.frame_type = BCAST_FILTER_FRAME_TYPE_IPV4,
		.attrs = {
			{
				/* udp dest port - 68 (bootp client)*/
				.offset_type = BCAST_FILTER_OFFSET_IP_END,
				.offset = offsetof(struct udphdr, dest),
				.val = cpu_to_be32(0x00440000),
				.mask = cpu_to_be32(0xffff0000),
			},
			{
				/* dhcp - lsb bytes of client hw address */
				.offset_type = BCAST_FILTER_OFFSET_IP_END,
				.offset = 38,
				.mask = cpu_to_be32(0xffffffff),
				/* mark it as special field */
				.reserved1 = cpu_to_le16(BC_FILTER_MAGIC_MAC),
			},
		},
	},
	/* last filter must be empty */
	{},
};
#endif

static const struct cfg80211_pmsr_capabilities iwl_mvm_pmsr_capa = {
	.max_peers = IWL_MVM_TOF_MAX_APS,
	.report_ap_tsf = 1,
	.randomize_mac_addr = 1,

	.ftm = {
		.supported = 1,
		.asap = 1,
		.non_asap = 1,
		.request_lci = 1,
		.request_civicloc = 1,
		.trigger_based = 1,
		.non_trigger_based = 1,
		.max_bursts_exponent = -1, /* all supported */
		.max_ftms_per_burst = 0, /* no limits */
		.bandwidths = BIT(NL80211_CHAN_WIDTH_20_NOHT) |
			      BIT(NL80211_CHAN_WIDTH_20) |
			      BIT(NL80211_CHAN_WIDTH_40) |
			      BIT(NL80211_CHAN_WIDTH_80) |
			      BIT(NL80211_CHAN_WIDTH_160),
		.preambles = BIT(NL80211_PREAMBLE_LEGACY) |
			     BIT(NL80211_PREAMBLE_HT) |
			     BIT(NL80211_PREAMBLE_VHT) |
			     BIT(NL80211_PREAMBLE_HE),
	},
};

static int __iwl_mvm_mac_set_key(struct ieee80211_hw *hw,
				 enum set_key_cmd cmd,
				 struct ieee80211_vif *vif,
				 struct ieee80211_sta *sta,
				 struct ieee80211_key_conf *key);

static void iwl_mvm_reset_phy_ctxts(struct iwl_mvm *mvm)
{
	int i;

	memset(mvm->phy_ctxts, 0, sizeof(mvm->phy_ctxts));
	for (i = 0; i < NUM_PHY_CTX; i++) {
		mvm->phy_ctxts[i].id = i;
		mvm->phy_ctxts[i].ref = 0;
	}
}

struct ieee80211_regdomain *iwl_mvm_get_regdomain(struct wiphy *wiphy,
						  const char *alpha2,
						  enum iwl_mcc_source src_id,
						  bool *changed)
{
	struct ieee80211_regdomain *regd = NULL;
	struct ieee80211_hw *hw = wiphy_to_ieee80211_hw(wiphy);
	struct iwl_mvm *mvm = IWL_MAC80211_GET_MVM(hw);
	struct iwl_mcc_update_resp *resp;
	u8 resp_ver;

	IWL_DEBUG_LAR(mvm, "Getting regdomain data for %s from FW\n", alpha2);

	lockdep_assert_held(&mvm->mutex);

	resp = iwl_mvm_update_mcc(mvm, alpha2, src_id);
	if (IS_ERR_OR_NULL(resp)) {
		IWL_DEBUG_LAR(mvm, "Could not get update from FW %d\n",
			      PTR_ERR_OR_ZERO(resp));
		goto out;
	}

	if (changed) {
		u32 status = le32_to_cpu(resp->status);

		*changed = (status == MCC_RESP_NEW_CHAN_PROFILE ||
			    status == MCC_RESP_ILLEGAL);
	}
	resp_ver = iwl_fw_lookup_notif_ver(mvm->fw, IWL_ALWAYS_LONG_GROUP,
					   MCC_UPDATE_CMD, 0);
	IWL_DEBUG_LAR(mvm, "MCC update response version: %d\n", resp_ver);

	regd = iwl_parse_nvm_mcc_info(mvm->trans->dev, mvm->cfg,
				      __le32_to_cpu(resp->n_channels),
				      resp->channels,
				      __le16_to_cpu(resp->mcc),
				      __le16_to_cpu(resp->geo_info),
				      __le16_to_cpu(resp->cap), resp_ver);
	/* Store the return source id */
	src_id = resp->source_id;
	kfree(resp);
	if (IS_ERR_OR_NULL(regd)) {
		IWL_DEBUG_LAR(mvm, "Could not get parse update from FW %d\n",
			      PTR_ERR_OR_ZERO(regd));
		goto out;
	}

	IWL_DEBUG_LAR(mvm, "setting alpha2 from FW to %s (0x%x, 0x%x) src=%d\n",
		      regd->alpha2, regd->alpha2[0], regd->alpha2[1], src_id);
	mvm->lar_regdom_set = true;
	mvm->mcc_src = src_id;

out:
	return regd;
}

void iwl_mvm_update_changed_regdom(struct iwl_mvm *mvm)
{
	bool changed;
	struct ieee80211_regdomain *regd;

	if (!iwl_mvm_is_lar_supported(mvm))
		return;

	regd = iwl_mvm_get_current_regdomain(mvm, &changed);
	if (!IS_ERR_OR_NULL(regd)) {
		/* only update the regulatory core if changed */
		if (changed)
			regulatory_set_wiphy_regd(mvm->hw->wiphy, regd);

		kfree(regd);
	}
}

struct ieee80211_regdomain *iwl_mvm_get_current_regdomain(struct iwl_mvm *mvm,
							  bool *changed)
{
	return iwl_mvm_get_regdomain(mvm->hw->wiphy, "ZZ",
				     iwl_mvm_is_wifi_mcc_supported(mvm) ?
				     MCC_SOURCE_GET_CURRENT :
				     MCC_SOURCE_OLD_FW, changed);
}

int iwl_mvm_init_fw_regd(struct iwl_mvm *mvm)
{
	enum iwl_mcc_source used_src;
	struct ieee80211_regdomain *regd;
	int ret;
	bool changed;
	const struct ieee80211_regdomain *r =
			wiphy_dereference(mvm->hw->wiphy, mvm->hw->wiphy->regd);

	if (!r)
		return -ENOENT;

	/* save the last source in case we overwrite it below */
	used_src = mvm->mcc_src;
	if (iwl_mvm_is_wifi_mcc_supported(mvm)) {
		/* Notify the firmware we support wifi location updates */
		regd = iwl_mvm_get_current_regdomain(mvm, NULL);
		if (!IS_ERR_OR_NULL(regd))
			kfree(regd);
	}

	/* Now set our last stored MCC and source */
	regd = iwl_mvm_get_regdomain(mvm->hw->wiphy, r->alpha2, used_src,
				     &changed);
	if (IS_ERR_OR_NULL(regd))
		return -EIO;

	/* update cfg80211 if the regdomain was changed */
	if (changed)
		ret = regulatory_set_wiphy_regd_sync(mvm->hw->wiphy, regd);
	else
		ret = 0;

	kfree(regd);
	return ret;
}

static const u8 he_if_types_ext_capa_sta[] = {
	 [0] = WLAN_EXT_CAPA1_EXT_CHANNEL_SWITCHING,
	 [2] = WLAN_EXT_CAPA3_MULTI_BSSID_SUPPORT,
	 [7] = WLAN_EXT_CAPA8_OPMODE_NOTIF,
	 [9] = WLAN_EXT_CAPA10_TWT_REQUESTER_SUPPORT,
};

static const struct wiphy_iftype_ext_capab he_iftypes_ext_capa[] = {
	{
		.iftype = NL80211_IFTYPE_STATION,
		.extended_capabilities = he_if_types_ext_capa_sta,
		.extended_capabilities_mask = he_if_types_ext_capa_sta,
		.extended_capabilities_len = sizeof(he_if_types_ext_capa_sta),
	},
};

static int
iwl_mvm_op_get_antenna(struct ieee80211_hw *hw, u32 *tx_ant, u32 *rx_ant)
{
	struct iwl_mvm *mvm = IWL_MAC80211_GET_MVM(hw);
	*tx_ant = iwl_mvm_get_valid_tx_ant(mvm);
	*rx_ant = iwl_mvm_get_valid_rx_ant(mvm);
	return 0;
}

int iwl_mvm_mac_setup_register(struct iwl_mvm *mvm)
{
	struct ieee80211_hw *hw = mvm->hw;
	int num_mac, ret, i;
	static const u32 mvm_ciphers[] = {
		WLAN_CIPHER_SUITE_WEP40,
		WLAN_CIPHER_SUITE_WEP104,
		WLAN_CIPHER_SUITE_TKIP,
		WLAN_CIPHER_SUITE_CCMP,
	};
#ifdef CONFIG_PM_SLEEP
	bool unified = fw_has_capa(&mvm->fw->ucode_capa,
				   IWL_UCODE_TLV_CAPA_CNSLDTD_D3_D0_IMG);
#endif

	/* Tell mac80211 our characteristics */
	ieee80211_hw_set(hw, SIGNAL_DBM);
	ieee80211_hw_set(hw, SPECTRUM_MGMT);
	ieee80211_hw_set(hw, REPORTS_TX_ACK_STATUS);
	ieee80211_hw_set(hw, WANT_MONITOR_VIF);
	ieee80211_hw_set(hw, SUPPORTS_PS);
	ieee80211_hw_set(hw, SUPPORTS_DYNAMIC_PS);
	ieee80211_hw_set(hw, AMPDU_AGGREGATION);
	ieee80211_hw_set(hw, TIMING_BEACON_ONLY);
	ieee80211_hw_set(hw, CONNECTION_MONITOR);
	ieee80211_hw_set(hw, CHANCTX_STA_CSA);
	ieee80211_hw_set(hw, SUPPORT_FAST_XMIT);
	ieee80211_hw_set(hw, SUPPORTS_CLONED_SKBS);
	ieee80211_hw_set(hw, SUPPORTS_AMSDU_IN_AMPDU);
	ieee80211_hw_set(hw, NEEDS_UNIQUE_STA_ADDR);
	ieee80211_hw_set(hw, DEAUTH_NEED_MGD_TX_PREP);
	ieee80211_hw_set(hw, SUPPORTS_VHT_EXT_NSS_BW);
	ieee80211_hw_set(hw, BUFF_MMPDU_TXQ);
	ieee80211_hw_set(hw, STA_MMPDU_TXQ);
	/*
	 * On older devices, enabling TX A-MSDU occasionally leads to
	 * something getting messed up, the command read from the FIFO
	 * gets out of sync and isn't a TX command, so that we have an
	 * assert EDC.
	 *
	 * It's not clear where the bug is, but since we didn't used to
	 * support A-MSDU until moving the mac80211 iTXQs, just leave it
	 * for older devices. We also don't see this issue on any newer
	 * devices.
	 */
	if (mvm->trans->trans_cfg->device_family >= IWL_DEVICE_FAMILY_9000)
		ieee80211_hw_set(hw, TX_AMSDU);
	ieee80211_hw_set(hw, TX_FRAG_LIST);

	if (iwl_mvm_has_tlc_offload(mvm)) {
		ieee80211_hw_set(hw, TX_AMPDU_SETUP_IN_HW);
		ieee80211_hw_set(hw, HAS_RATE_CONTROL);
	}

	if (iwl_mvm_has_new_rx_api(mvm))
		ieee80211_hw_set(hw, SUPPORTS_REORDERING_BUFFER);

	if (fw_has_capa(&mvm->fw->ucode_capa,
			IWL_UCODE_TLV_CAPA_STA_PM_NOTIF)) {
		ieee80211_hw_set(hw, AP_LINK_PS);
	} else if (WARN_ON(iwl_mvm_has_new_tx_api(mvm))) {
		/*
		 * we absolutely need this for the new TX API since that comes
		 * with many more queues than the current code can deal with
		 * for station powersave
		 */
		return -EINVAL;
	}

	if (mvm->trans->num_rx_queues > 1)
		ieee80211_hw_set(hw, USES_RSS);

	if (mvm->trans->max_skb_frags)
		hw->netdev_features = NETIF_F_HIGHDMA | NETIF_F_SG;

	hw->queues = IEEE80211_NUM_ACS;
	hw->offchannel_tx_hw_queue = IWL_MVM_OFFCHANNEL_QUEUE;
	hw->radiotap_mcs_details |= IEEE80211_RADIOTAP_MCS_HAVE_FEC |
				    IEEE80211_RADIOTAP_MCS_HAVE_STBC;
	hw->radiotap_vht_details |= IEEE80211_RADIOTAP_VHT_KNOWN_STBC |
		IEEE80211_RADIOTAP_VHT_KNOWN_BEAMFORMED;

	hw->radiotap_timestamp.units_pos =
		IEEE80211_RADIOTAP_TIMESTAMP_UNIT_US |
		IEEE80211_RADIOTAP_TIMESTAMP_SPOS_PLCP_SIG_ACQ;
	/* this is the case for CCK frames, it's better (only 8) for OFDM */
	hw->radiotap_timestamp.accuracy = 22;

	if (!iwl_mvm_has_tlc_offload(mvm))
		hw->rate_control_algorithm = RS_NAME;

	hw->uapsd_queues = IWL_MVM_UAPSD_QUEUES;
	hw->uapsd_max_sp_len = IWL_UAPSD_MAX_SP;
	hw->max_tx_fragments = mvm->trans->max_skb_frags;

	BUILD_BUG_ON(ARRAY_SIZE(mvm->ciphers) < ARRAY_SIZE(mvm_ciphers) + 6);
	memcpy(mvm->ciphers, mvm_ciphers, sizeof(mvm_ciphers));
	hw->wiphy->n_cipher_suites = ARRAY_SIZE(mvm_ciphers);
	hw->wiphy->cipher_suites = mvm->ciphers;

	if (iwl_mvm_has_new_rx_api(mvm)) {
		mvm->ciphers[hw->wiphy->n_cipher_suites] =
			WLAN_CIPHER_SUITE_GCMP;
		hw->wiphy->n_cipher_suites++;
		mvm->ciphers[hw->wiphy->n_cipher_suites] =
			WLAN_CIPHER_SUITE_GCMP_256;
		hw->wiphy->n_cipher_suites++;
	}

	if (iwlwifi_mod_params.swcrypto)
		IWL_ERR(mvm,
			"iwlmvm doesn't allow to disable HW crypto, check swcrypto module parameter\n");
	if (!iwlwifi_mod_params.bt_coex_active)
		IWL_ERR(mvm,
			"iwlmvm doesn't allow to disable BT Coex, check bt_coex_active module parameter\n");

	ieee80211_hw_set(hw, MFP_CAPABLE);
	mvm->ciphers[hw->wiphy->n_cipher_suites] = WLAN_CIPHER_SUITE_AES_CMAC;
	hw->wiphy->n_cipher_suites++;
	if (iwl_mvm_has_new_rx_api(mvm)) {
		mvm->ciphers[hw->wiphy->n_cipher_suites] =
			WLAN_CIPHER_SUITE_BIP_GMAC_128;
		hw->wiphy->n_cipher_suites++;
		mvm->ciphers[hw->wiphy->n_cipher_suites] =
			WLAN_CIPHER_SUITE_BIP_GMAC_256;
		hw->wiphy->n_cipher_suites++;
	}

	/* currently FW API supports only one optional cipher scheme */
	if (mvm->fw->cs[0].cipher) {
		const struct iwl_fw_cipher_scheme *fwcs = &mvm->fw->cs[0];
		struct ieee80211_cipher_scheme *cs = &mvm->cs[0];

		mvm->hw->n_cipher_schemes = 1;

		cs->cipher = le32_to_cpu(fwcs->cipher);
		cs->iftype = BIT(NL80211_IFTYPE_STATION);
		cs->hdr_len = fwcs->hdr_len;
		cs->pn_len = fwcs->pn_len;
		cs->pn_off = fwcs->pn_off;
		cs->key_idx_off = fwcs->key_idx_off;
		cs->key_idx_mask = fwcs->key_idx_mask;
		cs->key_idx_shift = fwcs->key_idx_shift;
		cs->mic_len = fwcs->mic_len;

		mvm->hw->cipher_schemes = mvm->cs;
		mvm->ciphers[hw->wiphy->n_cipher_suites] = cs->cipher;
		hw->wiphy->n_cipher_suites++;
	}

	if (fw_has_capa(&mvm->fw->ucode_capa,
			IWL_UCODE_TLV_CAPA_FTM_CALIBRATED)) {
		wiphy_ext_feature_set(hw->wiphy,
				      NL80211_EXT_FEATURE_ENABLE_FTM_RESPONDER);
		hw->wiphy->pmsr_capa = &iwl_mvm_pmsr_capa;
	}

	if (fw_has_capa(&mvm->fw->ucode_capa,
			IWL_UCODE_TLV_CAPA_BIGTK_SUPPORT))
		wiphy_ext_feature_set(hw->wiphy,
				      NL80211_EXT_FEATURE_BEACON_PROTECTION_CLIENT);

	ieee80211_hw_set(hw, SINGLE_SCAN_ON_ALL_BANDS);
	hw->wiphy->features |=
		NL80211_FEATURE_SCHED_SCAN_RANDOM_MAC_ADDR |
		NL80211_FEATURE_SCAN_RANDOM_MAC_ADDR |
		NL80211_FEATURE_ND_RANDOM_MAC_ADDR;

	hw->sta_data_size = sizeof(struct iwl_mvm_sta);
	hw->vif_data_size = sizeof(struct iwl_mvm_vif);
	hw->chanctx_data_size = sizeof(u16);
	hw->txq_data_size = sizeof(struct iwl_mvm_txq);

	hw->wiphy->interface_modes = BIT(NL80211_IFTYPE_STATION) |
		BIT(NL80211_IFTYPE_P2P_CLIENT) |
		BIT(NL80211_IFTYPE_AP) |
		BIT(NL80211_IFTYPE_P2P_GO) |
		BIT(NL80211_IFTYPE_P2P_DEVICE) |
		BIT(NL80211_IFTYPE_ADHOC);

	hw->wiphy->flags |= WIPHY_FLAG_IBSS_RSN;
	wiphy_ext_feature_set(hw->wiphy, NL80211_EXT_FEATURE_VHT_IBSS);

	/* The new Tx API does not allow to pass the key or keyid of a MPDU to
	 * the hw, preventing us to control which key(id) to use per MPDU.
	 * Till that's fixed we can't use Extended Key ID for the newer cards.
	 */
	if (!iwl_mvm_has_new_tx_api(mvm))
		wiphy_ext_feature_set(hw->wiphy,
				      NL80211_EXT_FEATURE_EXT_KEY_ID);
	hw->wiphy->features |= NL80211_FEATURE_HT_IBSS;

	hw->wiphy->regulatory_flags |= REGULATORY_ENABLE_RELAX_NO_IR;
	if (iwl_mvm_is_lar_supported(mvm))
		hw->wiphy->regulatory_flags |= REGULATORY_WIPHY_SELF_MANAGED;
	else
		hw->wiphy->regulatory_flags |= REGULATORY_CUSTOM_REG |
					       REGULATORY_DISABLE_BEACON_HINTS;

	hw->wiphy->flags |= WIPHY_FLAG_AP_UAPSD;
	hw->wiphy->flags |= WIPHY_FLAG_HAS_CHANNEL_SWITCH;
	hw->wiphy->flags |= WIPHY_FLAG_SPLIT_SCAN_6GHZ;

	hw->wiphy->iface_combinations = iwl_mvm_iface_combinations;
	hw->wiphy->n_iface_combinations =
		ARRAY_SIZE(iwl_mvm_iface_combinations);

	hw->wiphy->max_remain_on_channel_duration = 10000;
	hw->max_listen_interval = IWL_CONN_MAX_LISTEN_INTERVAL;

	/* Extract MAC address */
	memcpy(mvm->addresses[0].addr, mvm->nvm_data->hw_addr, ETH_ALEN);
	hw->wiphy->addresses = mvm->addresses;
	hw->wiphy->n_addresses = 1;

	/* Extract additional MAC addresses if available */
	num_mac = (mvm->nvm_data->n_hw_addrs > 1) ?
		min(IWL_MVM_MAX_ADDRESSES, mvm->nvm_data->n_hw_addrs) : 1;

	for (i = 1; i < num_mac; i++) {
		memcpy(mvm->addresses[i].addr, mvm->addresses[i-1].addr,
		       ETH_ALEN);
		mvm->addresses[i].addr[5]++;
		hw->wiphy->n_addresses++;
	}

	iwl_mvm_reset_phy_ctxts(mvm);

	hw->wiphy->max_scan_ie_len = iwl_mvm_max_scan_ie_len(mvm);

	hw->wiphy->max_scan_ssids = PROBE_OPTION_MAX;

	BUILD_BUG_ON(IWL_MVM_SCAN_STOPPING_MASK & IWL_MVM_SCAN_MASK);
	BUILD_BUG_ON(IWL_MVM_MAX_UMAC_SCANS > HWEIGHT32(IWL_MVM_SCAN_MASK) ||
		     IWL_MVM_MAX_LMAC_SCANS > HWEIGHT32(IWL_MVM_SCAN_MASK));

	if (fw_has_capa(&mvm->fw->ucode_capa, IWL_UCODE_TLV_CAPA_UMAC_SCAN))
		mvm->max_scans = IWL_MVM_MAX_UMAC_SCANS;
	else
		mvm->max_scans = IWL_MVM_MAX_LMAC_SCANS;

	if (mvm->nvm_data->bands[NL80211_BAND_2GHZ].n_channels)
		hw->wiphy->bands[NL80211_BAND_2GHZ] =
			&mvm->nvm_data->bands[NL80211_BAND_2GHZ];
	if (mvm->nvm_data->bands[NL80211_BAND_5GHZ].n_channels) {
		hw->wiphy->bands[NL80211_BAND_5GHZ] =
			&mvm->nvm_data->bands[NL80211_BAND_5GHZ];

		if (fw_has_capa(&mvm->fw->ucode_capa,
				IWL_UCODE_TLV_CAPA_BEAMFORMER) &&
		    fw_has_api(&mvm->fw->ucode_capa,
			       IWL_UCODE_TLV_API_LQ_SS_PARAMS))
			hw->wiphy->bands[NL80211_BAND_5GHZ]->vht_cap.cap |=
				IEEE80211_VHT_CAP_SU_BEAMFORMER_CAPABLE;
	}
	if (fw_has_capa(&mvm->fw->ucode_capa,
			IWL_UCODE_TLV_CAPA_PSC_CHAN_SUPPORT) &&
	    mvm->nvm_data->bands[NL80211_BAND_6GHZ].n_channels)
		hw->wiphy->bands[NL80211_BAND_6GHZ] =
			&mvm->nvm_data->bands[NL80211_BAND_6GHZ];

	hw->wiphy->hw_version = mvm->trans->hw_id;

	if (iwlmvm_mod_params.power_scheme != IWL_POWER_SCHEME_CAM)
		hw->wiphy->flags |= WIPHY_FLAG_PS_ON_BY_DEFAULT;
	else
		hw->wiphy->flags &= ~WIPHY_FLAG_PS_ON_BY_DEFAULT;

	hw->wiphy->max_sched_scan_reqs = 1;
	hw->wiphy->max_sched_scan_ssids = PROBE_OPTION_MAX;
	hw->wiphy->max_match_sets = iwl_umac_scan_get_max_profiles(mvm->fw);
	/* we create the 802.11 header and zero length SSID IE. */
	hw->wiphy->max_sched_scan_ie_len =
		SCAN_OFFLOAD_PROBE_REQ_SIZE - 24 - 2;
	hw->wiphy->max_sched_scan_plans = IWL_MAX_SCHED_SCAN_PLANS;
	hw->wiphy->max_sched_scan_plan_interval = U16_MAX;

	/*
	 * the firmware uses u8 for num of iterations, but 0xff is saved for
	 * infinite loop, so the maximum number of iterations is actually 254.
	 */
	hw->wiphy->max_sched_scan_plan_iterations = 254;

	hw->wiphy->features |= NL80211_FEATURE_P2P_GO_CTWIN |
			       NL80211_FEATURE_LOW_PRIORITY_SCAN |
			       NL80211_FEATURE_P2P_GO_OPPPS |
			       NL80211_FEATURE_AP_MODE_CHAN_WIDTH_CHANGE |
			       NL80211_FEATURE_DYNAMIC_SMPS |
			       NL80211_FEATURE_STATIC_SMPS |
			       NL80211_FEATURE_SUPPORTS_WMM_ADMISSION;

	if (fw_has_capa(&mvm->fw->ucode_capa,
			IWL_UCODE_TLV_CAPA_TXPOWER_INSERTION_SUPPORT))
		hw->wiphy->features |= NL80211_FEATURE_TX_POWER_INSERTION;
	if (fw_has_capa(&mvm->fw->ucode_capa,
			IWL_UCODE_TLV_CAPA_QUIET_PERIOD_SUPPORT))
		hw->wiphy->features |= NL80211_FEATURE_QUIET;

	if (fw_has_capa(&mvm->fw->ucode_capa,
			IWL_UCODE_TLV_CAPA_DS_PARAM_SET_IE_SUPPORT))
		hw->wiphy->features |=
			NL80211_FEATURE_DS_PARAM_SET_IE_IN_PROBES;

	if (fw_has_capa(&mvm->fw->ucode_capa,
			IWL_UCODE_TLV_CAPA_WFA_TPC_REP_IE_SUPPORT))
		hw->wiphy->features |= NL80211_FEATURE_WFA_TPC_IE_IN_PROBES;

	if (iwl_fw_lookup_cmd_ver(mvm->fw, IWL_ALWAYS_LONG_GROUP,
				  WOWLAN_KEK_KCK_MATERIAL,
				  IWL_FW_CMD_VER_UNKNOWN) == 3)
		hw->wiphy->flags |= WIPHY_FLAG_SUPPORTS_EXT_KEK_KCK;

	if (fw_has_api(&mvm->fw->ucode_capa,
		       IWL_UCODE_TLV_API_SCAN_TSF_REPORT)) {
		wiphy_ext_feature_set(hw->wiphy,
				      NL80211_EXT_FEATURE_SCAN_START_TIME);
		wiphy_ext_feature_set(hw->wiphy,
				      NL80211_EXT_FEATURE_BSS_PARENT_TSF);
	}

	if (iwl_mvm_is_oce_supported(mvm)) {
		wiphy_ext_feature_set(hw->wiphy,
			NL80211_EXT_FEATURE_ACCEPT_BCAST_PROBE_RESP);
		wiphy_ext_feature_set(hw->wiphy,
			NL80211_EXT_FEATURE_FILS_MAX_CHANNEL_TIME);
		wiphy_ext_feature_set(hw->wiphy,
			NL80211_EXT_FEATURE_OCE_PROBE_REQ_DEFERRAL_SUPPRESSION);
		wiphy_ext_feature_set(hw->wiphy,
			NL80211_EXT_FEATURE_OCE_PROBE_REQ_HIGH_TX_RATE);
	}

	if (mvm->nvm_data->sku_cap_11ax_enable &&
	    !iwlwifi_mod_params.disable_11ax) {
		hw->wiphy->iftype_ext_capab = he_iftypes_ext_capa;
		hw->wiphy->num_iftype_ext_capab =
			ARRAY_SIZE(he_iftypes_ext_capa);

		ieee80211_hw_set(hw, SUPPORTS_MULTI_BSSID);
		ieee80211_hw_set(hw, SUPPORTS_ONLY_HE_MULTI_BSSID);
	}

	mvm->rts_threshold = IEEE80211_MAX_RTS_THRESHOLD;

#ifdef CONFIG_PM_SLEEP
	if ((unified || mvm->fw->img[IWL_UCODE_WOWLAN].num_sec) &&
	    mvm->trans->ops->d3_suspend &&
	    mvm->trans->ops->d3_resume &&
	    device_can_wakeup(mvm->trans->dev)) {
		mvm->wowlan.flags |= WIPHY_WOWLAN_MAGIC_PKT |
				     WIPHY_WOWLAN_DISCONNECT |
				     WIPHY_WOWLAN_EAP_IDENTITY_REQ |
				     WIPHY_WOWLAN_RFKILL_RELEASE |
				     WIPHY_WOWLAN_NET_DETECT;
		mvm->wowlan.flags |= WIPHY_WOWLAN_SUPPORTS_GTK_REKEY |
				     WIPHY_WOWLAN_GTK_REKEY_FAILURE |
				     WIPHY_WOWLAN_4WAY_HANDSHAKE;

		mvm->wowlan.n_patterns = IWL_WOWLAN_MAX_PATTERNS;
		mvm->wowlan.pattern_min_len = IWL_WOWLAN_MIN_PATTERN_LEN;
		mvm->wowlan.pattern_max_len = IWL_WOWLAN_MAX_PATTERN_LEN;
		mvm->wowlan.max_nd_match_sets =
			iwl_umac_scan_get_max_profiles(mvm->fw);
		hw->wiphy->wowlan = &mvm->wowlan;
	}
#endif

#ifdef CONFIG_IWLWIFI_BCAST_FILTERING
	/* assign default bcast filtering configuration */
	mvm->bcast_filters = iwl_mvm_default_bcast_filters;
#endif

	ret = iwl_mvm_leds_init(mvm);
	if (ret)
		return ret;

	if (fw_has_capa(&mvm->fw->ucode_capa,
			IWL_UCODE_TLV_CAPA_TDLS_SUPPORT)) {
		IWL_DEBUG_TDLS(mvm, "TDLS supported\n");
		hw->wiphy->flags |= WIPHY_FLAG_SUPPORTS_TDLS;
		ieee80211_hw_set(hw, TDLS_WIDER_BW);
	}

	if (fw_has_capa(&mvm->fw->ucode_capa,
			IWL_UCODE_TLV_CAPA_TDLS_CHANNEL_SWITCH)) {
		IWL_DEBUG_TDLS(mvm, "TDLS channel switch supported\n");
		hw->wiphy->features |= NL80211_FEATURE_TDLS_CHANNEL_SWITCH;
	}

	hw->netdev_features |= mvm->cfg->features;
	if (!iwl_mvm_is_csum_supported(mvm))
		hw->netdev_features &= ~(IWL_TX_CSUM_NETIF_FLAGS |
					 NETIF_F_RXCSUM);

	if (mvm->cfg->vht_mu_mimo_supported)
		wiphy_ext_feature_set(hw->wiphy,
				      NL80211_EXT_FEATURE_MU_MIMO_AIR_SNIFFER);

	if (fw_has_capa(&mvm->fw->ucode_capa, IWL_UCODE_TLV_CAPA_PROTECTED_TWT))
		wiphy_ext_feature_set(hw->wiphy,
				      NL80211_EXT_FEATURE_PROTECTED_TWT);

	hw->wiphy->available_antennas_tx = iwl_mvm_get_valid_tx_ant(mvm);
	hw->wiphy->available_antennas_rx = iwl_mvm_get_valid_rx_ant(mvm);

	ret = ieee80211_register_hw(mvm->hw);
	if (ret) {
		iwl_mvm_leds_exit(mvm);
	}

	return ret;
}

static void iwl_mvm_tx_skb(struct iwl_mvm *mvm, struct sk_buff *skb,
			   struct ieee80211_sta *sta)
{
	if (likely(sta)) {
		if (likely(iwl_mvm_tx_skb_sta(mvm, skb, sta) == 0))
			return;
	} else {
		if (likely(iwl_mvm_tx_skb_non_sta(mvm, skb) == 0))
			return;
	}

	ieee80211_free_txskb(mvm->hw, skb);
}

static void iwl_mvm_mac_tx(struct ieee80211_hw *hw,
			   struct ieee80211_tx_control *control,
			   struct sk_buff *skb)
{
	struct iwl_mvm *mvm = IWL_MAC80211_GET_MVM(hw);
	struct ieee80211_sta *sta = control->sta;
	struct ieee80211_tx_info *info = IEEE80211_SKB_CB(skb);
	struct ieee80211_hdr *hdr = (void *)skb->data;
	bool offchannel = IEEE80211_SKB_CB(skb)->flags &
		IEEE80211_TX_CTL_TX_OFFCHAN;

	if (iwl_mvm_is_radio_killed(mvm)) {
		IWL_DEBUG_DROP(mvm, "Dropping - RF/CT KILL\n");
		goto drop;
	}

	if (offchannel &&
	    !test_bit(IWL_MVM_STATUS_ROC_RUNNING, &mvm->status) &&
	    !test_bit(IWL_MVM_STATUS_ROC_AUX_RUNNING, &mvm->status))
		goto drop;

	/*
	 * bufferable MMPDUs or MMPDUs on STA interfaces come via TXQs
	 * so we treat the others as broadcast
	 */
	if (ieee80211_is_mgmt(hdr->frame_control))
		sta = NULL;

	/* If there is no sta, and it's not offchannel - send through AP */
	if (!sta && info->control.vif->type == NL80211_IFTYPE_STATION &&
	    !offchannel) {
		struct iwl_mvm_vif *mvmvif =
			iwl_mvm_vif_from_mac80211(info->control.vif);
		u8 ap_sta_id = READ_ONCE(mvmvif->ap_sta_id);

		if (ap_sta_id < mvm->fw->ucode_capa.num_stations) {
			/* mac80211 holds rcu read lock */
			sta = rcu_dereference(mvm->fw_id_to_mac_id[ap_sta_id]);
			if (IS_ERR_OR_NULL(sta))
				goto drop;
		}
	}

	iwl_mvm_tx_skb(mvm, skb, sta);
	return;
 drop:
	ieee80211_free_txskb(hw, skb);
}

void iwl_mvm_mac_itxq_xmit(struct ieee80211_hw *hw, struct ieee80211_txq *txq)
{
	struct iwl_mvm *mvm = IWL_MAC80211_GET_MVM(hw);
	struct iwl_mvm_txq *mvmtxq = iwl_mvm_txq_from_mac80211(txq);
	struct sk_buff *skb = NULL;

	/*
	 * No need for threads to be pending here, they can leave the first
	 * taker all the work.
	 *
	 * mvmtxq->tx_request logic:
	 *
	 * If 0, no one is currently TXing, set to 1 to indicate current thread
	 * will now start TX and other threads should quit.
	 *
	 * If 1, another thread is currently TXing, set to 2 to indicate to
	 * that thread that there was another request. Since that request may
	 * have raced with the check whether the queue is empty, the TXing
	 * thread should check the queue's status one more time before leaving.
	 * This check is done in order to not leave any TX hanging in the queue
	 * until the next TX invocation (which may not even happen).
	 *
	 * If 2, another thread is currently TXing, and it will already double
	 * check the queue, so do nothing.
	 */
	if (atomic_fetch_add_unless(&mvmtxq->tx_request, 1, 2))
		return;

	rcu_read_lock();
	do {
		while (likely(!mvmtxq->stopped &&
			      !test_bit(IWL_MVM_STATUS_IN_D3, &mvm->status))) {
			skb = ieee80211_tx_dequeue(hw, txq);

			if (!skb) {
				if (txq->sta)
					IWL_DEBUG_TX(mvm,
						     "TXQ of sta %pM tid %d is now empty\n",
						     txq->sta->addr,
						     txq->tid);
				break;
			}

			iwl_mvm_tx_skb(mvm, skb, txq->sta);
		}
	} while (atomic_dec_return(&mvmtxq->tx_request));
	rcu_read_unlock();
}

static void iwl_mvm_mac_wake_tx_queue(struct ieee80211_hw *hw,
				      struct ieee80211_txq *txq)
{
	struct iwl_mvm *mvm = IWL_MAC80211_GET_MVM(hw);
	struct iwl_mvm_txq *mvmtxq = iwl_mvm_txq_from_mac80211(txq);

	/*
	 * Please note that racing is handled very carefully here:
	 * mvmtxq->txq_id is updated during allocation, and mvmtxq->list is
	 * deleted afterwards.
	 * This means that if:
	 * mvmtxq->txq_id != INVALID_QUEUE && list_empty(&mvmtxq->list):
	 *	queue is allocated and we can TX.
	 * mvmtxq->txq_id != INVALID_QUEUE && !list_empty(&mvmtxq->list):
	 *	a race, should defer the frame.
	 * mvmtxq->txq_id == INVALID_QUEUE && list_empty(&mvmtxq->list):
	 *	need to allocate the queue and defer the frame.
	 * mvmtxq->txq_id == INVALID_QUEUE && !list_empty(&mvmtxq->list):
	 *	queue is already scheduled for allocation, no need to allocate,
	 *	should defer the frame.
	 */

	/* If the queue is allocated TX and return. */
	if (!txq->sta || mvmtxq->txq_id != IWL_MVM_INVALID_QUEUE) {
		/*
		 * Check that list is empty to avoid a race where txq_id is
		 * already updated, but the queue allocation work wasn't
		 * finished
		 */
		if (unlikely(txq->sta && !list_empty(&mvmtxq->list)))
			return;

		iwl_mvm_mac_itxq_xmit(hw, txq);
		return;
	}

	/* The list is being deleted only after the queue is fully allocated. */
	if (!list_empty(&mvmtxq->list))
		return;

	list_add_tail(&mvmtxq->list, &mvm->add_stream_txqs);
	schedule_work(&mvm->add_stream_wk);
}

#define CHECK_BA_TRIGGER(_mvm, _trig, _tid_bm, _tid, _fmt...)		\
	do {								\
		if (!(le16_to_cpu(_tid_bm) & BIT(_tid)))		\
			break;						\
		iwl_fw_dbg_collect_trig(&(_mvm)->fwrt, _trig, _fmt);	\
	} while (0)

static void
iwl_mvm_ampdu_check_trigger(struct iwl_mvm *mvm, struct ieee80211_vif *vif,
			    struct ieee80211_sta *sta, u16 tid, u16 rx_ba_ssn,
			    enum ieee80211_ampdu_mlme_action action)
{
	struct iwl_fw_dbg_trigger_tlv *trig;
	struct iwl_fw_dbg_trigger_ba *ba_trig;

	trig = iwl_fw_dbg_trigger_on(&mvm->fwrt, ieee80211_vif_to_wdev(vif),
				     FW_DBG_TRIGGER_BA);
	if (!trig)
		return;

	ba_trig = (void *)trig->data;

	switch (action) {
	case IEEE80211_AMPDU_TX_OPERATIONAL: {
		struct iwl_mvm_sta *mvmsta = iwl_mvm_sta_from_mac80211(sta);
		struct iwl_mvm_tid_data *tid_data = &mvmsta->tid_data[tid];

		CHECK_BA_TRIGGER(mvm, trig, ba_trig->tx_ba_start, tid,
				 "TX AGG START: MAC %pM tid %d ssn %d\n",
				 sta->addr, tid, tid_data->ssn);
		break;
		}
	case IEEE80211_AMPDU_TX_STOP_CONT:
		CHECK_BA_TRIGGER(mvm, trig, ba_trig->tx_ba_stop, tid,
				 "TX AGG STOP: MAC %pM tid %d\n",
				 sta->addr, tid);
		break;
	case IEEE80211_AMPDU_RX_START:
		CHECK_BA_TRIGGER(mvm, trig, ba_trig->rx_ba_start, tid,
				 "RX AGG START: MAC %pM tid %d ssn %d\n",
				 sta->addr, tid, rx_ba_ssn);
		break;
	case IEEE80211_AMPDU_RX_STOP:
		CHECK_BA_TRIGGER(mvm, trig, ba_trig->rx_ba_stop, tid,
				 "RX AGG STOP: MAC %pM tid %d\n",
				 sta->addr, tid);
		break;
	default:
		break;
	}
}

static int iwl_mvm_mac_ampdu_action(struct ieee80211_hw *hw,
				    struct ieee80211_vif *vif,
				    struct ieee80211_ampdu_params *params)
{
	struct iwl_mvm *mvm = IWL_MAC80211_GET_MVM(hw);
	int ret;
	struct ieee80211_sta *sta = params->sta;
	enum ieee80211_ampdu_mlme_action action = params->action;
	u16 tid = params->tid;
	u16 *ssn = &params->ssn;
	u16 buf_size = params->buf_size;
	bool amsdu = params->amsdu;
	u16 timeout = params->timeout;

	IWL_DEBUG_HT(mvm, "A-MPDU action on addr %pM tid %d: action %d\n",
		     sta->addr, tid, action);

	if (!(mvm->nvm_data->sku_cap_11n_enable))
		return -EACCES;

	mutex_lock(&mvm->mutex);

	switch (action) {
	case IEEE80211_AMPDU_RX_START:
		if (iwl_mvm_vif_from_mac80211(vif)->ap_sta_id ==
				iwl_mvm_sta_from_mac80211(sta)->sta_id) {
			struct iwl_mvm_vif *mvmvif;
			u16 macid = iwl_mvm_vif_from_mac80211(vif)->id;
			struct iwl_mvm_tcm_mac *mdata = &mvm->tcm.data[macid];

			mdata->opened_rx_ba_sessions = true;
			mvmvif = iwl_mvm_vif_from_mac80211(vif);
			cancel_delayed_work(&mvmvif->uapsd_nonagg_detected_wk);
		}
		if (!iwl_enable_rx_ampdu()) {
			ret = -EINVAL;
			break;
		}
		ret = iwl_mvm_sta_rx_agg(mvm, sta, tid, *ssn, true, buf_size,
					 timeout);
		break;
	case IEEE80211_AMPDU_RX_STOP:
		ret = iwl_mvm_sta_rx_agg(mvm, sta, tid, 0, false, buf_size,
					 timeout);
		break;
	case IEEE80211_AMPDU_TX_START:
		if (!iwl_enable_tx_ampdu()) {
			ret = -EINVAL;
			break;
		}
		ret = iwl_mvm_sta_tx_agg_start(mvm, vif, sta, tid, ssn);
		break;
	case IEEE80211_AMPDU_TX_STOP_CONT:
		ret = iwl_mvm_sta_tx_agg_stop(mvm, vif, sta, tid);
		break;
	case IEEE80211_AMPDU_TX_STOP_FLUSH:
	case IEEE80211_AMPDU_TX_STOP_FLUSH_CONT:
		ret = iwl_mvm_sta_tx_agg_flush(mvm, vif, sta, tid);
		break;
	case IEEE80211_AMPDU_TX_OPERATIONAL:
		ret = iwl_mvm_sta_tx_agg_oper(mvm, vif, sta, tid,
					      buf_size, amsdu);
		break;
	default:
		WARN_ON_ONCE(1);
		ret = -EINVAL;
		break;
	}

	if (!ret) {
		u16 rx_ba_ssn = 0;

		if (action == IEEE80211_AMPDU_RX_START)
			rx_ba_ssn = *ssn;

		iwl_mvm_ampdu_check_trigger(mvm, vif, sta, tid,
					    rx_ba_ssn, action);
	}
	mutex_unlock(&mvm->mutex);

	return ret;
}

static void iwl_mvm_cleanup_iterator(void *data, u8 *mac,
				     struct ieee80211_vif *vif)
{
	struct iwl_mvm *mvm = data;
	struct iwl_mvm_vif *mvmvif = iwl_mvm_vif_from_mac80211(vif);

	mvmvif->uploaded = false;
	mvmvif->ap_sta_id = IWL_MVM_INVALID_STA;

	spin_lock_bh(&mvm->time_event_lock);
	iwl_mvm_te_clear_data(mvm, &mvmvif->time_event_data);
	spin_unlock_bh(&mvm->time_event_lock);

	mvmvif->phy_ctxt = NULL;
	memset(&mvmvif->bf_data, 0, sizeof(mvmvif->bf_data));
	memset(&mvmvif->probe_resp_data, 0, sizeof(mvmvif->probe_resp_data));
}

static void iwl_mvm_restart_cleanup(struct iwl_mvm *mvm)
{
	iwl_mvm_stop_device(mvm);

	mvm->cur_aid = 0;

	mvm->scan_status = 0;
	mvm->ps_disabled = false;
	mvm->rfkill_safe_init_done = false;

	/* just in case one was running */
	iwl_mvm_cleanup_roc_te(mvm);
	ieee80211_remain_on_channel_expired(mvm->hw);

	iwl_mvm_ftm_restart(mvm);

	/*
	 * cleanup all interfaces, even inactive ones, as some might have
	 * gone down during the HW restart
	 */
	ieee80211_iterate_interfaces(mvm->hw, 0, iwl_mvm_cleanup_iterator, mvm);

	mvm->p2p_device_vif = NULL;

	iwl_mvm_reset_phy_ctxts(mvm);
	memset(mvm->fw_key_table, 0, sizeof(mvm->fw_key_table));
	memset(&mvm->last_bt_notif, 0, sizeof(mvm->last_bt_notif));
	memset(&mvm->last_bt_ci_cmd, 0, sizeof(mvm->last_bt_ci_cmd));

	ieee80211_wake_queues(mvm->hw);

	mvm->vif_count = 0;
	mvm->rx_ba_sessions = 0;
	mvm->fwrt.dump.conf = FW_DBG_INVALID;
	mvm->monitor_on = false;

	/* keep statistics ticking */
	iwl_mvm_accu_radio_stats(mvm);
}

int __iwl_mvm_mac_start(struct iwl_mvm *mvm)
{
	int ret;

	lockdep_assert_held(&mvm->mutex);

	if (test_bit(IWL_MVM_STATUS_HW_RESTART_REQUESTED, &mvm->status)) {
		/*
		 * Now convert the HW_RESTART_REQUESTED flag to IN_HW_RESTART
		 * so later code will - from now on - see that we're doing it.
		 */
		set_bit(IWL_MVM_STATUS_IN_HW_RESTART, &mvm->status);
		clear_bit(IWL_MVM_STATUS_HW_RESTART_REQUESTED, &mvm->status);
		/* Clean up some internal and mac80211 state on restart */
		iwl_mvm_restart_cleanup(mvm);
	}
	ret = iwl_mvm_up(mvm);

	iwl_dbg_tlv_time_point(&mvm->fwrt, IWL_FW_INI_TIME_POINT_POST_INIT,
			       NULL);
	iwl_dbg_tlv_time_point(&mvm->fwrt, IWL_FW_INI_TIME_POINT_PERIODIC,
			       NULL);

	mvm->last_reset_or_resume_time_jiffies = jiffies;

	if (ret && test_bit(IWL_MVM_STATUS_IN_HW_RESTART, &mvm->status)) {
		/* Something went wrong - we need to finish some cleanup
		 * that normally iwl_mvm_mac_restart_complete() below
		 * would do.
		 */
		clear_bit(IWL_MVM_STATUS_IN_HW_RESTART, &mvm->status);
	}

	return ret;
}

static int iwl_mvm_mac_start(struct ieee80211_hw *hw)
{
	struct iwl_mvm *mvm = IWL_MAC80211_GET_MVM(hw);
	int ret;
	int retry, max_retry = 0;

	mutex_lock(&mvm->mutex);

	/* we are starting the mac not in error flow, and restart is enabled */
	if (!test_bit(IWL_MVM_STATUS_HW_RESTART_REQUESTED, &mvm->status) &&
	    iwlwifi_mod_params.fw_restart) {
		max_retry = IWL_MAX_INIT_RETRY;
		/*
		 * This will prevent mac80211 recovery flows to trigger during
		 * init failures
		 */
		set_bit(IWL_MVM_STATUS_STARTING, &mvm->status);
	}

	for (retry = 0; retry <= max_retry; retry++) {
		ret = __iwl_mvm_mac_start(mvm);
		if (!ret)
			break;

		IWL_ERR(mvm, "mac start retry %d\n", retry);
	}
	clear_bit(IWL_MVM_STATUS_STARTING, &mvm->status);

	mutex_unlock(&mvm->mutex);

	return ret;
}

static void iwl_mvm_restart_complete(struct iwl_mvm *mvm)
{
	int ret;

	mutex_lock(&mvm->mutex);

	clear_bit(IWL_MVM_STATUS_IN_HW_RESTART, &mvm->status);

	ret = iwl_mvm_update_quotas(mvm, true, NULL);
	if (ret)
		IWL_ERR(mvm, "Failed to update quotas after restart (%d)\n",
			ret);

	iwl_mvm_send_recovery_cmd(mvm, ERROR_RECOVERY_END_OF_RECOVERY);

	/*
	 * If we have TDLS peers, remove them. We don't know the last seqno/PN
	 * of packets the FW sent out, so we must reconnect.
	 */
	iwl_mvm_teardown_tdls_peers(mvm);

	mutex_unlock(&mvm->mutex);
}

static void
iwl_mvm_mac_reconfig_complete(struct ieee80211_hw *hw,
			      enum ieee80211_reconfig_type reconfig_type)
{
	struct iwl_mvm *mvm = IWL_MAC80211_GET_MVM(hw);

	switch (reconfig_type) {
	case IEEE80211_RECONFIG_TYPE_RESTART:
		iwl_mvm_restart_complete(mvm);
		break;
	case IEEE80211_RECONFIG_TYPE_SUSPEND:
		break;
	}
}

void __iwl_mvm_mac_stop(struct iwl_mvm *mvm)
{
	lockdep_assert_held(&mvm->mutex);

	iwl_mvm_ftm_initiator_smooth_stop(mvm);

	/* firmware counters are obviously reset now, but we shouldn't
	 * partially track so also clear the fw_reset_accu counters.
	 */
	memset(&mvm->accu_radio_stats, 0, sizeof(mvm->accu_radio_stats));

	/* async_handlers_wk is now blocked */

	if (iwl_fw_lookup_cmd_ver(mvm->fw, LONG_GROUP, ADD_STA, 0) < 12)
		iwl_mvm_rm_aux_sta(mvm);

	iwl_mvm_stop_device(mvm);

	iwl_mvm_async_handlers_purge(mvm);
	/* async_handlers_list is empty and will stay empty: HW is stopped */

	/*
	 * Clear IN_HW_RESTART and HW_RESTART_REQUESTED flag when stopping the
	 * hw (as restart_complete() won't be called in this case) and mac80211
	 * won't execute the restart.
	 * But make sure to cleanup interfaces that have gone down before/during
	 * HW restart was requested.
	 */
	if (test_and_clear_bit(IWL_MVM_STATUS_IN_HW_RESTART, &mvm->status) ||
	    test_and_clear_bit(IWL_MVM_STATUS_HW_RESTART_REQUESTED,
			       &mvm->status))
		ieee80211_iterate_interfaces(mvm->hw, 0,
					     iwl_mvm_cleanup_iterator, mvm);

	/* We shouldn't have any UIDs still set.  Loop over all the UIDs to
	 * make sure there's nothing left there and warn if any is found.
	 */
	if (fw_has_capa(&mvm->fw->ucode_capa, IWL_UCODE_TLV_CAPA_UMAC_SCAN)) {
		int i;

		for (i = 0; i < mvm->max_scans; i++) {
			if (WARN_ONCE(mvm->scan_uid_status[i],
				      "UMAC scan UID %d status was not cleaned\n",
				      i))
				mvm->scan_uid_status[i] = 0;
		}
	}
}

static void iwl_mvm_mac_stop(struct ieee80211_hw *hw)
{
	struct iwl_mvm *mvm = IWL_MAC80211_GET_MVM(hw);

	flush_work(&mvm->async_handlers_wk);
	flush_work(&mvm->add_stream_wk);

	/*
	 * Lock and clear the firmware running bit here already, so that
	 * new commands coming in elsewhere, e.g. from debugfs, will not
	 * be able to proceed. This is important here because one of those
	 * debugfs files causes the firmware dump to be triggered, and if we
	 * don't stop debugfs accesses before canceling that it could be
	 * retriggered after we flush it but before we've cleared the bit.
	 */
	clear_bit(IWL_MVM_STATUS_FIRMWARE_RUNNING, &mvm->status);

	cancel_delayed_work_sync(&mvm->cs_tx_unblock_dwork);
	cancel_delayed_work_sync(&mvm->scan_timeout_dwork);

	/*
	 * The work item could be running or queued if the
	 * ROC time event stops just as we get here.
	 */
	flush_work(&mvm->roc_done_wk);

	mutex_lock(&mvm->mutex);
	__iwl_mvm_mac_stop(mvm);
	mutex_unlock(&mvm->mutex);

	/*
	 * The worker might have been waiting for the mutex, let it run and
	 * discover that its list is now empty.
	 */
	cancel_work_sync(&mvm->async_handlers_wk);
}

static struct iwl_mvm_phy_ctxt *iwl_mvm_get_free_phy_ctxt(struct iwl_mvm *mvm)
{
	u16 i;

	lockdep_assert_held(&mvm->mutex);

	for (i = 0; i < NUM_PHY_CTX; i++)
		if (!mvm->phy_ctxts[i].ref)
			return &mvm->phy_ctxts[i];

	IWL_ERR(mvm, "No available PHY context\n");
	return NULL;
}

static int iwl_mvm_set_tx_power(struct iwl_mvm *mvm, struct ieee80211_vif *vif,
				s16 tx_power)
{
	int len;
	struct iwl_dev_tx_power_cmd cmd = {
		.common.set_mode = cpu_to_le32(IWL_TX_POWER_MODE_SET_MAC),
		.common.mac_context_id =
			cpu_to_le32(iwl_mvm_vif_from_mac80211(vif)->id),
		.common.pwr_restriction = cpu_to_le16(8 * tx_power),
	};
	u8 cmd_ver = iwl_fw_lookup_cmd_ver(mvm->fw, LONG_GROUP,
					   REDUCE_TX_POWER_CMD,
					   IWL_FW_CMD_VER_UNKNOWN);

	if (tx_power == IWL_DEFAULT_MAX_TX_POWER)
		cmd.common.pwr_restriction = cpu_to_le16(IWL_DEV_MAX_TX_POWER);

	if (cmd_ver == 6)
		len = sizeof(cmd.v6);
	else if (fw_has_api(&mvm->fw->ucode_capa,
			    IWL_UCODE_TLV_API_REDUCE_TX_POWER))
		len = sizeof(cmd.v5);
	else if (fw_has_capa(&mvm->fw->ucode_capa,
			     IWL_UCODE_TLV_CAPA_TX_POWER_ACK))
		len = sizeof(cmd.v4);
	else
		len = sizeof(cmd.v3);

	/* all structs have the same common part, add it */
	len += sizeof(cmd.common);

	return iwl_mvm_send_cmd_pdu(mvm, REDUCE_TX_POWER_CMD, 0, len, &cmd);
}

static int iwl_mvm_post_channel_switch(struct ieee80211_hw *hw,
				       struct ieee80211_vif *vif)
{
	struct iwl_mvm_vif *mvmvif = iwl_mvm_vif_from_mac80211(vif);
	struct iwl_mvm *mvm = IWL_MAC80211_GET_MVM(hw);
	int ret;

	mutex_lock(&mvm->mutex);

	if (vif->type == NL80211_IFTYPE_STATION) {
		struct iwl_mvm_sta *mvmsta;

		mvmvif->csa_bcn_pending = false;
		mvmsta = iwl_mvm_sta_from_staid_protected(mvm,
							  mvmvif->ap_sta_id);

		if (WARN_ON(!mvmsta)) {
			ret = -EIO;
			goto out_unlock;
		}

		iwl_mvm_sta_modify_disable_tx(mvm, mvmsta, false);

		iwl_mvm_mac_ctxt_changed(mvm, vif, false, NULL);

		if (!fw_has_capa(&mvm->fw->ucode_capa,
				 IWL_UCODE_TLV_CAPA_CHANNEL_SWITCH_CMD)) {
			ret = iwl_mvm_enable_beacon_filter(mvm, vif, 0);
			if (ret)
				goto out_unlock;

			iwl_mvm_stop_session_protection(mvm, vif);
		}
	}

	mvmvif->ps_disabled = false;

	ret = iwl_mvm_power_update_ps(mvm);

out_unlock:
	if (mvmvif->csa_failed)
		ret = -EIO;
	mutex_unlock(&mvm->mutex);

	return ret;
}

static void iwl_mvm_abort_channel_switch(struct ieee80211_hw *hw,
					 struct ieee80211_vif *vif)
{
	struct iwl_mvm *mvm = IWL_MAC80211_GET_MVM(hw);
	struct iwl_mvm_vif *mvmvif = iwl_mvm_vif_from_mac80211(vif);
	struct iwl_chan_switch_te_cmd cmd = {
		.mac_id = cpu_to_le32(FW_CMD_ID_AND_COLOR(mvmvif->id,
							  mvmvif->color)),
		.action = cpu_to_le32(FW_CTXT_ACTION_REMOVE),
	};

	IWL_DEBUG_MAC80211(mvm, "Abort CSA on mac %d\n", mvmvif->id);

	mutex_lock(&mvm->mutex);
	if (!fw_has_capa(&mvm->fw->ucode_capa,
			 IWL_UCODE_TLV_CAPA_CHANNEL_SWITCH_CMD))
		iwl_mvm_remove_csa_period(mvm, vif);
	else
		WARN_ON(iwl_mvm_send_cmd_pdu(mvm,
					     WIDE_ID(MAC_CONF_GROUP,
						     CHANNEL_SWITCH_TIME_EVENT_CMD),
					     0, sizeof(cmd), &cmd));
	mvmvif->csa_failed = true;
	mutex_unlock(&mvm->mutex);

	iwl_mvm_post_channel_switch(hw, vif);
}

static void iwl_mvm_channel_switch_disconnect_wk(struct work_struct *wk)
{
	struct iwl_mvm_vif *mvmvif;
	struct ieee80211_vif *vif;

	mvmvif = container_of(wk, struct iwl_mvm_vif, csa_work.work);
	vif = container_of((void *)mvmvif, struct ieee80211_vif, drv_priv);

	/* Trigger disconnect (should clear the CSA state) */
	ieee80211_chswitch_done(vif, false);
}

static int iwl_mvm_mac_add_interface(struct ieee80211_hw *hw,
				     struct ieee80211_vif *vif)
{
	struct iwl_mvm *mvm = IWL_MAC80211_GET_MVM(hw);
	struct iwl_mvm_vif *mvmvif = iwl_mvm_vif_from_mac80211(vif);
	int ret;

	mvmvif->mvm = mvm;
	RCU_INIT_POINTER(mvmvif->probe_resp_data, NULL);

	/*
	 * Not much to do here. The stack will not allow interface
	 * types or combinations that we didn't advertise, so we
	 * don't really have to check the types.
	 */

	mutex_lock(&mvm->mutex);

	/* make sure that beacon statistics don't go backwards with FW reset */
	if (test_bit(IWL_MVM_STATUS_IN_HW_RESTART, &mvm->status))
		mvmvif->beacon_stats.accu_num_beacons +=
			mvmvif->beacon_stats.num_beacons;

	/* Allocate resources for the MAC context, and add it to the fw  */
	ret = iwl_mvm_mac_ctxt_init(mvm, vif);
	if (ret)
		goto out_unlock;

	rcu_assign_pointer(mvm->vif_id_to_mac[mvmvif->id], vif);

	/* Counting number of interfaces is needed for legacy PM */
	if (vif->type != NL80211_IFTYPE_P2P_DEVICE)
		mvm->vif_count++;

	/*
	 * The AP binding flow can be done only after the beacon
	 * template is configured (which happens only in the mac80211
	 * start_ap() flow), and adding the broadcast station can happen
	 * only after the binding.
	 * In addition, since modifying the MAC before adding a bcast
	 * station is not allowed by the FW, delay the adding of MAC context to
	 * the point where we can also add the bcast station.
	 * In short: there's not much we can do at this point, other than
	 * allocating resources :)
	 */
	if (vif->type == NL80211_IFTYPE_AP ||
	    vif->type == NL80211_IFTYPE_ADHOC) {
		ret = iwl_mvm_alloc_bcast_sta(mvm, vif);
		if (ret) {
			IWL_ERR(mvm, "Failed to allocate bcast sta\n");
			goto out_release;
		}

		/*
		 * Only queue for this station is the mcast queue,
		 * which shouldn't be in TFD mask anyway
		 */
		ret = iwl_mvm_allocate_int_sta(mvm, &mvmvif->mcast_sta,
					       0, vif->type,
					       IWL_STA_MULTICAST);
		if (ret)
			goto out_release;

		iwl_mvm_vif_dbgfs_register(mvm, vif);
		goto out_unlock;
	}

	mvmvif->features |= hw->netdev_features;

	ret = iwl_mvm_mac_ctxt_add(mvm, vif);
	if (ret)
		goto out_release;

	ret = iwl_mvm_power_update_mac(mvm);
	if (ret)
		goto out_remove_mac;

	/* beacon filtering */
	ret = iwl_mvm_disable_beacon_filter(mvm, vif, 0);
	if (ret)
		goto out_remove_mac;

	if (!mvm->bf_allowed_vif &&
	    vif->type == NL80211_IFTYPE_STATION && !vif->p2p) {
		mvm->bf_allowed_vif = mvmvif;
		vif->driver_flags |= IEEE80211_VIF_BEACON_FILTER |
				     IEEE80211_VIF_SUPPORTS_CQM_RSSI;
	}

	/*
	 * P2P_DEVICE interface does not have a channel context assigned to it,
	 * so a dedicated PHY context is allocated to it and the corresponding
	 * MAC context is bound to it at this stage.
	 */
	if (vif->type == NL80211_IFTYPE_P2P_DEVICE) {

		mvmvif->phy_ctxt = iwl_mvm_get_free_phy_ctxt(mvm);
		if (!mvmvif->phy_ctxt) {
			ret = -ENOSPC;
			goto out_free_bf;
		}

		iwl_mvm_phy_ctxt_ref(mvm, mvmvif->phy_ctxt);
		ret = iwl_mvm_binding_add_vif(mvm, vif);
		if (ret)
			goto out_unref_phy;

		ret = iwl_mvm_add_p2p_bcast_sta(mvm, vif);
		if (ret)
			goto out_unbind;

		/* Save a pointer to p2p device vif, so it can later be used to
		 * update the p2p device MAC when a GO is started/stopped */
		mvm->p2p_device_vif = vif;
	}

	iwl_mvm_tcm_add_vif(mvm, vif);
	INIT_DELAYED_WORK(&mvmvif->csa_work,
			  iwl_mvm_channel_switch_disconnect_wk);

	if (vif->type == NL80211_IFTYPE_MONITOR)
		mvm->monitor_on = true;

	iwl_mvm_vif_dbgfs_register(mvm, vif);
	goto out_unlock;

 out_unbind:
	iwl_mvm_binding_remove_vif(mvm, vif);
 out_unref_phy:
	iwl_mvm_phy_ctxt_unref(mvm, mvmvif->phy_ctxt);
 out_free_bf:
	if (mvm->bf_allowed_vif == mvmvif) {
		mvm->bf_allowed_vif = NULL;
		vif->driver_flags &= ~(IEEE80211_VIF_BEACON_FILTER |
				       IEEE80211_VIF_SUPPORTS_CQM_RSSI);
	}
 out_remove_mac:
	mvmvif->phy_ctxt = NULL;
	iwl_mvm_mac_ctxt_remove(mvm, vif);
 out_release:
	if (vif->type != NL80211_IFTYPE_P2P_DEVICE)
		mvm->vif_count--;
 out_unlock:
	mutex_unlock(&mvm->mutex);

	return ret;
}

static void iwl_mvm_prepare_mac_removal(struct iwl_mvm *mvm,
					struct ieee80211_vif *vif)
{
	if (vif->type == NL80211_IFTYPE_P2P_DEVICE) {
		/*
		 * Flush the ROC worker which will flush the OFFCHANNEL queue.
		 * We assume here that all the packets sent to the OFFCHANNEL
		 * queue are sent in ROC session.
		 */
		flush_work(&mvm->roc_done_wk);
	}
}

static void iwl_mvm_mac_remove_interface(struct ieee80211_hw *hw,
					 struct ieee80211_vif *vif)
{
	struct iwl_mvm *mvm = IWL_MAC80211_GET_MVM(hw);
	struct iwl_mvm_vif *mvmvif = iwl_mvm_vif_from_mac80211(vif);
	struct iwl_probe_resp_data *probe_data;

	iwl_mvm_prepare_mac_removal(mvm, vif);

	if (!(vif->type == NL80211_IFTYPE_AP ||
	      vif->type == NL80211_IFTYPE_ADHOC))
		iwl_mvm_tcm_rm_vif(mvm, vif);

	mutex_lock(&mvm->mutex);

	probe_data = rcu_dereference_protected(mvmvif->probe_resp_data,
					       lockdep_is_held(&mvm->mutex));
	RCU_INIT_POINTER(mvmvif->probe_resp_data, NULL);
	if (probe_data)
		kfree_rcu(probe_data, rcu_head);

	if (mvm->bf_allowed_vif == mvmvif) {
		mvm->bf_allowed_vif = NULL;
		vif->driver_flags &= ~(IEEE80211_VIF_BEACON_FILTER |
				       IEEE80211_VIF_SUPPORTS_CQM_RSSI);
	}

	if (vif->bss_conf.ftm_responder)
		memset(&mvm->ftm_resp_stats, 0, sizeof(mvm->ftm_resp_stats));

	iwl_mvm_vif_dbgfs_clean(mvm, vif);

	/*
	 * For AP/GO interface, the tear down of the resources allocated to the
	 * interface is be handled as part of the stop_ap flow.
	 */
	if (vif->type == NL80211_IFTYPE_AP ||
	    vif->type == NL80211_IFTYPE_ADHOC) {
#ifdef CONFIG_NL80211_TESTMODE
		if (vif == mvm->noa_vif) {
			mvm->noa_vif = NULL;
			mvm->noa_duration = 0;
		}
#endif
		iwl_mvm_dealloc_int_sta(mvm, &mvmvif->mcast_sta);
		iwl_mvm_dealloc_bcast_sta(mvm, vif);
		goto out_release;
	}

	if (vif->type == NL80211_IFTYPE_P2P_DEVICE) {
		mvm->p2p_device_vif = NULL;
		iwl_mvm_rm_p2p_bcast_sta(mvm, vif);
		iwl_mvm_binding_remove_vif(mvm, vif);
		iwl_mvm_phy_ctxt_unref(mvm, mvmvif->phy_ctxt);
		mvmvif->phy_ctxt = NULL;
	}

	if (mvm->vif_count && vif->type != NL80211_IFTYPE_P2P_DEVICE)
		mvm->vif_count--;

	iwl_mvm_power_update_mac(mvm);
	iwl_mvm_mac_ctxt_remove(mvm, vif);

	RCU_INIT_POINTER(mvm->vif_id_to_mac[mvmvif->id], NULL);

	if (vif->type == NL80211_IFTYPE_MONITOR)
		mvm->monitor_on = false;

out_release:
	mutex_unlock(&mvm->mutex);
}

static int iwl_mvm_mac_config(struct ieee80211_hw *hw, u32 changed)
{
	return 0;
}

struct iwl_mvm_mc_iter_data {
	struct iwl_mvm *mvm;
	int port_id;
};

static void iwl_mvm_mc_iface_iterator(void *_data, u8 *mac,
				      struct ieee80211_vif *vif)
{
	struct iwl_mvm_mc_iter_data *data = _data;
	struct iwl_mvm *mvm = data->mvm;
	struct iwl_mcast_filter_cmd *cmd = mvm->mcast_filter_cmd;
	struct iwl_host_cmd hcmd = {
		.id = MCAST_FILTER_CMD,
		.flags = CMD_ASYNC,
		.dataflags[0] = IWL_HCMD_DFL_NOCOPY,
	};
	int ret, len;

	/* if we don't have free ports, mcast frames will be dropped */
	if (WARN_ON_ONCE(data->port_id >= MAX_PORT_ID_NUM))
		return;

	if (vif->type != NL80211_IFTYPE_STATION ||
	    !vif->bss_conf.assoc)
		return;

	cmd->port_id = data->port_id++;
	memcpy(cmd->bssid, vif->bss_conf.bssid, ETH_ALEN);
	len = roundup(sizeof(*cmd) + cmd->count * ETH_ALEN, 4);

	hcmd.len[0] = len;
	hcmd.data[0] = cmd;

	ret = iwl_mvm_send_cmd(mvm, &hcmd);
	if (ret)
		IWL_ERR(mvm, "mcast filter cmd error. ret=%d\n", ret);
}

static void iwl_mvm_recalc_multicast(struct iwl_mvm *mvm)
{
	struct iwl_mvm_mc_iter_data iter_data = {
		.mvm = mvm,
	};

	lockdep_assert_held(&mvm->mutex);

	if (WARN_ON_ONCE(!mvm->mcast_filter_cmd))
		return;

	ieee80211_iterate_active_interfaces_atomic(
		mvm->hw, IEEE80211_IFACE_ITER_NORMAL,
		iwl_mvm_mc_iface_iterator, &iter_data);
}

static u64 iwl_mvm_prepare_multicast(struct ieee80211_hw *hw,
				     struct netdev_hw_addr_list *mc_list)
{
	struct iwl_mvm *mvm = IWL_MAC80211_GET_MVM(hw);
	struct iwl_mcast_filter_cmd *cmd;
	struct netdev_hw_addr *addr;
	int addr_count;
	bool pass_all;
	int len;

	addr_count = netdev_hw_addr_list_count(mc_list);
	pass_all = addr_count > MAX_MCAST_FILTERING_ADDRESSES ||
		   IWL_MVM_FW_MCAST_FILTER_PASS_ALL;
	if (pass_all)
		addr_count = 0;

	len = roundup(sizeof(*cmd) + addr_count * ETH_ALEN, 4);
	cmd = kzalloc(len, GFP_ATOMIC);
	if (!cmd)
		return 0;

	if (pass_all) {
		cmd->pass_all = 1;
		return (u64)(unsigned long)cmd;
	}

	netdev_hw_addr_list_for_each(addr, mc_list) {
		IWL_DEBUG_MAC80211(mvm, "mcast addr (%d): %pM\n",
				   cmd->count, addr->addr);
		memcpy(&cmd->addr_list[cmd->count * ETH_ALEN],
		       addr->addr, ETH_ALEN);
		cmd->count++;
	}

	return (u64)(unsigned long)cmd;
}

static void iwl_mvm_configure_filter(struct ieee80211_hw *hw,
				     unsigned int changed_flags,
				     unsigned int *total_flags,
				     u64 multicast)
{
	struct iwl_mvm *mvm = IWL_MAC80211_GET_MVM(hw);
	struct iwl_mcast_filter_cmd *cmd = (void *)(unsigned long)multicast;

	mutex_lock(&mvm->mutex);

	/* replace previous configuration */
	kfree(mvm->mcast_filter_cmd);
	mvm->mcast_filter_cmd = cmd;

	if (!cmd)
		goto out;

	if (changed_flags & FIF_ALLMULTI)
		cmd->pass_all = !!(*total_flags & FIF_ALLMULTI);

	if (cmd->pass_all)
		cmd->count = 0;

	iwl_mvm_recalc_multicast(mvm);
out:
	mutex_unlock(&mvm->mutex);
	*total_flags = 0;
}

static void iwl_mvm_config_iface_filter(struct ieee80211_hw *hw,
					struct ieee80211_vif *vif,
					unsigned int filter_flags,
					unsigned int changed_flags)
{
	struct iwl_mvm *mvm = IWL_MAC80211_GET_MVM(hw);

	/* We support only filter for probe requests */
	if (!(changed_flags & FIF_PROBE_REQ))
		return;

	/* Supported only for p2p client interfaces */
	if (vif->type != NL80211_IFTYPE_STATION || !vif->bss_conf.assoc ||
	    !vif->p2p)
		return;

	mutex_lock(&mvm->mutex);
	iwl_mvm_mac_ctxt_changed(mvm, vif, false, NULL);
	mutex_unlock(&mvm->mutex);
}

#ifdef CONFIG_IWLWIFI_BCAST_FILTERING
struct iwl_bcast_iter_data {
	struct iwl_mvm *mvm;
	struct iwl_bcast_filter_cmd *cmd;
	u8 current_filter;
};

static void
iwl_mvm_set_bcast_filter(struct ieee80211_vif *vif,
			 const struct iwl_fw_bcast_filter *in_filter,
			 struct iwl_fw_bcast_filter *out_filter)
{
	struct iwl_fw_bcast_filter_attr *attr;
	int i;

	memcpy(out_filter, in_filter, sizeof(*out_filter));

	for (i = 0; i < ARRAY_SIZE(out_filter->attrs); i++) {
		attr = &out_filter->attrs[i];

		if (!attr->mask)
			break;

		switch (attr->reserved1) {
		case cpu_to_le16(BC_FILTER_MAGIC_IP):
			if (vif->bss_conf.arp_addr_cnt != 1) {
				attr->mask = 0;
				continue;
			}

			attr->val = vif->bss_conf.arp_addr_list[0];
			break;
		case cpu_to_le16(BC_FILTER_MAGIC_MAC):
			attr->val = *(__be32 *)&vif->addr[2];
			break;
		default:
			break;
		}
		attr->reserved1 = 0;
		out_filter->num_attrs++;
	}
}

static void iwl_mvm_bcast_filter_iterator(void *_data, u8 *mac,
					  struct ieee80211_vif *vif)
{
	struct iwl_bcast_iter_data *data = _data;
	struct iwl_mvm *mvm = data->mvm;
	struct iwl_bcast_filter_cmd *cmd = data->cmd;
	struct iwl_mvm_vif *mvmvif = iwl_mvm_vif_from_mac80211(vif);
	struct iwl_fw_bcast_mac *bcast_mac;
	int i;

	if (WARN_ON(mvmvif->id >= ARRAY_SIZE(cmd->macs)))
		return;

	bcast_mac = &cmd->macs[mvmvif->id];

	/*
	 * enable filtering only for associated stations, but not for P2P
	 * Clients
	 */
	if (vif->type != NL80211_IFTYPE_STATION || vif->p2p ||
	    !vif->bss_conf.assoc)
		return;

	bcast_mac->default_discard = 1;

	/* copy all configured filters */
	for (i = 0; mvm->bcast_filters[i].attrs[0].mask; i++) {
		/*
		 * Make sure we don't exceed our filters limit.
		 * if there is still a valid filter to be configured,
		 * be on the safe side and just allow bcast for this mac.
		 */
		if (WARN_ON_ONCE(data->current_filter >=
				 ARRAY_SIZE(cmd->filters))) {
			bcast_mac->default_discard = 0;
			bcast_mac->attached_filters = 0;
			break;
		}

		iwl_mvm_set_bcast_filter(vif,
					 &mvm->bcast_filters[i],
					 &cmd->filters[data->current_filter]);

		/* skip current filter if it contains no attributes */
		if (!cmd->filters[data->current_filter].num_attrs)
			continue;

		/* attach the filter to current mac */
		bcast_mac->attached_filters |=
				cpu_to_le16(BIT(data->current_filter));

		data->current_filter++;
	}
}

bool iwl_mvm_bcast_filter_build_cmd(struct iwl_mvm *mvm,
				    struct iwl_bcast_filter_cmd *cmd)
{
	struct iwl_bcast_iter_data iter_data = {
		.mvm = mvm,
		.cmd = cmd,
	};

	if (IWL_MVM_FW_BCAST_FILTER_PASS_ALL)
		return false;

	memset(cmd, 0, sizeof(*cmd));
	cmd->max_bcast_filters = ARRAY_SIZE(cmd->filters);
	cmd->max_macs = ARRAY_SIZE(cmd->macs);

#ifdef CONFIG_IWLWIFI_DEBUGFS
	/* use debugfs filters/macs if override is configured */
	if (mvm->dbgfs_bcast_filtering.override) {
		memcpy(cmd->filters, &mvm->dbgfs_bcast_filtering.cmd.filters,
		       sizeof(cmd->filters));
		memcpy(cmd->macs, &mvm->dbgfs_bcast_filtering.cmd.macs,
		       sizeof(cmd->macs));
		return true;
	}
#endif

	/* if no filters are configured, do nothing */
	if (!mvm->bcast_filters)
		return false;

	/* configure and attach these filters for each associated sta vif */
	ieee80211_iterate_active_interfaces(
		mvm->hw, IEEE80211_IFACE_ITER_NORMAL,
		iwl_mvm_bcast_filter_iterator, &iter_data);

	return true;
}

static int iwl_mvm_configure_bcast_filter(struct iwl_mvm *mvm)
{
	struct iwl_bcast_filter_cmd cmd;

	if (!(mvm->fw->ucode_capa.flags & IWL_UCODE_TLV_FLAGS_BCAST_FILTERING))
		return 0;

	if (!iwl_mvm_bcast_filter_build_cmd(mvm, &cmd))
		return 0;

	return iwl_mvm_send_cmd_pdu(mvm, BCAST_FILTER_CMD, 0,
				    sizeof(cmd), &cmd);
}
#else
static inline int iwl_mvm_configure_bcast_filter(struct iwl_mvm *mvm)
{
	return 0;
}
#endif

static int iwl_mvm_update_mu_groups(struct iwl_mvm *mvm,
				    struct ieee80211_vif *vif)
{
	struct iwl_mu_group_mgmt_cmd cmd = {};

	memcpy(cmd.membership_status, vif->bss_conf.mu_group.membership,
	       WLAN_MEMBERSHIP_LEN);
	memcpy(cmd.user_position, vif->bss_conf.mu_group.position,
	       WLAN_USER_POSITION_LEN);

	return iwl_mvm_send_cmd_pdu(mvm,
				    WIDE_ID(DATA_PATH_GROUP,
					    UPDATE_MU_GROUPS_CMD),
				    0, sizeof(cmd), &cmd);
}

static void iwl_mvm_mu_mimo_iface_iterator(void *_data, u8 *mac,
					   struct ieee80211_vif *vif)
{
	if (vif->mu_mimo_owner) {
		struct iwl_mu_group_mgmt_notif *notif = _data;

		/*
		 * MU-MIMO Group Id action frame is little endian. We treat
		 * the data received from firmware as if it came from the
		 * action frame, so no conversion is needed.
		 */
		ieee80211_update_mu_groups(vif,
					   (u8 *)&notif->membership_status,
					   (u8 *)&notif->user_position);
	}
}

void iwl_mvm_mu_mimo_grp_notif(struct iwl_mvm *mvm,
			       struct iwl_rx_cmd_buffer *rxb)
{
	struct iwl_rx_packet *pkt = rxb_addr(rxb);
	struct iwl_mu_group_mgmt_notif *notif = (void *)pkt->data;

	ieee80211_iterate_active_interfaces_atomic(
			mvm->hw, IEEE80211_IFACE_ITER_NORMAL,
			iwl_mvm_mu_mimo_iface_iterator, notif);
}

static u8 iwl_mvm_he_get_ppe_val(u8 *ppe, u8 ppe_pos_bit)
{
	u8 byte_num = ppe_pos_bit / 8;
	u8 bit_num = ppe_pos_bit % 8;
	u8 residue_bits;
	u8 res;

	if (bit_num <= 5)
		return (ppe[byte_num] >> bit_num) &
		       (BIT(IEEE80211_PPE_THRES_INFO_PPET_SIZE) - 1);

	/*
	 * If bit_num > 5, we have to combine bits with next byte.
	 * Calculate how many bits we need to take from current byte (called
	 * here "residue_bits"), and add them to bits from next byte.
	 */

	residue_bits = 8 - bit_num;

	res = (ppe[byte_num + 1] &
	       (BIT(IEEE80211_PPE_THRES_INFO_PPET_SIZE - residue_bits) - 1)) <<
	      residue_bits;
	res += (ppe[byte_num] >> bit_num) & (BIT(residue_bits) - 1);

	return res;
}

static void iwl_mvm_cfg_he_sta(struct iwl_mvm *mvm,
			       struct ieee80211_vif *vif, u8 sta_id)
{
	struct iwl_mvm_vif *mvmvif = iwl_mvm_vif_from_mac80211(vif);
	struct iwl_he_sta_context_cmd sta_ctxt_cmd = {
		.sta_id = sta_id,
		.tid_limit = IWL_MAX_TID_COUNT,
		.bss_color = vif->bss_conf.he_bss_color.color,
		.htc_trig_based_pkt_ext = vif->bss_conf.htc_trig_based_pkt_ext,
		.frame_time_rts_th =
			cpu_to_le16(vif->bss_conf.frame_time_rts_th),
	};
	int size = fw_has_api(&mvm->fw->ucode_capa,
			      IWL_UCODE_TLV_API_MBSSID_HE) ?
		   sizeof(sta_ctxt_cmd) :
		   sizeof(struct iwl_he_sta_context_cmd_v1);
	struct ieee80211_sta *sta;
	u32 flags;
	int i;
	const struct ieee80211_sta_he_cap *own_he_cap = NULL;
	struct ieee80211_chanctx_conf *chanctx_conf;
	const struct ieee80211_supported_band *sband;

	rcu_read_lock();

	chanctx_conf = rcu_dereference(vif->chanctx_conf);
	if (WARN_ON(!chanctx_conf)) {
		rcu_read_unlock();
		return;
	}

	sband = mvm->hw->wiphy->bands[chanctx_conf->def.chan->band];
	own_he_cap = ieee80211_get_he_iftype_cap(sband,
						 ieee80211_vif_type_p2p(vif));

	sta = rcu_dereference(mvm->fw_id_to_mac_id[sta_ctxt_cmd.sta_id]);
	if (IS_ERR_OR_NULL(sta)) {
		rcu_read_unlock();
		WARN(1, "Can't find STA to configure HE\n");
		return;
	}

	if (!sta->he_cap.has_he) {
		rcu_read_unlock();
		return;
	}

	flags = 0;

	/* Block 26-tone RU OFDMA transmissions */
	if (mvmvif->he_ru_2mhz_block)
		flags |= STA_CTXT_HE_RU_2MHZ_BLOCK;

	/* HTC flags */
	if (sta->he_cap.he_cap_elem.mac_cap_info[0] &
	    IEEE80211_HE_MAC_CAP0_HTC_HE)
		sta_ctxt_cmd.htc_flags |= cpu_to_le32(IWL_HE_HTC_SUPPORT);
	if ((sta->he_cap.he_cap_elem.mac_cap_info[1] &
	      IEEE80211_HE_MAC_CAP1_LINK_ADAPTATION) ||
	    (sta->he_cap.he_cap_elem.mac_cap_info[2] &
	      IEEE80211_HE_MAC_CAP2_LINK_ADAPTATION)) {
		u8 link_adap =
			((sta->he_cap.he_cap_elem.mac_cap_info[2] &
			  IEEE80211_HE_MAC_CAP2_LINK_ADAPTATION) << 1) +
			 (sta->he_cap.he_cap_elem.mac_cap_info[1] &
			  IEEE80211_HE_MAC_CAP1_LINK_ADAPTATION);

		if (link_adap == 2)
			sta_ctxt_cmd.htc_flags |=
				cpu_to_le32(IWL_HE_HTC_LINK_ADAP_UNSOLICITED);
		else if (link_adap == 3)
			sta_ctxt_cmd.htc_flags |=
				cpu_to_le32(IWL_HE_HTC_LINK_ADAP_BOTH);
	}
	if (sta->he_cap.he_cap_elem.mac_cap_info[2] & IEEE80211_HE_MAC_CAP2_BSR)
		sta_ctxt_cmd.htc_flags |= cpu_to_le32(IWL_HE_HTC_BSR_SUPP);
	if (sta->he_cap.he_cap_elem.mac_cap_info[3] &
	    IEEE80211_HE_MAC_CAP3_OMI_CONTROL)
		sta_ctxt_cmd.htc_flags |= cpu_to_le32(IWL_HE_HTC_OMI_SUPP);
	if (sta->he_cap.he_cap_elem.mac_cap_info[4] & IEEE80211_HE_MAC_CAP4_BQR)
		sta_ctxt_cmd.htc_flags |= cpu_to_le32(IWL_HE_HTC_BQR_SUPP);

	/*
	 * Initialize the PPE thresholds to "None" (7), as described in Table
	 * 9-262ac of 80211.ax/D3.0.
	 */
	memset(&sta_ctxt_cmd.pkt_ext, 7, sizeof(sta_ctxt_cmd.pkt_ext));

	/* If PPE Thresholds exist, parse them into a FW-familiar format. */
	if (sta->he_cap.he_cap_elem.phy_cap_info[6] &
	    IEEE80211_HE_PHY_CAP6_PPE_THRESHOLD_PRESENT) {
		u8 nss = (sta->he_cap.ppe_thres[0] &
			  IEEE80211_PPE_THRES_NSS_MASK) + 1;
		u8 ru_index_bitmap =
			(sta->he_cap.ppe_thres[0] &
			 IEEE80211_PPE_THRES_RU_INDEX_BITMASK_MASK) >>
			IEEE80211_PPE_THRES_RU_INDEX_BITMASK_POS;
		u8 *ppe = &sta->he_cap.ppe_thres[0];
		u8 ppe_pos_bit = 7; /* Starting after PPE header */

		/*
		 * FW currently supports only nss == MAX_HE_SUPP_NSS
		 *
		 * If nss > MAX: we can ignore values we don't support
		 * If nss < MAX: we can set zeros in other streams
		 */
		if (nss > MAX_HE_SUPP_NSS) {
			IWL_INFO(mvm, "Got NSS = %d - trimming to %d\n", nss,
				 MAX_HE_SUPP_NSS);
			nss = MAX_HE_SUPP_NSS;
		}

		for (i = 0; i < nss; i++) {
			u8 ru_index_tmp = ru_index_bitmap << 1;
			u8 bw;

			for (bw = 0; bw < MAX_HE_CHANNEL_BW_INDX; bw++) {
				ru_index_tmp >>= 1;
				if (!(ru_index_tmp & 1))
					continue;

				sta_ctxt_cmd.pkt_ext.pkt_ext_qam_th[i][bw][1] =
					iwl_mvm_he_get_ppe_val(ppe,
							       ppe_pos_bit);
				ppe_pos_bit +=
					IEEE80211_PPE_THRES_INFO_PPET_SIZE;
				sta_ctxt_cmd.pkt_ext.pkt_ext_qam_th[i][bw][0] =
					iwl_mvm_he_get_ppe_val(ppe,
							       ppe_pos_bit);
				ppe_pos_bit +=
					IEEE80211_PPE_THRES_INFO_PPET_SIZE;
			}
		}

		flags |= STA_CTXT_HE_PACKET_EXT;
	} else if ((sta->he_cap.he_cap_elem.phy_cap_info[9] &
		    IEEE80211_HE_PHY_CAP9_NOMIMAL_PKT_PADDING_MASK) !=
		  IEEE80211_HE_PHY_CAP9_NOMIMAL_PKT_PADDING_RESERVED) {
		int low_th = -1;
		int high_th = -1;

		/* Take the PPE thresholds from the nominal padding info */
		switch (sta->he_cap.he_cap_elem.phy_cap_info[9] &
			IEEE80211_HE_PHY_CAP9_NOMIMAL_PKT_PADDING_MASK) {
		case IEEE80211_HE_PHY_CAP9_NOMIMAL_PKT_PADDING_0US:
			low_th = IWL_HE_PKT_EXT_NONE;
			high_th = IWL_HE_PKT_EXT_NONE;
			break;
		case IEEE80211_HE_PHY_CAP9_NOMIMAL_PKT_PADDING_8US:
			low_th = IWL_HE_PKT_EXT_BPSK;
			high_th = IWL_HE_PKT_EXT_NONE;
			break;
		case IEEE80211_HE_PHY_CAP9_NOMIMAL_PKT_PADDING_16US:
			low_th = IWL_HE_PKT_EXT_NONE;
			high_th = IWL_HE_PKT_EXT_BPSK;
			break;
		}

		/* Set the PPE thresholds accordingly */
		if (low_th >= 0 && high_th >= 0) {
			struct iwl_he_pkt_ext *pkt_ext =
				(struct iwl_he_pkt_ext *)&sta_ctxt_cmd.pkt_ext;

			for (i = 0; i < MAX_HE_SUPP_NSS; i++) {
				u8 bw;

				for (bw = 0; bw < MAX_HE_CHANNEL_BW_INDX;
				     bw++) {
					pkt_ext->pkt_ext_qam_th[i][bw][0] =
						low_th;
					pkt_ext->pkt_ext_qam_th[i][bw][1] =
						high_th;
				}
			}

			flags |= STA_CTXT_HE_PACKET_EXT;
		}
	}

	if (sta->he_cap.he_cap_elem.mac_cap_info[2] &
	    IEEE80211_HE_MAC_CAP2_32BIT_BA_BITMAP)
		flags |= STA_CTXT_HE_32BIT_BA_BITMAP;

	if (sta->he_cap.he_cap_elem.mac_cap_info[2] &
	    IEEE80211_HE_MAC_CAP2_ACK_EN)
		flags |= STA_CTXT_HE_ACK_ENABLED;

	rcu_read_unlock();

	/* Mark MU EDCA as enabled, unless none detected on some AC */
	flags |= STA_CTXT_HE_MU_EDCA_CW;
	for (i = 0; i < IEEE80211_NUM_ACS; i++) {
		struct ieee80211_he_mu_edca_param_ac_rec *mu_edca =
			&mvmvif->queue_params[i].mu_edca_param_rec;
		u8 ac = iwl_mvm_mac80211_ac_to_ucode_ac(i);

		if (!mvmvif->queue_params[i].mu_edca) {
			flags &= ~STA_CTXT_HE_MU_EDCA_CW;
			break;
		}

		sta_ctxt_cmd.trig_based_txf[ac].cwmin =
			cpu_to_le16(mu_edca->ecw_min_max & 0xf);
		sta_ctxt_cmd.trig_based_txf[ac].cwmax =
			cpu_to_le16((mu_edca->ecw_min_max & 0xf0) >> 4);
		sta_ctxt_cmd.trig_based_txf[ac].aifsn =
			cpu_to_le16(mu_edca->aifsn);
		sta_ctxt_cmd.trig_based_txf[ac].mu_time =
			cpu_to_le16(mu_edca->mu_edca_timer);
	}


	if (vif->bss_conf.uora_exists) {
		flags |= STA_CTXT_HE_TRIG_RND_ALLOC;

		sta_ctxt_cmd.rand_alloc_ecwmin =
			vif->bss_conf.uora_ocw_range & 0x7;
		sta_ctxt_cmd.rand_alloc_ecwmax =
			(vif->bss_conf.uora_ocw_range >> 3) & 0x7;
	}

	if (own_he_cap && !(own_he_cap->he_cap_elem.mac_cap_info[2] &
			    IEEE80211_HE_MAC_CAP2_ACK_EN))
		flags |= STA_CTXT_HE_NIC_NOT_ACK_ENABLED;

	if (vif->bss_conf.nontransmitted) {
		flags |= STA_CTXT_HE_REF_BSSID_VALID;
		ether_addr_copy(sta_ctxt_cmd.ref_bssid_addr,
				vif->bss_conf.transmitter_bssid);
		sta_ctxt_cmd.max_bssid_indicator =
			vif->bss_conf.bssid_indicator;
		sta_ctxt_cmd.bssid_index = vif->bss_conf.bssid_index;
		sta_ctxt_cmd.ema_ap = vif->bss_conf.ema_ap;
		sta_ctxt_cmd.profile_periodicity =
			vif->bss_conf.profile_periodicity;
	}

	sta_ctxt_cmd.flags = cpu_to_le32(flags);

	if (iwl_mvm_send_cmd_pdu(mvm, iwl_cmd_id(STA_HE_CTXT_CMD,
						 DATA_PATH_GROUP, 0),
				 0, size, &sta_ctxt_cmd))
		IWL_ERR(mvm, "Failed to config FW to work HE!\n");
}

static void iwl_mvm_protect_assoc(struct iwl_mvm *mvm,
				  struct ieee80211_vif *vif,
				  u32 duration_override)
{
	u32 duration = IWL_MVM_TE_SESSION_PROTECTION_MAX_TIME_MS;
	u32 min_duration = IWL_MVM_TE_SESSION_PROTECTION_MIN_TIME_MS;

	if (duration_override > duration)
		duration = duration_override;

	/* Try really hard to protect the session and hear a beacon
	 * The new session protection command allows us to protect the
	 * session for a much longer time since the firmware will internally
	 * create two events: a 300TU one with a very high priority that
	 * won't be fragmented which should be enough for 99% of the cases,
	 * and another one (which we configure here to be 900TU long) which
	 * will have a slightly lower priority, but more importantly, can be
	 * fragmented so that it'll allow other activities to run.
	 */
	if (fw_has_capa(&mvm->fw->ucode_capa,
			IWL_UCODE_TLV_CAPA_SESSION_PROT_CMD))
		iwl_mvm_schedule_session_protection(mvm, vif, 900,
						    min_duration, false);
	else
		iwl_mvm_protect_session(mvm, vif, duration,
					min_duration, 500, false);
}

static void iwl_mvm_bss_info_changed_station(struct iwl_mvm *mvm,
					     struct ieee80211_vif *vif,
					     struct ieee80211_bss_conf *bss_conf,
					     u32 changes)
{
	struct iwl_mvm_vif *mvmvif = iwl_mvm_vif_from_mac80211(vif);
	int ret;

	/*
	 * Re-calculate the tsf id, as the leader-follower relations depend
	 * on the beacon interval, which was not known when the station
	 * interface was added.
	 */
	if (changes & BSS_CHANGED_ASSOC && bss_conf->assoc) {
		if (vif->bss_conf.he_support &&
		    !iwlwifi_mod_params.disable_11ax)
			iwl_mvm_cfg_he_sta(mvm, vif, mvmvif->ap_sta_id);

		iwl_mvm_mac_ctxt_recalc_tsf_id(mvm, vif);
	}

	/* Update MU EDCA params */
	if (changes & BSS_CHANGED_QOS && mvmvif->associated &&
	    bss_conf->assoc && vif->bss_conf.he_support &&
	    !iwlwifi_mod_params.disable_11ax)
		iwl_mvm_cfg_he_sta(mvm, vif, mvmvif->ap_sta_id);

	/*
	 * If we're not associated yet, take the (new) BSSID before associating
	 * so the firmware knows. If we're already associated, then use the old
	 * BSSID here, and we'll send a cleared one later in the CHANGED_ASSOC
	 * branch for disassociation below.
	 */
	if (changes & BSS_CHANGED_BSSID && !mvmvif->associated)
		memcpy(mvmvif->bssid, bss_conf->bssid, ETH_ALEN);

	ret = iwl_mvm_mac_ctxt_changed(mvm, vif, false, mvmvif->bssid);
	if (ret)
		IWL_ERR(mvm, "failed to update MAC %pM\n", vif->addr);

	/* after sending it once, adopt mac80211 data */
	memcpy(mvmvif->bssid, bss_conf->bssid, ETH_ALEN);
	mvmvif->associated = bss_conf->assoc;

	if (changes & BSS_CHANGED_ASSOC) {
		if (bss_conf->assoc) {
			/* clear statistics to get clean beacon counter */
			iwl_mvm_request_statistics(mvm, true);
			memset(&mvmvif->beacon_stats, 0,
			       sizeof(mvmvif->beacon_stats));

			/* add quota for this interface */
			ret = iwl_mvm_update_quotas(mvm, true, NULL);
			if (ret) {
				IWL_ERR(mvm, "failed to update quotas\n");
				return;
			}

			if (test_bit(IWL_MVM_STATUS_IN_HW_RESTART,
				     &mvm->status) &&
			    !fw_has_capa(&mvm->fw->ucode_capa,
					 IWL_UCODE_TLV_CAPA_SESSION_PROT_CMD)) {
				/*
				 * If we're restarting then the firmware will
				 * obviously have lost synchronisation with
				 * the AP. It will attempt to synchronise by
				 * itself, but we can make it more reliable by
				 * scheduling a session protection time event.
				 *
				 * The firmware needs to receive a beacon to
				 * catch up with synchronisation, use 110% of
				 * the beacon interval.
				 *
				 * Set a large maximum delay to allow for more
				 * than a single interface.
				 *
				 * For new firmware versions, rely on the
				 * firmware. This is relevant for DCM scenarios
				 * only anyway.
				 */
				u32 dur = (11 * vif->bss_conf.beacon_int) / 10;
				iwl_mvm_protect_session(mvm, vif, dur, dur,
							5 * dur, false);
			} else if (!test_bit(IWL_MVM_STATUS_IN_HW_RESTART,
					     &mvm->status) &&
				   !vif->bss_conf.dtim_period) {
				/*
				 * If we're not restarting and still haven't
				 * heard a beacon (dtim period unknown) then
				 * make sure we still have enough minimum time
				 * remaining in the time event, since the auth
				 * might actually have taken quite a while
				 * (especially for SAE) and so the remaining
				 * time could be small without us having heard
				 * a beacon yet.
				 */
				iwl_mvm_protect_assoc(mvm, vif, 0);
			}

			iwl_mvm_sf_update(mvm, vif, false);
			iwl_mvm_power_vif_assoc(mvm, vif);
			if (vif->p2p) {
				iwl_mvm_update_smps(mvm, vif,
						    IWL_MVM_SMPS_REQ_PROT,
						    IEEE80211_SMPS_DYNAMIC);
			}
		} else if (mvmvif->ap_sta_id != IWL_MVM_INVALID_STA) {
			/*
			 * If update fails - SF might be running in associated
			 * mode while disassociated - which is forbidden.
			 */
			ret = iwl_mvm_sf_update(mvm, vif, false);
			WARN_ONCE(ret &&
				  !test_bit(IWL_MVM_STATUS_HW_RESTART_REQUESTED,
					    &mvm->status),
				  "Failed to update SF upon disassociation\n");

			/*
			 * If we get an assert during the connection (after the
			 * station has been added, but before the vif is set
			 * to associated), mac80211 will re-add the station and
			 * then configure the vif. Since the vif is not
			 * associated, we would remove the station here and
			 * this would fail the recovery.
			 */
			if (!test_bit(IWL_MVM_STATUS_IN_HW_RESTART,
				      &mvm->status)) {
				/*
				 * Remove AP station now that
				 * the MAC is unassoc
				 */
				ret = iwl_mvm_rm_sta_id(mvm, vif,
							mvmvif->ap_sta_id);
				if (ret)
					IWL_ERR(mvm,
						"failed to remove AP station\n");

				mvmvif->ap_sta_id = IWL_MVM_INVALID_STA;
			}

			/* remove quota for this interface */
			ret = iwl_mvm_update_quotas(mvm, false, NULL);
			if (ret)
				IWL_ERR(mvm, "failed to update quotas\n");

			/* this will take the cleared BSSID from bss_conf */
			ret = iwl_mvm_mac_ctxt_changed(mvm, vif, false, NULL);
			if (ret)
				IWL_ERR(mvm,
					"failed to update MAC %pM (clear after unassoc)\n",
					vif->addr);
		}

		/*
		 * The firmware tracks the MU-MIMO group on its own.
		 * However, on HW restart we should restore this data.
		 */
		if (test_bit(IWL_MVM_STATUS_IN_HW_RESTART, &mvm->status) &&
		    (changes & BSS_CHANGED_MU_GROUPS) && vif->mu_mimo_owner) {
			ret = iwl_mvm_update_mu_groups(mvm, vif);
			if (ret)
				IWL_ERR(mvm,
					"failed to update VHT MU_MIMO groups\n");
		}

		iwl_mvm_recalc_multicast(mvm);
		iwl_mvm_configure_bcast_filter(mvm);

		/* reset rssi values */
		mvmvif->bf_data.ave_beacon_signal = 0;

		iwl_mvm_bt_coex_vif_change(mvm);
		iwl_mvm_update_smps(mvm, vif, IWL_MVM_SMPS_REQ_TT,
				    IEEE80211_SMPS_AUTOMATIC);
		if (fw_has_capa(&mvm->fw->ucode_capa,
				IWL_UCODE_TLV_CAPA_UMAC_SCAN))
			iwl_mvm_config_scan(mvm);
	}

	if (changes & BSS_CHANGED_BEACON_INFO) {
		/*
		 * We received a beacon from the associated AP so
		 * remove the session protection.
		 * A firmware with the new API will remove it automatically.
		 */
		if (!fw_has_capa(&mvm->fw->ucode_capa,
				 IWL_UCODE_TLV_CAPA_SESSION_PROT_CMD))
			iwl_mvm_stop_session_protection(mvm, vif);

		iwl_mvm_sf_update(mvm, vif, false);
		WARN_ON(iwl_mvm_enable_beacon_filter(mvm, vif, 0));
	}

	if (changes & (BSS_CHANGED_PS | BSS_CHANGED_P2P_PS | BSS_CHANGED_QOS |
		       /*
			* Send power command on every beacon change,
			* because we may have not enabled beacon abort yet.
			*/
		       BSS_CHANGED_BEACON_INFO)) {
		ret = iwl_mvm_power_update_mac(mvm);
		if (ret)
			IWL_ERR(mvm, "failed to update power mode\n");
	}

	if (changes & BSS_CHANGED_CQM) {
		IWL_DEBUG_MAC80211(mvm, "cqm info_changed\n");
		/* reset cqm events tracking */
		mvmvif->bf_data.last_cqm_event = 0;
		if (mvmvif->bf_data.bf_enabled) {
			ret = iwl_mvm_enable_beacon_filter(mvm, vif, 0);
			if (ret)
				IWL_ERR(mvm,
					"failed to update CQM thresholds\n");
		}
	}

	if (changes & BSS_CHANGED_ARP_FILTER) {
		IWL_DEBUG_MAC80211(mvm, "arp filter changed\n");
		iwl_mvm_configure_bcast_filter(mvm);
	}

	if (changes & BSS_CHANGED_BANDWIDTH)
		iwl_mvm_apply_fw_smps_request(vif);
}

static int iwl_mvm_start_ap_ibss(struct ieee80211_hw *hw,
				 struct ieee80211_vif *vif)
{
	struct iwl_mvm *mvm = IWL_MAC80211_GET_MVM(hw);
	struct iwl_mvm_vif *mvmvif = iwl_mvm_vif_from_mac80211(vif);
	int ret, i;

	mutex_lock(&mvm->mutex);

	/* Send the beacon template */
	ret = iwl_mvm_mac_ctxt_beacon_changed(mvm, vif);
	if (ret)
		goto out_unlock;

	/*
	 * Re-calculate the tsf id, as the leader-follower relations depend on
	 * the beacon interval, which was not known when the AP interface
	 * was added.
	 */
	if (vif->type == NL80211_IFTYPE_AP)
		iwl_mvm_mac_ctxt_recalc_tsf_id(mvm, vif);

	mvmvif->ap_assoc_sta_count = 0;

	/* Add the mac context */
	ret = iwl_mvm_mac_ctxt_add(mvm, vif);
	if (ret)
		goto out_unlock;

	/* Perform the binding */
	ret = iwl_mvm_binding_add_vif(mvm, vif);
	if (ret)
		goto out_remove;

	/*
	 * This is not very nice, but the simplest:
	 * For older FWs adding the mcast sta before the bcast station may
	 * cause assert 0x2b00.
	 * This is fixed in later FW so make the order of removal depend on
	 * the TLV
	 */
	if (fw_has_api(&mvm->fw->ucode_capa, IWL_UCODE_TLV_API_STA_TYPE)) {
		ret = iwl_mvm_add_mcast_sta(mvm, vif);
		if (ret)
			goto out_unbind;
		/*
		 * Send the bcast station. At this stage the TBTT and DTIM time
		 * events are added and applied to the scheduler
		 */
		ret = iwl_mvm_send_add_bcast_sta(mvm, vif);
		if (ret) {
			iwl_mvm_rm_mcast_sta(mvm, vif);
			goto out_unbind;
		}
	} else {
		/*
		 * Send the bcast station. At this stage the TBTT and DTIM time
		 * events are added and applied to the scheduler
		 */
		ret = iwl_mvm_send_add_bcast_sta(mvm, vif);
		if (ret)
			goto out_unbind;
		ret = iwl_mvm_add_mcast_sta(mvm, vif);
		if (ret) {
			iwl_mvm_send_rm_bcast_sta(mvm, vif);
			goto out_unbind;
		}
	}

	/* must be set before quota calculations */
	mvmvif->ap_ibss_active = true;

	/* send all the early keys to the device now */
	for (i = 0; i < ARRAY_SIZE(mvmvif->ap_early_keys); i++) {
		struct ieee80211_key_conf *key = mvmvif->ap_early_keys[i];

		if (!key)
			continue;

		mvmvif->ap_early_keys[i] = NULL;

		ret = __iwl_mvm_mac_set_key(hw, SET_KEY, vif, NULL, key);
		if (ret)
			goto out_quota_failed;
	}

	if (vif->type == NL80211_IFTYPE_AP && !vif->p2p) {
		iwl_mvm_vif_set_low_latency(mvmvif, true,
					    LOW_LATENCY_VIF_TYPE);
		iwl_mvm_send_low_latency_cmd(mvm, true, mvmvif->id);
	}

	/* power updated needs to be done before quotas */
	iwl_mvm_power_update_mac(mvm);

	ret = iwl_mvm_update_quotas(mvm, false, NULL);
	if (ret)
		goto out_quota_failed;

	/* Need to update the P2P Device MAC (only GO, IBSS is single vif) */
	if (vif->p2p && mvm->p2p_device_vif)
		iwl_mvm_mac_ctxt_changed(mvm, mvm->p2p_device_vif, false, NULL);

	iwl_mvm_bt_coex_vif_change(mvm);

	/* we don't support TDLS during DCM */
	if (iwl_mvm_phy_ctx_count(mvm) > 1)
		iwl_mvm_teardown_tdls_peers(mvm);

	iwl_mvm_ftm_restart_responder(mvm, vif);

	goto out_unlock;

out_quota_failed:
	iwl_mvm_power_update_mac(mvm);
	mvmvif->ap_ibss_active = false;
	iwl_mvm_send_rm_bcast_sta(mvm, vif);
	iwl_mvm_rm_mcast_sta(mvm, vif);
out_unbind:
	iwl_mvm_binding_remove_vif(mvm, vif);
out_remove:
	iwl_mvm_mac_ctxt_remove(mvm, vif);
out_unlock:
	mutex_unlock(&mvm->mutex);
	return ret;
}

static void iwl_mvm_stop_ap_ibss(struct ieee80211_hw *hw,
				 struct ieee80211_vif *vif)
{
	struct iwl_mvm *mvm = IWL_MAC80211_GET_MVM(hw);
	struct iwl_mvm_vif *mvmvif = iwl_mvm_vif_from_mac80211(vif);

	iwl_mvm_prepare_mac_removal(mvm, vif);

	mutex_lock(&mvm->mutex);

	/* Handle AP stop while in CSA */
	if (rcu_access_pointer(mvm->csa_vif) == vif) {
		iwl_mvm_remove_time_event(mvm, mvmvif,
					  &mvmvif->time_event_data);
		RCU_INIT_POINTER(mvm->csa_vif, NULL);
		mvmvif->csa_countdown = false;
	}

	if (rcu_access_pointer(mvm->csa_tx_blocked_vif) == vif) {
		RCU_INIT_POINTER(mvm->csa_tx_blocked_vif, NULL);
		mvm->csa_tx_block_bcn_timeout = 0;
	}

	mvmvif->ap_ibss_active = false;
	mvm->ap_last_beacon_gp2 = 0;

	if (vif->type == NL80211_IFTYPE_AP && !vif->p2p) {
		iwl_mvm_vif_set_low_latency(mvmvif, false,
					    LOW_LATENCY_VIF_TYPE);
		iwl_mvm_send_low_latency_cmd(mvm, false,  mvmvif->id);
	}

	iwl_mvm_bt_coex_vif_change(mvm);

	/* Need to update the P2P Device MAC (only GO, IBSS is single vif) */
	if (vif->p2p && mvm->p2p_device_vif)
		iwl_mvm_mac_ctxt_changed(mvm, mvm->p2p_device_vif, false, NULL);

	iwl_mvm_update_quotas(mvm, false, NULL);

	iwl_mvm_ftm_responder_clear(mvm, vif);

	/*
	 * This is not very nice, but the simplest:
	 * For older FWs removing the mcast sta before the bcast station may
	 * cause assert 0x2b00.
	 * This is fixed in later FW (which will stop beaconing when removing
	 * bcast station).
	 * So make the order of removal depend on the TLV
	 */
	if (!fw_has_api(&mvm->fw->ucode_capa, IWL_UCODE_TLV_API_STA_TYPE))
		iwl_mvm_rm_mcast_sta(mvm, vif);
	iwl_mvm_send_rm_bcast_sta(mvm, vif);
	if (fw_has_api(&mvm->fw->ucode_capa, IWL_UCODE_TLV_API_STA_TYPE))
		iwl_mvm_rm_mcast_sta(mvm, vif);
	iwl_mvm_binding_remove_vif(mvm, vif);

	iwl_mvm_power_update_mac(mvm);

	iwl_mvm_mac_ctxt_remove(mvm, vif);

	mutex_unlock(&mvm->mutex);
}

static void
iwl_mvm_bss_info_changed_ap_ibss(struct iwl_mvm *mvm,
				 struct ieee80211_vif *vif,
				 struct ieee80211_bss_conf *bss_conf,
				 u32 changes)
{
	struct iwl_mvm_vif *mvmvif = iwl_mvm_vif_from_mac80211(vif);

	/* Changes will be applied when the AP/IBSS is started */
	if (!mvmvif->ap_ibss_active)
		return;

	if (changes & (BSS_CHANGED_ERP_CTS_PROT | BSS_CHANGED_HT |
		       BSS_CHANGED_BANDWIDTH | BSS_CHANGED_QOS) &&
	    iwl_mvm_mac_ctxt_changed(mvm, vif, false, NULL))
		IWL_ERR(mvm, "failed to update MAC %pM\n", vif->addr);

	/* Need to send a new beacon template to the FW */
	if (changes & BSS_CHANGED_BEACON &&
	    iwl_mvm_mac_ctxt_beacon_changed(mvm, vif))
		IWL_WARN(mvm, "Failed updating beacon data\n");

	if (changes & BSS_CHANGED_FTM_RESPONDER) {
		int ret = iwl_mvm_ftm_start_responder(mvm, vif);

		if (ret)
			IWL_WARN(mvm, "Failed to enable FTM responder (%d)\n",
				 ret);
	}

}

static void iwl_mvm_bss_info_changed(struct ieee80211_hw *hw,
				     struct ieee80211_vif *vif,
				     struct ieee80211_bss_conf *bss_conf,
				     u32 changes)
{
	struct iwl_mvm *mvm = IWL_MAC80211_GET_MVM(hw);

	mutex_lock(&mvm->mutex);

	if (changes & BSS_CHANGED_IDLE && !bss_conf->idle)
		iwl_mvm_scan_stop(mvm, IWL_MVM_SCAN_SCHED, true);

	switch (vif->type) {
	case NL80211_IFTYPE_STATION:
		iwl_mvm_bss_info_changed_station(mvm, vif, bss_conf, changes);
		break;
	case NL80211_IFTYPE_AP:
	case NL80211_IFTYPE_ADHOC:
		iwl_mvm_bss_info_changed_ap_ibss(mvm, vif, bss_conf, changes);
		break;
	case NL80211_IFTYPE_MONITOR:
		if (changes & BSS_CHANGED_MU_GROUPS)
			iwl_mvm_update_mu_groups(mvm, vif);
		break;
	default:
		/* shouldn't happen */
		WARN_ON_ONCE(1);
	}

	if (changes & BSS_CHANGED_TXPOWER) {
		IWL_DEBUG_CALIB(mvm, "Changing TX Power to %d dBm\n",
				bss_conf->txpower);
		iwl_mvm_set_tx_power(mvm, vif, bss_conf->txpower);
	}

	mutex_unlock(&mvm->mutex);
}

static int iwl_mvm_mac_hw_scan(struct ieee80211_hw *hw,
			       struct ieee80211_vif *vif,
			       struct ieee80211_scan_request *hw_req)
{
	struct iwl_mvm *mvm = IWL_MAC80211_GET_MVM(hw);
	int ret;

	if (hw_req->req.n_channels == 0 ||
	    hw_req->req.n_channels > mvm->fw->ucode_capa.n_scan_channels)
		return -EINVAL;

	mutex_lock(&mvm->mutex);
	ret = iwl_mvm_reg_scan_start(mvm, vif, &hw_req->req, &hw_req->ies);
	mutex_unlock(&mvm->mutex);

	return ret;
}

static void iwl_mvm_mac_cancel_hw_scan(struct ieee80211_hw *hw,
				       struct ieee80211_vif *vif)
{
	struct iwl_mvm *mvm = IWL_MAC80211_GET_MVM(hw);

	mutex_lock(&mvm->mutex);

	/* Due to a race condition, it's possible that mac80211 asks
	 * us to stop a hw_scan when it's already stopped.  This can
	 * happen, for instance, if we stopped the scan ourselves,
	 * called ieee80211_scan_completed() and the userspace called
	 * cancel scan scan before ieee80211_scan_work() could run.
	 * To handle that, simply return if the scan is not running.
	*/
	if (mvm->scan_status & IWL_MVM_SCAN_REGULAR)
		iwl_mvm_scan_stop(mvm, IWL_MVM_SCAN_REGULAR, true);

	mutex_unlock(&mvm->mutex);
}

static void
iwl_mvm_mac_allow_buffered_frames(struct ieee80211_hw *hw,
				  struct ieee80211_sta *sta, u16 tids,
				  int num_frames,
				  enum ieee80211_frame_release_type reason,
				  bool more_data)
{
	struct iwl_mvm *mvm = IWL_MAC80211_GET_MVM(hw);

	/* Called when we need to transmit (a) frame(s) from mac80211 */

	iwl_mvm_sta_modify_sleep_tx_count(mvm, sta, reason, num_frames,
					  tids, more_data, false);
}

static void
iwl_mvm_mac_release_buffered_frames(struct ieee80211_hw *hw,
				    struct ieee80211_sta *sta, u16 tids,
				    int num_frames,
				    enum ieee80211_frame_release_type reason,
				    bool more_data)
{
	struct iwl_mvm *mvm = IWL_MAC80211_GET_MVM(hw);

	/* Called when we need to transmit (a) frame(s) from agg or dqa queue */

	iwl_mvm_sta_modify_sleep_tx_count(mvm, sta, reason, num_frames,
					  tids, more_data, true);
}

static void __iwl_mvm_mac_sta_notify(struct ieee80211_hw *hw,
				     enum sta_notify_cmd cmd,
				     struct ieee80211_sta *sta)
{
	struct iwl_mvm *mvm = IWL_MAC80211_GET_MVM(hw);
	struct iwl_mvm_sta *mvmsta = iwl_mvm_sta_from_mac80211(sta);
	unsigned long txqs = 0, tids = 0;
	int tid;

	/*
	 * If we have TVQM then we get too high queue numbers - luckily
	 * we really shouldn't get here with that because such hardware
	 * should have firmware supporting buffer station offload.
	 */
	if (WARN_ON(iwl_mvm_has_new_tx_api(mvm)))
		return;

	spin_lock_bh(&mvmsta->lock);
	for (tid = 0; tid < ARRAY_SIZE(mvmsta->tid_data); tid++) {
		struct iwl_mvm_tid_data *tid_data = &mvmsta->tid_data[tid];

		if (tid_data->txq_id == IWL_MVM_INVALID_QUEUE)
			continue;

		__set_bit(tid_data->txq_id, &txqs);

		if (iwl_mvm_tid_queued(mvm, tid_data) == 0)
			continue;

		__set_bit(tid, &tids);
	}

	switch (cmd) {
	case STA_NOTIFY_SLEEP:
		for_each_set_bit(tid, &tids, IWL_MAX_TID_COUNT)
			ieee80211_sta_set_buffered(sta, tid, true);

		if (txqs)
			iwl_trans_freeze_txq_timer(mvm->trans, txqs, true);
		/*
		 * The fw updates the STA to be asleep. Tx packets on the Tx
		 * queues to this station will not be transmitted. The fw will
		 * send a Tx response with TX_STATUS_FAIL_DEST_PS.
		 */
		break;
	case STA_NOTIFY_AWAKE:
		if (WARN_ON(mvmsta->sta_id == IWL_MVM_INVALID_STA))
			break;

		if (txqs)
			iwl_trans_freeze_txq_timer(mvm->trans, txqs, false);
		iwl_mvm_sta_modify_ps_wake(mvm, sta);
		break;
	default:
		break;
	}
	spin_unlock_bh(&mvmsta->lock);
}

static void iwl_mvm_mac_sta_notify(struct ieee80211_hw *hw,
				   struct ieee80211_vif *vif,
				   enum sta_notify_cmd cmd,
				   struct ieee80211_sta *sta)
{
	__iwl_mvm_mac_sta_notify(hw, cmd, sta);
}

void iwl_mvm_sta_pm_notif(struct iwl_mvm *mvm, struct iwl_rx_cmd_buffer *rxb)
{
	struct iwl_rx_packet *pkt = rxb_addr(rxb);
	struct iwl_mvm_pm_state_notification *notif = (void *)pkt->data;
	struct ieee80211_sta *sta;
	struct iwl_mvm_sta *mvmsta;
	bool sleeping = (notif->type != IWL_MVM_PM_EVENT_AWAKE);

	if (WARN_ON(notif->sta_id >= mvm->fw->ucode_capa.num_stations))
		return;

	rcu_read_lock();
	sta = rcu_dereference(mvm->fw_id_to_mac_id[notif->sta_id]);
	if (WARN_ON(IS_ERR_OR_NULL(sta))) {
		rcu_read_unlock();
		return;
	}

	mvmsta = iwl_mvm_sta_from_mac80211(sta);

	if (!mvmsta->vif ||
	    mvmsta->vif->type != NL80211_IFTYPE_AP) {
		rcu_read_unlock();
		return;
	}

	if (mvmsta->sleeping != sleeping) {
		mvmsta->sleeping = sleeping;
		__iwl_mvm_mac_sta_notify(mvm->hw,
			sleeping ? STA_NOTIFY_SLEEP : STA_NOTIFY_AWAKE,
			sta);
		ieee80211_sta_ps_transition(sta, sleeping);
	}

	if (sleeping) {
		switch (notif->type) {
		case IWL_MVM_PM_EVENT_AWAKE:
		case IWL_MVM_PM_EVENT_ASLEEP:
			break;
		case IWL_MVM_PM_EVENT_UAPSD:
			ieee80211_sta_uapsd_trigger(sta, IEEE80211_NUM_TIDS);
			break;
		case IWL_MVM_PM_EVENT_PS_POLL:
			ieee80211_sta_pspoll(sta);
			break;
		default:
			break;
		}
	}

	rcu_read_unlock();
}

static void iwl_mvm_sta_pre_rcu_remove(struct ieee80211_hw *hw,
				       struct ieee80211_vif *vif,
				       struct ieee80211_sta *sta)
{
	struct iwl_mvm *mvm = IWL_MAC80211_GET_MVM(hw);
	struct iwl_mvm_sta *mvm_sta = iwl_mvm_sta_from_mac80211(sta);

	/*
	 * This is called before mac80211 does RCU synchronisation,
	 * so here we already invalidate our internal RCU-protected
	 * station pointer. The rest of the code will thus no longer
	 * be able to find the station this way, and we don't rely
	 * on further RCU synchronisation after the sta_state()
	 * callback deleted the station.
	 */
	mutex_lock(&mvm->mutex);
	if (sta == rcu_access_pointer(mvm->fw_id_to_mac_id[mvm_sta->sta_id]))
		rcu_assign_pointer(mvm->fw_id_to_mac_id[mvm_sta->sta_id],
				   ERR_PTR(-ENOENT));

	mutex_unlock(&mvm->mutex);
}

static void iwl_mvm_check_uapsd(struct iwl_mvm *mvm, struct ieee80211_vif *vif,
				const u8 *bssid)
{
	int i;

	if (!test_bit(IWL_MVM_STATUS_IN_HW_RESTART, &mvm->status)) {
		struct iwl_mvm_tcm_mac *mdata;

		mdata = &mvm->tcm.data[iwl_mvm_vif_from_mac80211(vif)->id];
		ewma_rate_init(&mdata->uapsd_nonagg_detect.rate);
		mdata->opened_rx_ba_sessions = false;
	}

	if (!(mvm->fw->ucode_capa.flags & IWL_UCODE_TLV_FLAGS_UAPSD_SUPPORT))
		return;

	if (vif->p2p && !iwl_mvm_is_p2p_scm_uapsd_supported(mvm)) {
		vif->driver_flags &= ~IEEE80211_VIF_SUPPORTS_UAPSD;
		return;
	}

	if (!vif->p2p &&
	    (iwlwifi_mod_params.uapsd_disable & IWL_DISABLE_UAPSD_BSS)) {
		vif->driver_flags &= ~IEEE80211_VIF_SUPPORTS_UAPSD;
		return;
	}

	for (i = 0; i < IWL_MVM_UAPSD_NOAGG_LIST_LEN; i++) {
		if (ether_addr_equal(mvm->uapsd_noagg_bssids[i].addr, bssid)) {
			vif->driver_flags &= ~IEEE80211_VIF_SUPPORTS_UAPSD;
			return;
		}
	}

	vif->driver_flags |= IEEE80211_VIF_SUPPORTS_UAPSD;
}

static void
iwl_mvm_tdls_check_trigger(struct iwl_mvm *mvm,
			   struct ieee80211_vif *vif, u8 *peer_addr,
			   enum nl80211_tdls_operation action)
{
	struct iwl_fw_dbg_trigger_tlv *trig;
	struct iwl_fw_dbg_trigger_tdls *tdls_trig;

	trig = iwl_fw_dbg_trigger_on(&mvm->fwrt, ieee80211_vif_to_wdev(vif),
				     FW_DBG_TRIGGER_TDLS);
	if (!trig)
		return;

	tdls_trig = (void *)trig->data;

	if (!(tdls_trig->action_bitmap & BIT(action)))
		return;

	if (tdls_trig->peer_mode &&
	    memcmp(tdls_trig->peer, peer_addr, ETH_ALEN) != 0)
		return;

	iwl_fw_dbg_collect_trig(&mvm->fwrt, trig,
				"TDLS event occurred, peer %pM, action %d",
				peer_addr, action);
}

struct iwl_mvm_he_obss_narrow_bw_ru_data {
	bool tolerated;
};

static void iwl_mvm_check_he_obss_narrow_bw_ru_iter(struct wiphy *wiphy,
						    struct cfg80211_bss *bss,
						    void *_data)
{
	struct iwl_mvm_he_obss_narrow_bw_ru_data *data = _data;
	const struct cfg80211_bss_ies *ies;
	const struct element *elem;

	rcu_read_lock();
	ies = rcu_dereference(bss->ies);
	elem = cfg80211_find_elem(WLAN_EID_EXT_CAPABILITY, ies->data,
				  ies->len);

	if (!elem || elem->datalen < 10 ||
	    !(elem->data[10] &
	      WLAN_EXT_CAPA10_OBSS_NARROW_BW_RU_TOLERANCE_SUPPORT)) {
		data->tolerated = false;
	}
	rcu_read_unlock();
}

static void iwl_mvm_check_he_obss_narrow_bw_ru(struct ieee80211_hw *hw,
					       struct ieee80211_vif *vif)
{
	struct iwl_mvm_vif *mvmvif = iwl_mvm_vif_from_mac80211(vif);
	struct iwl_mvm_he_obss_narrow_bw_ru_data iter_data = {
		.tolerated = true,
	};

	if (!(vif->bss_conf.chandef.chan->flags & IEEE80211_CHAN_RADAR)) {
		mvmvif->he_ru_2mhz_block = false;
		return;
	}

	cfg80211_bss_iter(hw->wiphy, &vif->bss_conf.chandef,
			  iwl_mvm_check_he_obss_narrow_bw_ru_iter,
			  &iter_data);

	/*
	 * If there is at least one AP on radar channel that cannot
	 * tolerate 26-tone RU UL OFDMA transmissions using HE TB PPDU.
	 */
	mvmvif->he_ru_2mhz_block = !iter_data.tolerated;
}

static void iwl_mvm_reset_cca_40mhz_workaround(struct iwl_mvm *mvm,
					       struct ieee80211_vif *vif)
{
	struct ieee80211_supported_band *sband;
	const struct ieee80211_sta_he_cap *he_cap;

	if (vif->type != NL80211_IFTYPE_STATION)
		return;

	if (!mvm->cca_40mhz_workaround)
		return;

	/* decrement and check that we reached zero */
	mvm->cca_40mhz_workaround--;
	if (mvm->cca_40mhz_workaround)
		return;

	sband = mvm->hw->wiphy->bands[NL80211_BAND_2GHZ];

	sband->ht_cap.cap |= IEEE80211_HT_CAP_SUP_WIDTH_20_40;

	he_cap = ieee80211_get_he_iftype_cap(sband,
					     ieee80211_vif_type_p2p(vif));

	if (he_cap) {
		/* we know that ours is writable */
		struct ieee80211_sta_he_cap *he = (void *)he_cap;

		he->he_cap_elem.phy_cap_info[0] |=
			IEEE80211_HE_PHY_CAP0_CHANNEL_WIDTH_SET_40MHZ_IN_2G;
	}
}

static int iwl_mvm_mac_sta_state(struct ieee80211_hw *hw,
				 struct ieee80211_vif *vif,
				 struct ieee80211_sta *sta,
				 enum ieee80211_sta_state old_state,
				 enum ieee80211_sta_state new_state)
{
	struct iwl_mvm *mvm = IWL_MAC80211_GET_MVM(hw);
	struct iwl_mvm_vif *mvmvif = iwl_mvm_vif_from_mac80211(vif);
	struct iwl_mvm_sta *mvm_sta = iwl_mvm_sta_from_mac80211(sta);
	int ret;

	IWL_DEBUG_MAC80211(mvm, "station %pM state change %d->%d\n",
			   sta->addr, old_state, new_state);

	/* this would be a mac80211 bug ... but don't crash */
	if (WARN_ON_ONCE(!mvmvif->phy_ctxt))
		return test_bit(IWL_MVM_STATUS_HW_RESTART_REQUESTED, &mvm->status) ? 0 : -EINVAL;

	/*
	 * If we are in a STA removal flow and in DQA mode:
	 *
	 * This is after the sync_rcu part, so the queues have already been
	 * flushed. No more TXs on their way in mac80211's path, and no more in
	 * the queues.
	 * Also, we won't be getting any new TX frames for this station.
	 * What we might have are deferred TX frames that need to be taken care
	 * of.
	 *
	 * Drop any still-queued deferred-frame before removing the STA, and
	 * make sure the worker is no longer handling frames for this STA.
	 */
	if (old_state == IEEE80211_STA_NONE &&
	    new_state == IEEE80211_STA_NOTEXIST) {
		flush_work(&mvm->add_stream_wk);

		/*
		 * No need to make sure deferred TX indication is off since the
		 * worker will already remove it if it was on
		 */

		/*
		 * Additionally, reset the 40 MHz capability if we disconnected
		 * from the AP now.
		 */
		iwl_mvm_reset_cca_40mhz_workaround(mvm, vif);
	}

	mutex_lock(&mvm->mutex);
	/* track whether or not the station is associated */
	mvm_sta->sta_state = new_state;

	if (old_state == IEEE80211_STA_NOTEXIST &&
	    new_state == IEEE80211_STA_NONE) {
		/*
		 * Firmware bug - it'll crash if the beacon interval is less
		 * than 16. We can't avoid connecting at all, so refuse the
		 * station state change, this will cause mac80211 to abandon
		 * attempts to connect to this AP, and eventually wpa_s will
		 * blocklist the AP...
		 */
		if (vif->type == NL80211_IFTYPE_STATION &&
		    vif->bss_conf.beacon_int < 16) {
			IWL_ERR(mvm,
				"AP %pM beacon interval is %d, refusing due to firmware bug!\n",
				sta->addr, vif->bss_conf.beacon_int);
			ret = -EINVAL;
			goto out_unlock;
		}

		if (vif->type == NL80211_IFTYPE_STATION)
			vif->bss_conf.he_support = sta->he_cap.has_he;

		if (sta->tdls &&
		    (vif->p2p ||
		     iwl_mvm_tdls_sta_count(mvm, NULL) ==
						IWL_MVM_TDLS_STA_COUNT ||
		     iwl_mvm_phy_ctx_count(mvm) > 1)) {
			IWL_DEBUG_MAC80211(mvm, "refusing TDLS sta\n");
			ret = -EBUSY;
			goto out_unlock;
		}

		ret = iwl_mvm_add_sta(mvm, vif, sta);
		if (sta->tdls && ret == 0) {
			iwl_mvm_recalc_tdls_state(mvm, vif, true);
			iwl_mvm_tdls_check_trigger(mvm, vif, sta->addr,
						   NL80211_TDLS_SETUP);
		}

		sta->max_rc_amsdu_len = 1;
	} else if (old_state == IEEE80211_STA_NONE &&
		   new_state == IEEE80211_STA_AUTH) {
		/*
		 * EBS may be disabled due to previous failures reported by FW.
		 * Reset EBS status here assuming environment has been changed.
		 */
		mvm->last_ebs_successful = true;
		iwl_mvm_check_uapsd(mvm, vif, sta->addr);
		ret = 0;
	} else if (old_state == IEEE80211_STA_AUTH &&
		   new_state == IEEE80211_STA_ASSOC) {
		if (vif->type == NL80211_IFTYPE_AP) {
			vif->bss_conf.he_support = sta->he_cap.has_he;
			mvmvif->ap_assoc_sta_count++;
			iwl_mvm_mac_ctxt_changed(mvm, vif, false, NULL);
			if (vif->bss_conf.he_support &&
			    !iwlwifi_mod_params.disable_11ax)
				iwl_mvm_cfg_he_sta(mvm, vif, mvm_sta->sta_id);
		} else if (vif->type == NL80211_IFTYPE_STATION) {
			vif->bss_conf.he_support = sta->he_cap.has_he;

			mvmvif->he_ru_2mhz_block = false;
			if (sta->he_cap.has_he)
				iwl_mvm_check_he_obss_narrow_bw_ru(hw, vif);

			iwl_mvm_mac_ctxt_changed(mvm, vif, false, NULL);
		}

		iwl_mvm_rs_rate_init(mvm, sta, mvmvif->phy_ctxt->channel->band,
				     false);
		ret = iwl_mvm_update_sta(mvm, vif, sta);
	} else if (old_state == IEEE80211_STA_ASSOC &&
		   new_state == IEEE80211_STA_AUTHORIZED) {
		ret = 0;

		/* we don't support TDLS during DCM */
		if (iwl_mvm_phy_ctx_count(mvm) > 1)
			iwl_mvm_teardown_tdls_peers(mvm);

		if (sta->tdls) {
			iwl_mvm_tdls_check_trigger(mvm, vif, sta->addr,
						   NL80211_TDLS_ENABLE_LINK);
		} else {
			/* enable beacon filtering */
			WARN_ON(iwl_mvm_enable_beacon_filter(mvm, vif, 0));

			mvmvif->authorized = 1;

			/*
			 * Now that the station is authorized, i.e., keys were already
			 * installed, need to indicate to the FW that
			 * multicast data frames can be forwarded to the driver
			 */
			iwl_mvm_mac_ctxt_changed(mvm, vif, false, NULL);
		}

		iwl_mvm_rs_rate_init(mvm, sta, mvmvif->phy_ctxt->channel->band,
				     true);
	} else if (old_state == IEEE80211_STA_AUTHORIZED &&
		   new_state == IEEE80211_STA_ASSOC) {
		if (!sta->tdls) {
			/* Multicast data frames are no longer allowed */
			iwl_mvm_mac_ctxt_changed(mvm, vif, false, NULL);

			/*
			 * Set this after the above iwl_mvm_mac_ctxt_changed()
			 * to avoid sending high prio again for a little time.
			 */
			mvmvif->authorized = 0;

			/* disable beacon filtering */
			ret = iwl_mvm_disable_beacon_filter(mvm, vif, 0);
			WARN_ON(ret &&
				!test_bit(IWL_MVM_STATUS_HW_RESTART_REQUESTED,
					  &mvm->status));
		}
		ret = 0;
	} else if (old_state == IEEE80211_STA_ASSOC &&
		   new_state == IEEE80211_STA_AUTH) {
		if (vif->type == NL80211_IFTYPE_AP) {
			mvmvif->ap_assoc_sta_count--;
			iwl_mvm_mac_ctxt_changed(mvm, vif, false, NULL);
		} else if (vif->type == NL80211_IFTYPE_STATION && !sta->tdls) {
			/* remove session protection if still running */
			iwl_mvm_stop_session_protection(mvm, vif);
		}
		ret = 0;
	} else if (old_state == IEEE80211_STA_AUTH &&
		   new_state == IEEE80211_STA_NONE) {
		ret = 0;
	} else if (old_state == IEEE80211_STA_NONE &&
		   new_state == IEEE80211_STA_NOTEXIST) {
		ret = iwl_mvm_rm_sta(mvm, vif, sta);
		if (sta->tdls) {
			iwl_mvm_recalc_tdls_state(mvm, vif, false);
			iwl_mvm_tdls_check_trigger(mvm, vif, sta->addr,
						   NL80211_TDLS_DISABLE_LINK);
		}

		if (unlikely(ret &&
			     test_bit(IWL_MVM_STATUS_HW_RESTART_REQUESTED,
				      &mvm->status)))
			ret = 0;
	} else {
		ret = -EIO;
	}
 out_unlock:
	mutex_unlock(&mvm->mutex);

	if (sta->tdls && ret == 0) {
		if (old_state == IEEE80211_STA_NOTEXIST &&
		    new_state == IEEE80211_STA_NONE)
			ieee80211_reserve_tid(sta, IWL_MVM_TDLS_FW_TID);
		else if (old_state == IEEE80211_STA_NONE &&
			 new_state == IEEE80211_STA_NOTEXIST)
			ieee80211_unreserve_tid(sta, IWL_MVM_TDLS_FW_TID);
	}

	return ret;
}

static int iwl_mvm_mac_set_rts_threshold(struct ieee80211_hw *hw, u32 value)
{
	struct iwl_mvm *mvm = IWL_MAC80211_GET_MVM(hw);

	mvm->rts_threshold = value;

	return 0;
}

static void iwl_mvm_sta_rc_update(struct ieee80211_hw *hw,
				  struct ieee80211_vif *vif,
				  struct ieee80211_sta *sta, u32 changed)
{
	struct iwl_mvm *mvm = IWL_MAC80211_GET_MVM(hw);
	struct iwl_mvm_vif *mvmvif = iwl_mvm_vif_from_mac80211(vif);

	if (changed & (IEEE80211_RC_BW_CHANGED |
		       IEEE80211_RC_SUPP_RATES_CHANGED |
		       IEEE80211_RC_NSS_CHANGED))
		iwl_mvm_rs_rate_init(mvm, sta, mvmvif->phy_ctxt->channel->band,
				     true);

	if (vif->type == NL80211_IFTYPE_STATION &&
	    changed & IEEE80211_RC_NSS_CHANGED)
		iwl_mvm_sf_update(mvm, vif, false);
}

static int iwl_mvm_mac_conf_tx(struct ieee80211_hw *hw,
			       struct ieee80211_vif *vif, u16 ac,
			       const struct ieee80211_tx_queue_params *params)
{
	struct iwl_mvm *mvm = IWL_MAC80211_GET_MVM(hw);
	struct iwl_mvm_vif *mvmvif = iwl_mvm_vif_from_mac80211(vif);

	mvmvif->queue_params[ac] = *params;

	/*
	 * No need to update right away, we'll get BSS_CHANGED_QOS
	 * The exception is P2P_DEVICE interface which needs immediate update.
	 */
	if (vif->type == NL80211_IFTYPE_P2P_DEVICE) {
		int ret;

		mutex_lock(&mvm->mutex);
		ret = iwl_mvm_mac_ctxt_changed(mvm, vif, false, NULL);
		mutex_unlock(&mvm->mutex);
		return ret;
	}
	return 0;
}

static void iwl_mvm_mac_mgd_prepare_tx(struct ieee80211_hw *hw,
				       struct ieee80211_vif *vif,
				       struct ieee80211_prep_tx_info *info)
{
	struct iwl_mvm *mvm = IWL_MAC80211_GET_MVM(hw);

<<<<<<< HEAD
	if (info->duration > duration)
		duration = info->duration;
=======
	mutex_lock(&mvm->mutex);
	iwl_mvm_protect_assoc(mvm, vif, info->duration);
	mutex_unlock(&mvm->mutex);
}

static void iwl_mvm_mac_mgd_complete_tx(struct ieee80211_hw *hw,
					struct ieee80211_vif *vif,
					struct ieee80211_prep_tx_info *info)
{
	struct iwl_mvm *mvm = IWL_MAC80211_GET_MVM(hw);

	/* for successful cases (auth/assoc), don't cancel session protection */
	if (info->success)
		return;
>>>>>>> df0cc57e

	mutex_lock(&mvm->mutex);
	iwl_mvm_stop_session_protection(mvm, vif);
	mutex_unlock(&mvm->mutex);
}

static int iwl_mvm_mac_sched_scan_start(struct ieee80211_hw *hw,
					struct ieee80211_vif *vif,
					struct cfg80211_sched_scan_request *req,
					struct ieee80211_scan_ies *ies)
{
	struct iwl_mvm *mvm = IWL_MAC80211_GET_MVM(hw);

	int ret;

	mutex_lock(&mvm->mutex);

	if (!vif->bss_conf.idle) {
		ret = -EBUSY;
		goto out;
	}

	ret = iwl_mvm_sched_scan_start(mvm, vif, req, ies, IWL_MVM_SCAN_SCHED);

out:
	mutex_unlock(&mvm->mutex);
	return ret;
}

static int iwl_mvm_mac_sched_scan_stop(struct ieee80211_hw *hw,
				       struct ieee80211_vif *vif)
{
	struct iwl_mvm *mvm = IWL_MAC80211_GET_MVM(hw);
	int ret;

	mutex_lock(&mvm->mutex);

	/* Due to a race condition, it's possible that mac80211 asks
	 * us to stop a sched_scan when it's already stopped.  This
	 * can happen, for instance, if we stopped the scan ourselves,
	 * called ieee80211_sched_scan_stopped() and the userspace called
	 * stop sched scan scan before ieee80211_sched_scan_stopped_work()
	 * could run.  To handle this, simply return if the scan is
	 * not running.
	*/
	if (!(mvm->scan_status & IWL_MVM_SCAN_SCHED)) {
		mutex_unlock(&mvm->mutex);
		return 0;
	}

	ret = iwl_mvm_scan_stop(mvm, IWL_MVM_SCAN_SCHED, false);
	mutex_unlock(&mvm->mutex);
	iwl_mvm_wait_for_async_handlers(mvm);

	return ret;
}

static int __iwl_mvm_mac_set_key(struct ieee80211_hw *hw,
				 enum set_key_cmd cmd,
				 struct ieee80211_vif *vif,
				 struct ieee80211_sta *sta,
				 struct ieee80211_key_conf *key)
{
	struct iwl_mvm_vif *mvmvif = iwl_mvm_vif_from_mac80211(vif);
	struct iwl_mvm *mvm = IWL_MAC80211_GET_MVM(hw);
	struct iwl_mvm_sta *mvmsta;
	struct iwl_mvm_key_pn *ptk_pn;
	int keyidx = key->keyidx;
	int ret, i;
	u8 key_offset;

	switch (key->cipher) {
	case WLAN_CIPHER_SUITE_TKIP:
		if (!mvm->trans->trans_cfg->gen2) {
			key->flags |= IEEE80211_KEY_FLAG_GENERATE_MMIC;
			key->flags |= IEEE80211_KEY_FLAG_PUT_IV_SPACE;
		} else if (vif->type == NL80211_IFTYPE_STATION) {
			key->flags |= IEEE80211_KEY_FLAG_PUT_MIC_SPACE;
		} else {
			IWL_DEBUG_MAC80211(mvm, "Use SW encryption for TKIP\n");
			return -EOPNOTSUPP;
		}
		break;
	case WLAN_CIPHER_SUITE_CCMP:
	case WLAN_CIPHER_SUITE_GCMP:
	case WLAN_CIPHER_SUITE_GCMP_256:
		if (!iwl_mvm_has_new_tx_api(mvm))
			key->flags |= IEEE80211_KEY_FLAG_PUT_IV_SPACE;
		break;
	case WLAN_CIPHER_SUITE_AES_CMAC:
	case WLAN_CIPHER_SUITE_BIP_GMAC_128:
	case WLAN_CIPHER_SUITE_BIP_GMAC_256:
		WARN_ON_ONCE(!ieee80211_hw_check(hw, MFP_CAPABLE));
		break;
	case WLAN_CIPHER_SUITE_WEP40:
	case WLAN_CIPHER_SUITE_WEP104:
		if (vif->type == NL80211_IFTYPE_STATION)
			break;
		if (iwl_mvm_has_new_tx_api(mvm))
			return -EOPNOTSUPP;
		/* support HW crypto on TX */
		return 0;
	default:
		/* currently FW supports only one optional cipher scheme */
		if (hw->n_cipher_schemes &&
		    hw->cipher_schemes->cipher == key->cipher)
			key->flags |= IEEE80211_KEY_FLAG_PUT_IV_SPACE;
		else
			return -EOPNOTSUPP;
	}

	switch (cmd) {
	case SET_KEY:
		if (keyidx == 6 || keyidx == 7)
			rcu_assign_pointer(mvmvif->bcn_prot.keys[keyidx - 6],
					   key);

		if ((vif->type == NL80211_IFTYPE_ADHOC ||
		     vif->type == NL80211_IFTYPE_AP) && !sta) {
			/*
			 * GTK on AP interface is a TX-only key, return 0;
			 * on IBSS they're per-station and because we're lazy
			 * we don't support them for RX, so do the same.
			 * CMAC/GMAC in AP/IBSS modes must be done in software.
			 */
			if (key->cipher == WLAN_CIPHER_SUITE_AES_CMAC ||
			    key->cipher == WLAN_CIPHER_SUITE_BIP_GMAC_128 ||
			    key->cipher == WLAN_CIPHER_SUITE_BIP_GMAC_256) {
				ret = -EOPNOTSUPP;
				break;
			}

			if (key->cipher != WLAN_CIPHER_SUITE_GCMP &&
			    key->cipher != WLAN_CIPHER_SUITE_GCMP_256 &&
			    !iwl_mvm_has_new_tx_api(mvm)) {
				key->hw_key_idx = STA_KEY_IDX_INVALID;
				ret = 0;
				break;
			}

			if (!mvmvif->ap_ibss_active) {
				for (i = 0;
				     i < ARRAY_SIZE(mvmvif->ap_early_keys);
				     i++) {
					if (!mvmvif->ap_early_keys[i]) {
						mvmvif->ap_early_keys[i] = key;
						break;
					}
				}

				if (i >= ARRAY_SIZE(mvmvif->ap_early_keys))
					ret = -ENOSPC;
				else
					ret = 0;

				break;
			}
		}

		/* During FW restart, in order to restore the state as it was,
		 * don't try to reprogram keys we previously failed for.
		 */
		if (test_bit(IWL_MVM_STATUS_IN_HW_RESTART, &mvm->status) &&
		    key->hw_key_idx == STA_KEY_IDX_INVALID) {
			IWL_DEBUG_MAC80211(mvm,
					   "skip invalid idx key programming during restart\n");
			ret = 0;
			break;
		}

		if (!test_bit(IWL_MVM_STATUS_IN_HW_RESTART, &mvm->status) &&
		    sta && iwl_mvm_has_new_rx_api(mvm) &&
		    key->flags & IEEE80211_KEY_FLAG_PAIRWISE &&
		    (key->cipher == WLAN_CIPHER_SUITE_CCMP ||
		     key->cipher == WLAN_CIPHER_SUITE_GCMP ||
		     key->cipher == WLAN_CIPHER_SUITE_GCMP_256)) {
			struct ieee80211_key_seq seq;
			int tid, q;

			mvmsta = iwl_mvm_sta_from_mac80211(sta);
			WARN_ON(rcu_access_pointer(mvmsta->ptk_pn[keyidx]));
			ptk_pn = kzalloc(struct_size(ptk_pn, q,
						     mvm->trans->num_rx_queues),
					 GFP_KERNEL);
			if (!ptk_pn) {
				ret = -ENOMEM;
				break;
			}

			for (tid = 0; tid < IWL_MAX_TID_COUNT; tid++) {
				ieee80211_get_key_rx_seq(key, tid, &seq);
				for (q = 0; q < mvm->trans->num_rx_queues; q++)
					memcpy(ptk_pn->q[q].pn[tid],
					       seq.ccmp.pn,
					       IEEE80211_CCMP_PN_LEN);
			}

			rcu_assign_pointer(mvmsta->ptk_pn[keyidx], ptk_pn);
		}

		/* in HW restart reuse the index, otherwise request a new one */
		if (test_bit(IWL_MVM_STATUS_IN_HW_RESTART, &mvm->status))
			key_offset = key->hw_key_idx;
		else
			key_offset = STA_KEY_IDX_INVALID;

		IWL_DEBUG_MAC80211(mvm, "set hwcrypto key\n");
		ret = iwl_mvm_set_sta_key(mvm, vif, sta, key, key_offset);
		if (ret) {
			IWL_WARN(mvm, "set key failed\n");
			key->hw_key_idx = STA_KEY_IDX_INVALID;
			/*
			 * can't add key for RX, but we don't need it
			 * in the device for TX so still return 0,
			 * unless we have new TX API where we cannot
			 * put key material into the TX_CMD
			 */
			if (iwl_mvm_has_new_tx_api(mvm))
				ret = -EOPNOTSUPP;
			else
				ret = 0;
		}

		break;
	case DISABLE_KEY:
		if (keyidx == 6 || keyidx == 7)
			RCU_INIT_POINTER(mvmvif->bcn_prot.keys[keyidx - 6],
					 NULL);

		ret = -ENOENT;
		for (i = 0; i < ARRAY_SIZE(mvmvif->ap_early_keys); i++) {
			if (mvmvif->ap_early_keys[i] == key) {
				mvmvif->ap_early_keys[i] = NULL;
				ret = 0;
			}
		}

		/* found in pending list - don't do anything else */
		if (ret == 0)
			break;

		if (key->hw_key_idx == STA_KEY_IDX_INVALID) {
			ret = 0;
			break;
		}

		if (sta && iwl_mvm_has_new_rx_api(mvm) &&
		    key->flags & IEEE80211_KEY_FLAG_PAIRWISE &&
		    (key->cipher == WLAN_CIPHER_SUITE_CCMP ||
		     key->cipher == WLAN_CIPHER_SUITE_GCMP ||
		     key->cipher == WLAN_CIPHER_SUITE_GCMP_256)) {
			mvmsta = iwl_mvm_sta_from_mac80211(sta);
			ptk_pn = rcu_dereference_protected(
						mvmsta->ptk_pn[keyidx],
						lockdep_is_held(&mvm->mutex));
			RCU_INIT_POINTER(mvmsta->ptk_pn[keyidx], NULL);
			if (ptk_pn)
				kfree_rcu(ptk_pn, rcu_head);
		}

		IWL_DEBUG_MAC80211(mvm, "disable hwcrypto key\n");
		ret = iwl_mvm_remove_sta_key(mvm, vif, sta, key);
		break;
	default:
		ret = -EINVAL;
	}

	return ret;
}

static int iwl_mvm_mac_set_key(struct ieee80211_hw *hw,
			       enum set_key_cmd cmd,
			       struct ieee80211_vif *vif,
			       struct ieee80211_sta *sta,
			       struct ieee80211_key_conf *key)
{
	struct iwl_mvm *mvm = IWL_MAC80211_GET_MVM(hw);
	int ret;

	mutex_lock(&mvm->mutex);
	ret = __iwl_mvm_mac_set_key(hw, cmd, vif, sta, key);
	mutex_unlock(&mvm->mutex);

	return ret;
}

static void iwl_mvm_mac_update_tkip_key(struct ieee80211_hw *hw,
					struct ieee80211_vif *vif,
					struct ieee80211_key_conf *keyconf,
					struct ieee80211_sta *sta,
					u32 iv32, u16 *phase1key)
{
	struct iwl_mvm *mvm = IWL_MAC80211_GET_MVM(hw);

	if (keyconf->hw_key_idx == STA_KEY_IDX_INVALID)
		return;

	iwl_mvm_update_tkip_key(mvm, vif, keyconf, sta, iv32, phase1key);
}


static bool iwl_mvm_rx_aux_roc(struct iwl_notif_wait_data *notif_wait,
			       struct iwl_rx_packet *pkt, void *data)
{
	struct iwl_mvm *mvm =
		container_of(notif_wait, struct iwl_mvm, notif_wait);
	struct iwl_hs20_roc_res *resp;
	int resp_len = iwl_rx_packet_payload_len(pkt);
	struct iwl_mvm_time_event_data *te_data = data;

	if (WARN_ON(pkt->hdr.cmd != HOT_SPOT_CMD))
		return true;

	if (WARN_ON_ONCE(resp_len != sizeof(*resp))) {
		IWL_ERR(mvm, "Invalid HOT_SPOT_CMD response\n");
		return true;
	}

	resp = (void *)pkt->data;

	IWL_DEBUG_TE(mvm,
		     "Aux ROC: Received response from ucode: status=%d uid=%d\n",
		     resp->status, resp->event_unique_id);

	te_data->uid = le32_to_cpu(resp->event_unique_id);
	IWL_DEBUG_TE(mvm, "TIME_EVENT_CMD response - UID = 0x%x\n",
		     te_data->uid);

	spin_lock_bh(&mvm->time_event_lock);
	list_add_tail(&te_data->list, &mvm->aux_roc_te_list);
	spin_unlock_bh(&mvm->time_event_lock);

	return true;
}

#define AUX_ROC_MIN_DURATION MSEC_TO_TU(100)
#define AUX_ROC_MIN_DELAY MSEC_TO_TU(200)
#define AUX_ROC_MAX_DELAY MSEC_TO_TU(600)
#define AUX_ROC_SAFETY_BUFFER MSEC_TO_TU(20)
#define AUX_ROC_MIN_SAFETY_BUFFER MSEC_TO_TU(10)
static int iwl_mvm_send_aux_roc_cmd(struct iwl_mvm *mvm,
				    struct ieee80211_channel *channel,
				    struct ieee80211_vif *vif,
				    int duration)
{
	int res;
	struct iwl_mvm_vif *mvmvif = iwl_mvm_vif_from_mac80211(vif);
	struct iwl_mvm_time_event_data *te_data = &mvmvif->hs_time_event_data;
	static const u16 time_event_response[] = { HOT_SPOT_CMD };
	struct iwl_notification_wait wait_time_event;
	u32 dtim_interval = vif->bss_conf.dtim_period *
		vif->bss_conf.beacon_int;
	u32 req_dur, delay;
	struct iwl_hs20_roc_req aux_roc_req = {
		.action = cpu_to_le32(FW_CTXT_ACTION_ADD),
		.id_and_color =
			cpu_to_le32(FW_CMD_ID_AND_COLOR(MAC_INDEX_AUX, 0)),
		.sta_id_and_color = cpu_to_le32(mvm->aux_sta.sta_id),
	};
	struct iwl_hs20_roc_req_tail *tail = iwl_mvm_chan_info_cmd_tail(mvm,
		&aux_roc_req.channel_info);
	u16 len = sizeof(aux_roc_req) - iwl_mvm_chan_info_padding(mvm);

	/* Set the channel info data */
	iwl_mvm_set_chan_info(mvm, &aux_roc_req.channel_info, channel->hw_value,
			      iwl_mvm_phy_band_from_nl80211(channel->band),
			      PHY_VHT_CHANNEL_MODE20,
			      0);

	/* Set the time and duration */
	tail->apply_time = cpu_to_le32(iwl_mvm_get_systime(mvm));

	delay = AUX_ROC_MIN_DELAY;
	req_dur = MSEC_TO_TU(duration);

	/*
	 * If we are associated we want the delay time to be at least one
	 * dtim interval so that the FW can wait until after the DTIM and
	 * then start the time event, this will potentially allow us to
	 * remain off-channel for the max duration.
	 * Since we want to use almost a whole dtim interval we would also
	 * like the delay to be for 2-3 dtim intervals, in case there are
	 * other time events with higher priority.
	 */
	if (vif->bss_conf.assoc) {
		delay = min_t(u32, dtim_interval * 3, AUX_ROC_MAX_DELAY);
		/* We cannot remain off-channel longer than the DTIM interval */
		if (dtim_interval <= req_dur) {
			req_dur = dtim_interval - AUX_ROC_SAFETY_BUFFER;
			if (req_dur <= AUX_ROC_MIN_DURATION)
				req_dur = dtim_interval -
					AUX_ROC_MIN_SAFETY_BUFFER;
		}
	}

	tail->duration = cpu_to_le32(req_dur);
	tail->apply_time_max_delay = cpu_to_le32(delay);

	IWL_DEBUG_TE(mvm,
		     "ROC: Requesting to remain on channel %u for %ums\n",
		     channel->hw_value, req_dur);
	IWL_DEBUG_TE(mvm,
		     "\t(requested = %ums, max_delay = %ums, dtim_interval = %ums)\n",
		     duration, delay, dtim_interval);

	/* Set the node address */
	memcpy(tail->node_addr, vif->addr, ETH_ALEN);

	lockdep_assert_held(&mvm->mutex);

	spin_lock_bh(&mvm->time_event_lock);

	if (WARN_ON(te_data->id == HOT_SPOT_CMD)) {
		spin_unlock_bh(&mvm->time_event_lock);
		return -EIO;
	}

	te_data->vif = vif;
	te_data->duration = duration;
	te_data->id = HOT_SPOT_CMD;

	spin_unlock_bh(&mvm->time_event_lock);

	/*
	 * Use a notification wait, which really just processes the
	 * command response and doesn't wait for anything, in order
	 * to be able to process the response and get the UID inside
	 * the RX path. Using CMD_WANT_SKB doesn't work because it
	 * stores the buffer and then wakes up this thread, by which
	 * time another notification (that the time event started)
	 * might already be processed unsuccessfully.
	 */
	iwl_init_notification_wait(&mvm->notif_wait, &wait_time_event,
				   time_event_response,
				   ARRAY_SIZE(time_event_response),
				   iwl_mvm_rx_aux_roc, te_data);

	res = iwl_mvm_send_cmd_pdu(mvm, HOT_SPOT_CMD, 0, len,
				   &aux_roc_req);

	if (res) {
		IWL_ERR(mvm, "Couldn't send HOT_SPOT_CMD: %d\n", res);
		iwl_remove_notification(&mvm->notif_wait, &wait_time_event);
		goto out_clear_te;
	}

	/* No need to wait for anything, so just pass 1 (0 isn't valid) */
	res = iwl_wait_notification(&mvm->notif_wait, &wait_time_event, 1);
	/* should never fail */
	WARN_ON_ONCE(res);

	if (res) {
 out_clear_te:
		spin_lock_bh(&mvm->time_event_lock);
		iwl_mvm_te_clear_data(mvm, te_data);
		spin_unlock_bh(&mvm->time_event_lock);
	}

	return res;
}

static int iwl_mvm_roc(struct ieee80211_hw *hw,
		       struct ieee80211_vif *vif,
		       struct ieee80211_channel *channel,
		       int duration,
		       enum ieee80211_roc_type type)
{
	struct iwl_mvm *mvm = IWL_MAC80211_GET_MVM(hw);
	struct iwl_mvm_vif *mvmvif = iwl_mvm_vif_from_mac80211(vif);
	struct cfg80211_chan_def chandef;
	struct iwl_mvm_phy_ctxt *phy_ctxt;
	bool band_change_removal;
	int ret, i;

	IWL_DEBUG_MAC80211(mvm, "enter (%d, %d, %d)\n", channel->hw_value,
			   duration, type);

	/*
	 * Flush the done work, just in case it's still pending, so that
	 * the work it does can complete and we can accept new frames.
	 */
	flush_work(&mvm->roc_done_wk);

	mutex_lock(&mvm->mutex);

	switch (vif->type) {
	case NL80211_IFTYPE_STATION:
		if (fw_has_capa(&mvm->fw->ucode_capa,
				IWL_UCODE_TLV_CAPA_HOTSPOT_SUPPORT)) {
			/* Use aux roc framework (HS20) */
			if (iwl_fw_lookup_cmd_ver(mvm->fw, LONG_GROUP,
						  ADD_STA, 0) >= 12) {
				u32 lmac_id;

				lmac_id = iwl_mvm_get_lmac_id(mvm->fw,
							      channel->band);
				ret = iwl_mvm_add_aux_sta(mvm, lmac_id);
				if (WARN(ret,
					 "Failed to allocate aux station"))
					goto out_unlock;
			}
			ret = iwl_mvm_send_aux_roc_cmd(mvm, channel,
						       vif, duration);
			goto out_unlock;
		}
		IWL_ERR(mvm, "hotspot not supported\n");
		ret = -EINVAL;
		goto out_unlock;
	case NL80211_IFTYPE_P2P_DEVICE:
		/* handle below */
		break;
	default:
		IWL_ERR(mvm, "vif isn't P2P_DEVICE: %d\n", vif->type);
		ret = -EINVAL;
		goto out_unlock;
	}

	for (i = 0; i < NUM_PHY_CTX; i++) {
		phy_ctxt = &mvm->phy_ctxts[i];
		if (phy_ctxt->ref == 0 || mvmvif->phy_ctxt == phy_ctxt)
			continue;

		if (phy_ctxt->ref && channel == phy_ctxt->channel) {
			/*
			 * Unbind the P2P_DEVICE from the current PHY context,
			 * and if the PHY context is not used remove it.
			 */
			ret = iwl_mvm_binding_remove_vif(mvm, vif);
			if (WARN(ret, "Failed unbinding P2P_DEVICE\n"))
				goto out_unlock;

			iwl_mvm_phy_ctxt_unref(mvm, mvmvif->phy_ctxt);

			/* Bind the P2P_DEVICE to the current PHY Context */
			mvmvif->phy_ctxt = phy_ctxt;

			ret = iwl_mvm_binding_add_vif(mvm, vif);
			if (WARN(ret, "Failed binding P2P_DEVICE\n"))
				goto out_unlock;

			iwl_mvm_phy_ctxt_ref(mvm, mvmvif->phy_ctxt);
			goto schedule_time_event;
		}
	}

	/* Need to update the PHY context only if the ROC channel changed */
	if (channel == mvmvif->phy_ctxt->channel)
		goto schedule_time_event;

	cfg80211_chandef_create(&chandef, channel, NL80211_CHAN_NO_HT);

	/*
	 * Check if the remain-on-channel is on a different band and that
	 * requires context removal, see iwl_mvm_phy_ctxt_changed(). If
	 * so, we'll need to release and then re-configure here, since we
	 * must not remove a PHY context that's part of a binding.
	 */
	band_change_removal =
		fw_has_capa(&mvm->fw->ucode_capa,
			    IWL_UCODE_TLV_CAPA_BINDING_CDB_SUPPORT) &&
		mvmvif->phy_ctxt->channel->band != chandef.chan->band;

	if (mvmvif->phy_ctxt->ref == 1 && !band_change_removal) {
		/*
		 * Change the PHY context configuration as it is currently
		 * referenced only by the P2P Device MAC (and we can modify it)
		 */
		ret = iwl_mvm_phy_ctxt_changed(mvm, mvmvif->phy_ctxt,
					       &chandef, 1, 1);
		if (ret)
			goto out_unlock;
	} else {
		/*
		 * The PHY context is shared with other MACs (or we're trying to
		 * switch bands), so remove the P2P Device from the binding,
		 * allocate an new PHY context and create a new binding.
		 */
		phy_ctxt = iwl_mvm_get_free_phy_ctxt(mvm);
		if (!phy_ctxt) {
			ret = -ENOSPC;
			goto out_unlock;
		}

		ret = iwl_mvm_phy_ctxt_changed(mvm, phy_ctxt, &chandef,
					       1, 1);
		if (ret) {
			IWL_ERR(mvm, "Failed to change PHY context\n");
			goto out_unlock;
		}

		/* Unbind the P2P_DEVICE from the current PHY context */
		ret = iwl_mvm_binding_remove_vif(mvm, vif);
		if (WARN(ret, "Failed unbinding P2P_DEVICE\n"))
			goto out_unlock;

		iwl_mvm_phy_ctxt_unref(mvm, mvmvif->phy_ctxt);

		/* Bind the P2P_DEVICE to the new allocated PHY context */
		mvmvif->phy_ctxt = phy_ctxt;

		ret = iwl_mvm_binding_add_vif(mvm, vif);
		if (WARN(ret, "Failed binding P2P_DEVICE\n"))
			goto out_unlock;

		iwl_mvm_phy_ctxt_ref(mvm, mvmvif->phy_ctxt);
	}

schedule_time_event:
	/* Schedule the time events */
	ret = iwl_mvm_start_p2p_roc(mvm, vif, duration, type);

out_unlock:
	mutex_unlock(&mvm->mutex);
	IWL_DEBUG_MAC80211(mvm, "leave\n");
	return ret;
}

static int iwl_mvm_cancel_roc(struct ieee80211_hw *hw,
			      struct ieee80211_vif *vif)
{
	struct iwl_mvm *mvm = IWL_MAC80211_GET_MVM(hw);

	IWL_DEBUG_MAC80211(mvm, "enter\n");

	mutex_lock(&mvm->mutex);
	iwl_mvm_stop_roc(mvm, vif);
	mutex_unlock(&mvm->mutex);

	IWL_DEBUG_MAC80211(mvm, "leave\n");
	return 0;
}

struct iwl_mvm_ftm_responder_iter_data {
	bool responder;
	struct ieee80211_chanctx_conf *ctx;
};

static void iwl_mvm_ftm_responder_chanctx_iter(void *_data, u8 *mac,
					       struct ieee80211_vif *vif)
{
	struct iwl_mvm_ftm_responder_iter_data *data = _data;

	if (rcu_access_pointer(vif->chanctx_conf) == data->ctx &&
	    vif->type == NL80211_IFTYPE_AP && vif->bss_conf.ftmr_params)
		data->responder = true;
}

static bool iwl_mvm_is_ftm_responder_chanctx(struct iwl_mvm *mvm,
					     struct ieee80211_chanctx_conf *ctx)
{
	struct iwl_mvm_ftm_responder_iter_data data = {
		.responder = false,
		.ctx = ctx,
	};

	ieee80211_iterate_active_interfaces_atomic(mvm->hw,
					IEEE80211_IFACE_ITER_NORMAL,
					iwl_mvm_ftm_responder_chanctx_iter,
					&data);
	return data.responder;
}

static int __iwl_mvm_add_chanctx(struct iwl_mvm *mvm,
				 struct ieee80211_chanctx_conf *ctx)
{
	u16 *phy_ctxt_id = (u16 *)ctx->drv_priv;
	struct iwl_mvm_phy_ctxt *phy_ctxt;
	bool responder = iwl_mvm_is_ftm_responder_chanctx(mvm, ctx);
	struct cfg80211_chan_def *def = responder ? &ctx->def : &ctx->min_def;
	int ret;

	lockdep_assert_held(&mvm->mutex);

	IWL_DEBUG_MAC80211(mvm, "Add channel context\n");

	phy_ctxt = iwl_mvm_get_free_phy_ctxt(mvm);
	if (!phy_ctxt) {
		ret = -ENOSPC;
		goto out;
	}

	ret = iwl_mvm_phy_ctxt_changed(mvm, phy_ctxt, def,
				       ctx->rx_chains_static,
				       ctx->rx_chains_dynamic);
	if (ret) {
		IWL_ERR(mvm, "Failed to add PHY context\n");
		goto out;
	}

	iwl_mvm_phy_ctxt_ref(mvm, phy_ctxt);
	*phy_ctxt_id = phy_ctxt->id;
out:
	return ret;
}

static int iwl_mvm_add_chanctx(struct ieee80211_hw *hw,
			       struct ieee80211_chanctx_conf *ctx)
{
	struct iwl_mvm *mvm = IWL_MAC80211_GET_MVM(hw);
	int ret;

	mutex_lock(&mvm->mutex);
	ret = __iwl_mvm_add_chanctx(mvm, ctx);
	mutex_unlock(&mvm->mutex);

	return ret;
}

static void __iwl_mvm_remove_chanctx(struct iwl_mvm *mvm,
				     struct ieee80211_chanctx_conf *ctx)
{
	u16 *phy_ctxt_id = (u16 *)ctx->drv_priv;
	struct iwl_mvm_phy_ctxt *phy_ctxt = &mvm->phy_ctxts[*phy_ctxt_id];

	lockdep_assert_held(&mvm->mutex);

	iwl_mvm_phy_ctxt_unref(mvm, phy_ctxt);
}

static void iwl_mvm_remove_chanctx(struct ieee80211_hw *hw,
				   struct ieee80211_chanctx_conf *ctx)
{
	struct iwl_mvm *mvm = IWL_MAC80211_GET_MVM(hw);

	mutex_lock(&mvm->mutex);
	__iwl_mvm_remove_chanctx(mvm, ctx);
	mutex_unlock(&mvm->mutex);
}

static void iwl_mvm_change_chanctx(struct ieee80211_hw *hw,
				   struct ieee80211_chanctx_conf *ctx,
				   u32 changed)
{
	struct iwl_mvm *mvm = IWL_MAC80211_GET_MVM(hw);
	u16 *phy_ctxt_id = (u16 *)ctx->drv_priv;
	struct iwl_mvm_phy_ctxt *phy_ctxt = &mvm->phy_ctxts[*phy_ctxt_id];
	bool responder = iwl_mvm_is_ftm_responder_chanctx(mvm, ctx);
	struct cfg80211_chan_def *def = responder ? &ctx->def : &ctx->min_def;

	if (WARN_ONCE((phy_ctxt->ref > 1) &&
		      (changed & ~(IEEE80211_CHANCTX_CHANGE_WIDTH |
				   IEEE80211_CHANCTX_CHANGE_RX_CHAINS |
				   IEEE80211_CHANCTX_CHANGE_RADAR |
				   IEEE80211_CHANCTX_CHANGE_MIN_WIDTH)),
		      "Cannot change PHY. Ref=%d, changed=0x%X\n",
		      phy_ctxt->ref, changed))
		return;

	mutex_lock(&mvm->mutex);

	/* we are only changing the min_width, may be a noop */
	if (changed == IEEE80211_CHANCTX_CHANGE_MIN_WIDTH) {
		if (phy_ctxt->width == def->width)
			goto out_unlock;

		/* we are just toggling between 20_NOHT and 20 */
		if (phy_ctxt->width <= NL80211_CHAN_WIDTH_20 &&
		    def->width <= NL80211_CHAN_WIDTH_20)
			goto out_unlock;
	}

	iwl_mvm_bt_coex_vif_change(mvm);
	iwl_mvm_phy_ctxt_changed(mvm, phy_ctxt, def,
				 ctx->rx_chains_static,
				 ctx->rx_chains_dynamic);

out_unlock:
	mutex_unlock(&mvm->mutex);
}

static int __iwl_mvm_assign_vif_chanctx(struct iwl_mvm *mvm,
					struct ieee80211_vif *vif,
					struct ieee80211_chanctx_conf *ctx,
					bool switching_chanctx)
{
	u16 *phy_ctxt_id = (u16 *)ctx->drv_priv;
	struct iwl_mvm_phy_ctxt *phy_ctxt = &mvm->phy_ctxts[*phy_ctxt_id];
	struct iwl_mvm_vif *mvmvif = iwl_mvm_vif_from_mac80211(vif);
	int ret;

	lockdep_assert_held(&mvm->mutex);

	mvmvif->phy_ctxt = phy_ctxt;

	switch (vif->type) {
	case NL80211_IFTYPE_AP:
		/* only needed if we're switching chanctx (i.e. during CSA) */
		if (switching_chanctx) {
			mvmvif->ap_ibss_active = true;
			break;
		}
		fallthrough;
	case NL80211_IFTYPE_ADHOC:
		/*
		 * The AP binding flow is handled as part of the start_ap flow
		 * (in bss_info_changed), similarly for IBSS.
		 */
		ret = 0;
		goto out;
	case NL80211_IFTYPE_STATION:
		mvmvif->csa_bcn_pending = false;
		break;
	case NL80211_IFTYPE_MONITOR:
		/* always disable PS when a monitor interface is active */
		mvmvif->ps_disabled = true;
		break;
	default:
		ret = -EINVAL;
		goto out;
	}

	ret = iwl_mvm_binding_add_vif(mvm, vif);
	if (ret)
		goto out;

	/*
	 * Power state must be updated before quotas,
	 * otherwise fw will complain.
	 */
	iwl_mvm_power_update_mac(mvm);

	/* Setting the quota at this stage is only required for monitor
	 * interfaces. For the other types, the bss_info changed flow
	 * will handle quota settings.
	 */
	if (vif->type == NL80211_IFTYPE_MONITOR) {
		mvmvif->monitor_active = true;
		ret = iwl_mvm_update_quotas(mvm, false, NULL);
		if (ret)
			goto out_remove_binding;

		ret = iwl_mvm_add_snif_sta(mvm, vif);
		if (ret)
			goto out_remove_binding;

	}

	/* Handle binding during CSA */
	if (vif->type == NL80211_IFTYPE_AP) {
		iwl_mvm_update_quotas(mvm, false, NULL);
		iwl_mvm_mac_ctxt_changed(mvm, vif, false, NULL);
	}

	if (switching_chanctx && vif->type == NL80211_IFTYPE_STATION) {
		mvmvif->csa_bcn_pending = true;

		if (!fw_has_capa(&mvm->fw->ucode_capa,
				 IWL_UCODE_TLV_CAPA_CHANNEL_SWITCH_CMD)) {
			u32 duration = 3 * vif->bss_conf.beacon_int;

			/* Protect the session to make sure we hear the first
			 * beacon on the new channel.
			 */
			iwl_mvm_protect_session(mvm, vif, duration, duration,
						vif->bss_conf.beacon_int / 2,
						true);
		}

		iwl_mvm_update_quotas(mvm, false, NULL);
	}

	goto out;

out_remove_binding:
	iwl_mvm_binding_remove_vif(mvm, vif);
	iwl_mvm_power_update_mac(mvm);
out:
	if (ret)
		mvmvif->phy_ctxt = NULL;
	return ret;
}
static int iwl_mvm_assign_vif_chanctx(struct ieee80211_hw *hw,
				      struct ieee80211_vif *vif,
				      struct ieee80211_chanctx_conf *ctx)
{
	struct iwl_mvm *mvm = IWL_MAC80211_GET_MVM(hw);
	int ret;

	mutex_lock(&mvm->mutex);
	ret = __iwl_mvm_assign_vif_chanctx(mvm, vif, ctx, false);
	mutex_unlock(&mvm->mutex);

	return ret;
}

static void __iwl_mvm_unassign_vif_chanctx(struct iwl_mvm *mvm,
					   struct ieee80211_vif *vif,
					   struct ieee80211_chanctx_conf *ctx,
					   bool switching_chanctx)
{
	struct iwl_mvm_vif *mvmvif = iwl_mvm_vif_from_mac80211(vif);
	struct ieee80211_vif *disabled_vif = NULL;

	lockdep_assert_held(&mvm->mutex);
	iwl_mvm_remove_time_event(mvm, mvmvif, &mvmvif->time_event_data);

	switch (vif->type) {
	case NL80211_IFTYPE_ADHOC:
		goto out;
	case NL80211_IFTYPE_MONITOR:
		mvmvif->monitor_active = false;
		mvmvif->ps_disabled = false;
		iwl_mvm_rm_snif_sta(mvm, vif);
		break;
	case NL80211_IFTYPE_AP:
		/* This part is triggered only during CSA */
		if (!switching_chanctx || !mvmvif->ap_ibss_active)
			goto out;

		mvmvif->csa_countdown = false;

		/* Set CS bit on all the stations */
		iwl_mvm_modify_all_sta_disable_tx(mvm, mvmvif, true);

		/* Save blocked iface, the timeout is set on the next beacon */
		rcu_assign_pointer(mvm->csa_tx_blocked_vif, vif);

		mvmvif->ap_ibss_active = false;
		break;
	case NL80211_IFTYPE_STATION:
		if (!switching_chanctx)
			break;

		disabled_vif = vif;

		if (!fw_has_capa(&mvm->fw->ucode_capa,
				 IWL_UCODE_TLV_CAPA_CHANNEL_SWITCH_CMD))
			iwl_mvm_mac_ctxt_changed(mvm, vif, true, NULL);
		break;
	default:
		break;
	}

	iwl_mvm_update_quotas(mvm, false, disabled_vif);
	iwl_mvm_binding_remove_vif(mvm, vif);

out:
	if (fw_has_capa(&mvm->fw->ucode_capa, IWL_UCODE_TLV_CAPA_CHANNEL_SWITCH_CMD) &&
	    switching_chanctx)
		return;
	mvmvif->phy_ctxt = NULL;
	iwl_mvm_power_update_mac(mvm);
}

static void iwl_mvm_unassign_vif_chanctx(struct ieee80211_hw *hw,
					 struct ieee80211_vif *vif,
					 struct ieee80211_chanctx_conf *ctx)
{
	struct iwl_mvm *mvm = IWL_MAC80211_GET_MVM(hw);

	mutex_lock(&mvm->mutex);
	__iwl_mvm_unassign_vif_chanctx(mvm, vif, ctx, false);
	mutex_unlock(&mvm->mutex);
}

static int
iwl_mvm_switch_vif_chanctx_swap(struct iwl_mvm *mvm,
				struct ieee80211_vif_chanctx_switch *vifs)
{
	int ret;

	mutex_lock(&mvm->mutex);
	__iwl_mvm_unassign_vif_chanctx(mvm, vifs[0].vif, vifs[0].old_ctx, true);
	__iwl_mvm_remove_chanctx(mvm, vifs[0].old_ctx);

	ret = __iwl_mvm_add_chanctx(mvm, vifs[0].new_ctx);
	if (ret) {
		IWL_ERR(mvm, "failed to add new_ctx during channel switch\n");
		goto out_reassign;
	}

	ret = __iwl_mvm_assign_vif_chanctx(mvm, vifs[0].vif, vifs[0].new_ctx,
					   true);
	if (ret) {
		IWL_ERR(mvm,
			"failed to assign new_ctx during channel switch\n");
		goto out_remove;
	}

	/* we don't support TDLS during DCM - can be caused by channel switch */
	if (iwl_mvm_phy_ctx_count(mvm) > 1)
		iwl_mvm_teardown_tdls_peers(mvm);

	goto out;

out_remove:
	__iwl_mvm_remove_chanctx(mvm, vifs[0].new_ctx);

out_reassign:
	if (__iwl_mvm_add_chanctx(mvm, vifs[0].old_ctx)) {
		IWL_ERR(mvm, "failed to add old_ctx back after failure.\n");
		goto out_restart;
	}

	if (__iwl_mvm_assign_vif_chanctx(mvm, vifs[0].vif, vifs[0].old_ctx,
					 true)) {
		IWL_ERR(mvm, "failed to reassign old_ctx after failure.\n");
		goto out_restart;
	}

	goto out;

out_restart:
	/* things keep failing, better restart the hw */
	iwl_mvm_nic_restart(mvm, false);

out:
	mutex_unlock(&mvm->mutex);

	return ret;
}

static int
iwl_mvm_switch_vif_chanctx_reassign(struct iwl_mvm *mvm,
				    struct ieee80211_vif_chanctx_switch *vifs)
{
	int ret;

	mutex_lock(&mvm->mutex);
	__iwl_mvm_unassign_vif_chanctx(mvm, vifs[0].vif, vifs[0].old_ctx, true);

	ret = __iwl_mvm_assign_vif_chanctx(mvm, vifs[0].vif, vifs[0].new_ctx,
					   true);
	if (ret) {
		IWL_ERR(mvm,
			"failed to assign new_ctx during channel switch\n");
		goto out_reassign;
	}

	goto out;

out_reassign:
	if (__iwl_mvm_assign_vif_chanctx(mvm, vifs[0].vif, vifs[0].old_ctx,
					 true)) {
		IWL_ERR(mvm, "failed to reassign old_ctx after failure.\n");
		goto out_restart;
	}

	goto out;

out_restart:
	/* things keep failing, better restart the hw */
	iwl_mvm_nic_restart(mvm, false);

out:
	mutex_unlock(&mvm->mutex);

	return ret;
}

static int iwl_mvm_switch_vif_chanctx(struct ieee80211_hw *hw,
				      struct ieee80211_vif_chanctx_switch *vifs,
				      int n_vifs,
				      enum ieee80211_chanctx_switch_mode mode)
{
	struct iwl_mvm *mvm = IWL_MAC80211_GET_MVM(hw);
	int ret;

	/* we only support a single-vif right now */
	if (n_vifs > 1)
		return -EOPNOTSUPP;

	switch (mode) {
	case CHANCTX_SWMODE_SWAP_CONTEXTS:
		ret = iwl_mvm_switch_vif_chanctx_swap(mvm, vifs);
		break;
	case CHANCTX_SWMODE_REASSIGN_VIF:
		ret = iwl_mvm_switch_vif_chanctx_reassign(mvm, vifs);
		break;
	default:
		ret = -EOPNOTSUPP;
		break;
	}

	return ret;
}

static int iwl_mvm_tx_last_beacon(struct ieee80211_hw *hw)
{
	struct iwl_mvm *mvm = IWL_MAC80211_GET_MVM(hw);

	return mvm->ibss_manager;
}

static int iwl_mvm_set_tim(struct ieee80211_hw *hw,
			   struct ieee80211_sta *sta,
			   bool set)
{
	struct iwl_mvm *mvm = IWL_MAC80211_GET_MVM(hw);
	struct iwl_mvm_sta *mvm_sta = iwl_mvm_sta_from_mac80211(sta);

	if (!mvm_sta || !mvm_sta->vif) {
		IWL_ERR(mvm, "Station is not associated to a vif\n");
		return -EINVAL;
	}

	return iwl_mvm_mac_ctxt_beacon_changed(mvm, mvm_sta->vif);
}

#ifdef CONFIG_NL80211_TESTMODE
static const struct nla_policy iwl_mvm_tm_policy[IWL_MVM_TM_ATTR_MAX + 1] = {
	[IWL_MVM_TM_ATTR_CMD] = { .type = NLA_U32 },
	[IWL_MVM_TM_ATTR_NOA_DURATION] = { .type = NLA_U32 },
	[IWL_MVM_TM_ATTR_BEACON_FILTER_STATE] = { .type = NLA_U32 },
};

static int __iwl_mvm_mac_testmode_cmd(struct iwl_mvm *mvm,
				      struct ieee80211_vif *vif,
				      void *data, int len)
{
	struct nlattr *tb[IWL_MVM_TM_ATTR_MAX + 1];
	int err;
	u32 noa_duration;

	err = nla_parse_deprecated(tb, IWL_MVM_TM_ATTR_MAX, data, len,
				   iwl_mvm_tm_policy, NULL);
	if (err)
		return err;

	if (!tb[IWL_MVM_TM_ATTR_CMD])
		return -EINVAL;

	switch (nla_get_u32(tb[IWL_MVM_TM_ATTR_CMD])) {
	case IWL_MVM_TM_CMD_SET_NOA:
		if (!vif || vif->type != NL80211_IFTYPE_AP || !vif->p2p ||
		    !vif->bss_conf.enable_beacon ||
		    !tb[IWL_MVM_TM_ATTR_NOA_DURATION])
			return -EINVAL;

		noa_duration = nla_get_u32(tb[IWL_MVM_TM_ATTR_NOA_DURATION]);
		if (noa_duration >= vif->bss_conf.beacon_int)
			return -EINVAL;

		mvm->noa_duration = noa_duration;
		mvm->noa_vif = vif;

		return iwl_mvm_update_quotas(mvm, true, NULL);
	case IWL_MVM_TM_CMD_SET_BEACON_FILTER:
		/* must be associated client vif - ignore authorized */
		if (!vif || vif->type != NL80211_IFTYPE_STATION ||
		    !vif->bss_conf.assoc || !vif->bss_conf.dtim_period ||
		    !tb[IWL_MVM_TM_ATTR_BEACON_FILTER_STATE])
			return -EINVAL;

		if (nla_get_u32(tb[IWL_MVM_TM_ATTR_BEACON_FILTER_STATE]))
			return iwl_mvm_enable_beacon_filter(mvm, vif, 0);
		return iwl_mvm_disable_beacon_filter(mvm, vif, 0);
	}

	return -EOPNOTSUPP;
}

static int iwl_mvm_mac_testmode_cmd(struct ieee80211_hw *hw,
				    struct ieee80211_vif *vif,
				    void *data, int len)
{
	struct iwl_mvm *mvm = IWL_MAC80211_GET_MVM(hw);
	int err;

	mutex_lock(&mvm->mutex);
	err = __iwl_mvm_mac_testmode_cmd(mvm, vif, data, len);
	mutex_unlock(&mvm->mutex);

	return err;
}
#endif

static void iwl_mvm_channel_switch(struct ieee80211_hw *hw,
				   struct ieee80211_vif *vif,
				   struct ieee80211_channel_switch *chsw)
{
	/* By implementing this operation, we prevent mac80211 from
	 * starting its own channel switch timer, so that we can call
	 * ieee80211_chswitch_done() ourselves at the right time
	 * (which is when the absence time event starts).
	 */

	IWL_DEBUG_MAC80211(IWL_MAC80211_GET_MVM(hw),
			   "dummy channel switch op\n");
}

static int iwl_mvm_schedule_client_csa(struct iwl_mvm *mvm,
				       struct ieee80211_vif *vif,
				       struct ieee80211_channel_switch *chsw)
{
	struct iwl_mvm_vif *mvmvif = iwl_mvm_vif_from_mac80211(vif);
	struct iwl_chan_switch_te_cmd cmd = {
		.mac_id = cpu_to_le32(FW_CMD_ID_AND_COLOR(mvmvif->id,
							  mvmvif->color)),
		.action = cpu_to_le32(FW_CTXT_ACTION_ADD),
		.tsf = cpu_to_le32(chsw->timestamp),
		.cs_count = chsw->count,
		.cs_mode = chsw->block_tx,
	};

	lockdep_assert_held(&mvm->mutex);

	if (chsw->delay)
		cmd.cs_delayed_bcn_count =
			DIV_ROUND_UP(chsw->delay, vif->bss_conf.beacon_int);

	return iwl_mvm_send_cmd_pdu(mvm,
				    WIDE_ID(MAC_CONF_GROUP,
					    CHANNEL_SWITCH_TIME_EVENT_CMD),
				    0, sizeof(cmd), &cmd);
}

static int iwl_mvm_old_pre_chan_sw_sta(struct iwl_mvm *mvm,
				       struct ieee80211_vif *vif,
				       struct ieee80211_channel_switch *chsw)
{
	struct iwl_mvm_vif *mvmvif = iwl_mvm_vif_from_mac80211(vif);
	u32 apply_time;

	/* Schedule the time event to a bit before beacon 1,
	 * to make sure we're in the new channel when the
	 * GO/AP arrives. In case count <= 1 immediately schedule the
	 * TE (this might result with some packet loss or connection
	 * loss).
	 */
	if (chsw->count <= 1)
		apply_time = 0;
	else
		apply_time = chsw->device_timestamp +
			((vif->bss_conf.beacon_int * (chsw->count - 1) -
			  IWL_MVM_CHANNEL_SWITCH_TIME_CLIENT) * 1024);

	if (chsw->block_tx)
		iwl_mvm_csa_client_absent(mvm, vif);

	if (mvmvif->bf_data.bf_enabled) {
		int ret = iwl_mvm_disable_beacon_filter(mvm, vif, 0);

		if (ret)
			return ret;
	}

	iwl_mvm_schedule_csa_period(mvm, vif, vif->bss_conf.beacon_int,
				    apply_time);

	return 0;
}

#define IWL_MAX_CSA_BLOCK_TX 1500
static int iwl_mvm_pre_channel_switch(struct ieee80211_hw *hw,
				      struct ieee80211_vif *vif,
				      struct ieee80211_channel_switch *chsw)
{
	struct iwl_mvm *mvm = IWL_MAC80211_GET_MVM(hw);
	struct ieee80211_vif *csa_vif;
	struct iwl_mvm_vif *mvmvif = iwl_mvm_vif_from_mac80211(vif);
	int ret;

	mutex_lock(&mvm->mutex);

	mvmvif->csa_failed = false;

	IWL_DEBUG_MAC80211(mvm, "pre CSA to freq %d\n",
			   chsw->chandef.center_freq1);

	iwl_fw_dbg_trigger_simple_stop(&mvm->fwrt,
				       ieee80211_vif_to_wdev(vif),
				       FW_DBG_TRIGGER_CHANNEL_SWITCH);

	switch (vif->type) {
	case NL80211_IFTYPE_AP:
		csa_vif =
			rcu_dereference_protected(mvm->csa_vif,
						  lockdep_is_held(&mvm->mutex));
		if (WARN_ONCE(csa_vif && csa_vif->csa_active,
			      "Another CSA is already in progress")) {
			ret = -EBUSY;
			goto out_unlock;
		}

		/* we still didn't unblock tx. prevent new CS meanwhile */
		if (rcu_dereference_protected(mvm->csa_tx_blocked_vif,
					      lockdep_is_held(&mvm->mutex))) {
			ret = -EBUSY;
			goto out_unlock;
		}

		rcu_assign_pointer(mvm->csa_vif, vif);

		if (WARN_ONCE(mvmvif->csa_countdown,
			      "Previous CSA countdown didn't complete")) {
			ret = -EBUSY;
			goto out_unlock;
		}

		mvmvif->csa_target_freq = chsw->chandef.chan->center_freq;

		break;
	case NL80211_IFTYPE_STATION:
		/*
		 * We haven't configured the firmware to be associated yet since
		 * we don't know the dtim period. In this case, the firmware can't
		 * track the beacons.
		 */
		if (!vif->bss_conf.assoc || !vif->bss_conf.dtim_period) {
			ret = -EBUSY;
			goto out_unlock;
		}

		if (chsw->delay > IWL_MAX_CSA_BLOCK_TX)
			schedule_delayed_work(&mvmvif->csa_work, 0);

		if (chsw->block_tx) {
			/*
			 * In case of undetermined / long time with immediate
			 * quiet monitor status to gracefully disconnect
			 */
			if (!chsw->count ||
			    chsw->count * vif->bss_conf.beacon_int >
			    IWL_MAX_CSA_BLOCK_TX)
				schedule_delayed_work(&mvmvif->csa_work,
						      msecs_to_jiffies(IWL_MAX_CSA_BLOCK_TX));
		}

		if (!fw_has_capa(&mvm->fw->ucode_capa,
				 IWL_UCODE_TLV_CAPA_CHANNEL_SWITCH_CMD)) {
			ret = iwl_mvm_old_pre_chan_sw_sta(mvm, vif, chsw);
			if (ret)
				goto out_unlock;
		} else {
			iwl_mvm_schedule_client_csa(mvm, vif, chsw);
		}

		mvmvif->csa_count = chsw->count;
		mvmvif->csa_misbehave = false;
		break;
	default:
		break;
	}

	mvmvif->ps_disabled = true;

	ret = iwl_mvm_power_update_ps(mvm);
	if (ret)
		goto out_unlock;

	/* we won't be on this channel any longer */
	iwl_mvm_teardown_tdls_peers(mvm);

out_unlock:
	mutex_unlock(&mvm->mutex);

	return ret;
}

static void iwl_mvm_channel_switch_rx_beacon(struct ieee80211_hw *hw,
					     struct ieee80211_vif *vif,
					     struct ieee80211_channel_switch *chsw)
{
	struct iwl_mvm *mvm = IWL_MAC80211_GET_MVM(hw);
	struct iwl_mvm_vif *mvmvif = iwl_mvm_vif_from_mac80211(vif);
	struct iwl_chan_switch_te_cmd cmd = {
		.mac_id = cpu_to_le32(FW_CMD_ID_AND_COLOR(mvmvif->id,
							  mvmvif->color)),
		.action = cpu_to_le32(FW_CTXT_ACTION_MODIFY),
		.tsf = cpu_to_le32(chsw->timestamp),
		.cs_count = chsw->count,
		.cs_mode = chsw->block_tx,
	};

	if (!fw_has_capa(&mvm->fw->ucode_capa, IWL_UCODE_TLV_CAPA_CS_MODIFY))
		return;

	IWL_DEBUG_MAC80211(mvm, "Modify CSA on mac %d count = %d (old %d) mode = %d\n",
			   mvmvif->id, chsw->count, mvmvif->csa_count, chsw->block_tx);

	if (chsw->count >= mvmvif->csa_count && chsw->block_tx) {
		if (mvmvif->csa_misbehave) {
			/* Second time, give up on this AP*/
			iwl_mvm_abort_channel_switch(hw, vif);
			ieee80211_chswitch_done(vif, false);
			mvmvif->csa_misbehave = false;
			return;
		}
		mvmvif->csa_misbehave = true;
	}
	mvmvif->csa_count = chsw->count;

	mutex_lock(&mvm->mutex);
	if (mvmvif->csa_failed)
		goto out_unlock;

	WARN_ON(iwl_mvm_send_cmd_pdu(mvm,
				     WIDE_ID(MAC_CONF_GROUP,
					     CHANNEL_SWITCH_TIME_EVENT_CMD),
				     0, sizeof(cmd), &cmd));
out_unlock:
	mutex_unlock(&mvm->mutex);
}

static void iwl_mvm_flush_no_vif(struct iwl_mvm *mvm, u32 queues, bool drop)
{
	int i;

	if (!iwl_mvm_has_new_tx_api(mvm)) {
		if (drop) {
			mutex_lock(&mvm->mutex);
			iwl_mvm_flush_tx_path(mvm,
				iwl_mvm_flushable_queues(mvm) & queues);
			mutex_unlock(&mvm->mutex);
		} else {
			iwl_trans_wait_tx_queues_empty(mvm->trans, queues);
		}
		return;
	}

	mutex_lock(&mvm->mutex);
	for (i = 0; i < mvm->fw->ucode_capa.num_stations; i++) {
		struct ieee80211_sta *sta;

		sta = rcu_dereference_protected(mvm->fw_id_to_mac_id[i],
						lockdep_is_held(&mvm->mutex));
		if (IS_ERR_OR_NULL(sta))
			continue;

		if (drop)
			iwl_mvm_flush_sta_tids(mvm, i, 0xFFFF);
		else
			iwl_mvm_wait_sta_queues_empty(mvm,
					iwl_mvm_sta_from_mac80211(sta));
	}
	mutex_unlock(&mvm->mutex);
}

static void iwl_mvm_mac_flush(struct ieee80211_hw *hw,
			      struct ieee80211_vif *vif, u32 queues, bool drop)
{
	struct iwl_mvm *mvm = IWL_MAC80211_GET_MVM(hw);
	struct iwl_mvm_vif *mvmvif;
	struct iwl_mvm_sta *mvmsta;
	struct ieee80211_sta *sta;
	int i;
	u32 msk = 0;

	if (!vif) {
		iwl_mvm_flush_no_vif(mvm, queues, drop);
		return;
	}

	if (vif->type != NL80211_IFTYPE_STATION)
		return;

	/* Make sure we're done with the deferred traffic before flushing */
	flush_work(&mvm->add_stream_wk);

	mutex_lock(&mvm->mutex);
	mvmvif = iwl_mvm_vif_from_mac80211(vif);

	/* flush the AP-station and all TDLS peers */
	for (i = 0; i < mvm->fw->ucode_capa.num_stations; i++) {
		sta = rcu_dereference_protected(mvm->fw_id_to_mac_id[i],
						lockdep_is_held(&mvm->mutex));
		if (IS_ERR_OR_NULL(sta))
			continue;

		mvmsta = iwl_mvm_sta_from_mac80211(sta);
		if (mvmsta->vif != vif)
			continue;

		/* make sure only TDLS peers or the AP are flushed */
		WARN_ON(i != mvmvif->ap_sta_id && !sta->tdls);

		if (drop) {
			if (iwl_mvm_flush_sta(mvm, mvmsta, false))
				IWL_ERR(mvm, "flush request fail\n");
		} else {
			msk |= mvmsta->tfd_queue_msk;
			if (iwl_mvm_has_new_tx_api(mvm))
				iwl_mvm_wait_sta_queues_empty(mvm, mvmsta);
		}
	}

	mutex_unlock(&mvm->mutex);

	/* this can take a while, and we may need/want other operations
	 * to succeed while doing this, so do it without the mutex held
	 */
	if (!drop && !iwl_mvm_has_new_tx_api(mvm))
		iwl_trans_wait_tx_queues_empty(mvm->trans, msk);
}

static int iwl_mvm_mac_get_survey(struct ieee80211_hw *hw, int idx,
				  struct survey_info *survey)
{
	struct iwl_mvm *mvm = IWL_MAC80211_GET_MVM(hw);
	int ret;

	memset(survey, 0, sizeof(*survey));

	/* only support global statistics right now */
	if (idx != 0)
		return -ENOENT;

	if (!fw_has_capa(&mvm->fw->ucode_capa,
			 IWL_UCODE_TLV_CAPA_RADIO_BEACON_STATS))
		return -ENOENT;

	mutex_lock(&mvm->mutex);

	if (iwl_mvm_firmware_running(mvm)) {
		ret = iwl_mvm_request_statistics(mvm, false);
		if (ret)
			goto out;
	}

	survey->filled = SURVEY_INFO_TIME |
			 SURVEY_INFO_TIME_RX |
			 SURVEY_INFO_TIME_TX |
			 SURVEY_INFO_TIME_SCAN;
	survey->time = mvm->accu_radio_stats.on_time_rf +
		       mvm->radio_stats.on_time_rf;
	do_div(survey->time, USEC_PER_MSEC);

	survey->time_rx = mvm->accu_radio_stats.rx_time +
			  mvm->radio_stats.rx_time;
	do_div(survey->time_rx, USEC_PER_MSEC);

	survey->time_tx = mvm->accu_radio_stats.tx_time +
			  mvm->radio_stats.tx_time;
	do_div(survey->time_tx, USEC_PER_MSEC);

	survey->time_scan = mvm->accu_radio_stats.on_time_scan +
			    mvm->radio_stats.on_time_scan;
	do_div(survey->time_scan, USEC_PER_MSEC);

	ret = 0;
 out:
	mutex_unlock(&mvm->mutex);
	return ret;
}

static void iwl_mvm_set_sta_rate(u32 rate_n_flags, struct rate_info *rinfo)
{
	u32 format = rate_n_flags & RATE_MCS_MOD_TYPE_MSK;

	switch (rate_n_flags & RATE_MCS_CHAN_WIDTH_MSK) {
	case RATE_MCS_CHAN_WIDTH_20:
		rinfo->bw = RATE_INFO_BW_20;
		break;
	case RATE_MCS_CHAN_WIDTH_40:
		rinfo->bw = RATE_INFO_BW_40;
		break;
	case RATE_MCS_CHAN_WIDTH_80:
		rinfo->bw = RATE_INFO_BW_80;
		break;
	case RATE_MCS_CHAN_WIDTH_160:
		rinfo->bw = RATE_INFO_BW_160;
		break;
	}

	if (format == RATE_MCS_CCK_MSK ||
	    format == RATE_MCS_LEGACY_OFDM_MSK) {
		int rate = u32_get_bits(rate_n_flags, RATE_LEGACY_RATE_MSK);

		/* add the offset needed to get to the legacy ofdm indices */
		if (format == RATE_MCS_LEGACY_OFDM_MSK)
			rate += IWL_FIRST_OFDM_RATE;

		switch (rate) {
		case IWL_RATE_1M_INDEX:
			rinfo->legacy = 10;
			break;
		case IWL_RATE_2M_INDEX:
			rinfo->legacy = 20;
			break;
		case IWL_RATE_5M_INDEX:
			rinfo->legacy = 55;
			break;
		case IWL_RATE_11M_INDEX:
			rinfo->legacy = 110;
			break;
		case IWL_RATE_6M_INDEX:
			rinfo->legacy = 60;
			break;
		case IWL_RATE_9M_INDEX:
			rinfo->legacy = 90;
			break;
		case IWL_RATE_12M_INDEX:
			rinfo->legacy = 120;
			break;
		case IWL_RATE_18M_INDEX:
			rinfo->legacy = 180;
			break;
		case IWL_RATE_24M_INDEX:
			rinfo->legacy = 240;
			break;
		case IWL_RATE_36M_INDEX:
			rinfo->legacy = 360;
			break;
		case IWL_RATE_48M_INDEX:
			rinfo->legacy = 480;
			break;
		case IWL_RATE_54M_INDEX:
			rinfo->legacy = 540;
		}
		return;
	}

	rinfo->nss = u32_get_bits(rate_n_flags,
				  RATE_MCS_NSS_MSK) + 1;
	rinfo->mcs = format == RATE_MCS_HT_MSK ?
		RATE_HT_MCS_INDEX(rate_n_flags) :
		u32_get_bits(rate_n_flags, RATE_MCS_CODE_MSK);

	if (format == RATE_MCS_HE_MSK) {
		u32 gi_ltf = u32_get_bits(rate_n_flags,
					  RATE_MCS_HE_GI_LTF_MSK);

		rinfo->flags |= RATE_INFO_FLAGS_HE_MCS;

		if (rate_n_flags & RATE_MCS_HE_106T_MSK) {
			rinfo->bw = RATE_INFO_BW_HE_RU;
			rinfo->he_ru_alloc = NL80211_RATE_INFO_HE_RU_ALLOC_106;
		}

		switch (rate_n_flags & RATE_MCS_HE_TYPE_MSK) {
		case RATE_MCS_HE_TYPE_SU:
		case RATE_MCS_HE_TYPE_EXT_SU:
			if (gi_ltf == 0 || gi_ltf == 1)
				rinfo->he_gi = NL80211_RATE_INFO_HE_GI_0_8;
			else if (gi_ltf == 2)
				rinfo->he_gi = NL80211_RATE_INFO_HE_GI_1_6;
			else if (gi_ltf == 3)
				rinfo->he_gi = NL80211_RATE_INFO_HE_GI_3_2;
			else
				rinfo->he_gi = NL80211_RATE_INFO_HE_GI_0_8;
			break;
		case RATE_MCS_HE_TYPE_MU:
			if (gi_ltf == 0 || gi_ltf == 1)
				rinfo->he_gi = NL80211_RATE_INFO_HE_GI_0_8;
			else if (gi_ltf == 2)
				rinfo->he_gi = NL80211_RATE_INFO_HE_GI_1_6;
			else
				rinfo->he_gi = NL80211_RATE_INFO_HE_GI_3_2;
			break;
		case RATE_MCS_HE_TYPE_TRIG:
			if (gi_ltf == 0 || gi_ltf == 1)
				rinfo->he_gi = NL80211_RATE_INFO_HE_GI_1_6;
			else
				rinfo->he_gi = NL80211_RATE_INFO_HE_GI_3_2;
			break;
		}

		if (rate_n_flags & RATE_HE_DUAL_CARRIER_MODE_MSK)
			rinfo->he_dcm = 1;
		return;
	}

	if (rate_n_flags & RATE_MCS_SGI_MSK)
		rinfo->flags |= RATE_INFO_FLAGS_SHORT_GI;

	if (format == RATE_MCS_HT_MSK) {
		rinfo->flags |= RATE_INFO_FLAGS_MCS;

	} else if (format == RATE_MCS_VHT_MSK) {
		rinfo->flags |= RATE_INFO_FLAGS_VHT_MCS;
	}

}

static void iwl_mvm_mac_sta_statistics(struct ieee80211_hw *hw,
				       struct ieee80211_vif *vif,
				       struct ieee80211_sta *sta,
				       struct station_info *sinfo)
{
	struct iwl_mvm *mvm = IWL_MAC80211_GET_MVM(hw);
	struct iwl_mvm_vif *mvmvif = iwl_mvm_vif_from_mac80211(vif);
	struct iwl_mvm_sta *mvmsta = iwl_mvm_sta_from_mac80211(sta);

	if (mvmsta->avg_energy) {
		sinfo->signal_avg = -(s8)mvmsta->avg_energy;
		sinfo->filled |= BIT_ULL(NL80211_STA_INFO_SIGNAL_AVG);
	}

	if (iwl_mvm_has_tlc_offload(mvm)) {
		struct iwl_lq_sta_rs_fw *lq_sta = &mvmsta->lq_sta.rs_fw;

		iwl_mvm_set_sta_rate(lq_sta->last_rate_n_flags, &sinfo->txrate);
		sinfo->filled |= BIT_ULL(NL80211_STA_INFO_TX_BITRATE);
	}

	/* if beacon filtering isn't on mac80211 does it anyway */
	if (!(vif->driver_flags & IEEE80211_VIF_BEACON_FILTER))
		return;

	if (!vif->bss_conf.assoc)
		return;

	mutex_lock(&mvm->mutex);

	if (mvmvif->ap_sta_id != mvmsta->sta_id)
		goto unlock;

	if (iwl_mvm_request_statistics(mvm, false))
		goto unlock;

	sinfo->rx_beacon = mvmvif->beacon_stats.num_beacons +
			   mvmvif->beacon_stats.accu_num_beacons;
	sinfo->filled |= BIT_ULL(NL80211_STA_INFO_BEACON_RX);
	if (mvmvif->beacon_stats.avg_signal) {
		/* firmware only reports a value after RXing a few beacons */
		sinfo->rx_beacon_signal_avg = mvmvif->beacon_stats.avg_signal;
		sinfo->filled |= BIT_ULL(NL80211_STA_INFO_BEACON_SIGNAL_AVG);
	}
 unlock:
	mutex_unlock(&mvm->mutex);
}

static void iwl_mvm_event_mlme_callback_ini(struct iwl_mvm *mvm,
					    struct ieee80211_vif *vif,
					    const  struct ieee80211_mlme_event *mlme)
{
	if ((mlme->data == ASSOC_EVENT || mlme->data == AUTH_EVENT) &&
	    (mlme->status == MLME_DENIED || mlme->status == MLME_TIMEOUT)) {
		iwl_dbg_tlv_time_point(&mvm->fwrt,
				       IWL_FW_INI_TIME_POINT_ASSOC_FAILED,
				       NULL);
		return;
	}

	if (mlme->data == DEAUTH_RX_EVENT || mlme->data == DEAUTH_TX_EVENT) {
		iwl_dbg_tlv_time_point(&mvm->fwrt,
				       IWL_FW_INI_TIME_POINT_DEASSOC,
				       NULL);
		return;
	}
}

static void iwl_mvm_event_mlme_callback(struct iwl_mvm *mvm,
					struct ieee80211_vif *vif,
					const struct ieee80211_event *event)
{
#define CHECK_MLME_TRIGGER(_cnt, _fmt...)				\
	do {								\
		if ((trig_mlme->_cnt) && --(trig_mlme->_cnt))		\
			break;						\
		iwl_fw_dbg_collect_trig(&(mvm)->fwrt, trig, _fmt);	\
	} while (0)

	struct iwl_fw_dbg_trigger_tlv *trig;
	struct iwl_fw_dbg_trigger_mlme *trig_mlme;

	if (iwl_trans_dbg_ini_valid(mvm->trans)) {
		iwl_mvm_event_mlme_callback_ini(mvm, vif, &event->u.mlme);
		return;
	}

	trig = iwl_fw_dbg_trigger_on(&mvm->fwrt, ieee80211_vif_to_wdev(vif),
				     FW_DBG_TRIGGER_MLME);
	if (!trig)
		return;

	trig_mlme = (void *)trig->data;

	if (event->u.mlme.data == ASSOC_EVENT) {
		if (event->u.mlme.status == MLME_DENIED)
			CHECK_MLME_TRIGGER(stop_assoc_denied,
					   "DENIED ASSOC: reason %d",
					    event->u.mlme.reason);
		else if (event->u.mlme.status == MLME_TIMEOUT)
			CHECK_MLME_TRIGGER(stop_assoc_timeout,
					   "ASSOC TIMEOUT");
	} else if (event->u.mlme.data == AUTH_EVENT) {
		if (event->u.mlme.status == MLME_DENIED)
			CHECK_MLME_TRIGGER(stop_auth_denied,
					   "DENIED AUTH: reason %d",
					   event->u.mlme.reason);
		else if (event->u.mlme.status == MLME_TIMEOUT)
			CHECK_MLME_TRIGGER(stop_auth_timeout,
					   "AUTH TIMEOUT");
	} else if (event->u.mlme.data == DEAUTH_RX_EVENT) {
		CHECK_MLME_TRIGGER(stop_rx_deauth,
				   "DEAUTH RX %d", event->u.mlme.reason);
	} else if (event->u.mlme.data == DEAUTH_TX_EVENT) {
		CHECK_MLME_TRIGGER(stop_tx_deauth,
				   "DEAUTH TX %d", event->u.mlme.reason);
	}
#undef CHECK_MLME_TRIGGER
}

static void iwl_mvm_event_bar_rx_callback(struct iwl_mvm *mvm,
					  struct ieee80211_vif *vif,
					  const struct ieee80211_event *event)
{
	struct iwl_fw_dbg_trigger_tlv *trig;
	struct iwl_fw_dbg_trigger_ba *ba_trig;

	trig = iwl_fw_dbg_trigger_on(&mvm->fwrt, ieee80211_vif_to_wdev(vif),
				     FW_DBG_TRIGGER_BA);
	if (!trig)
		return;

	ba_trig = (void *)trig->data;

	if (!(le16_to_cpu(ba_trig->rx_bar) & BIT(event->u.ba.tid)))
		return;

	iwl_fw_dbg_collect_trig(&mvm->fwrt, trig,
				"BAR received from %pM, tid %d, ssn %d",
				event->u.ba.sta->addr, event->u.ba.tid,
				event->u.ba.ssn);
}

static void iwl_mvm_mac_event_callback(struct ieee80211_hw *hw,
				       struct ieee80211_vif *vif,
				       const struct ieee80211_event *event)
{
	struct iwl_mvm *mvm = IWL_MAC80211_GET_MVM(hw);

	switch (event->type) {
	case MLME_EVENT:
		iwl_mvm_event_mlme_callback(mvm, vif, event);
		break;
	case BAR_RX_EVENT:
		iwl_mvm_event_bar_rx_callback(mvm, vif, event);
		break;
	case BA_FRAME_TIMEOUT:
		iwl_mvm_event_frame_timeout_callback(mvm, vif, event->u.ba.sta,
						     event->u.ba.tid);
		break;
	default:
		break;
	}
}

void iwl_mvm_sync_rx_queues_internal(struct iwl_mvm *mvm,
				     enum iwl_mvm_rxq_notif_type type,
				     bool sync,
				     const void *data, u32 size)
{
	struct {
		struct iwl_rxq_sync_cmd cmd;
		struct iwl_mvm_internal_rxq_notif notif;
	} __packed cmd = {
		.cmd.rxq_mask = cpu_to_le32(BIT(mvm->trans->num_rx_queues) - 1),
		.cmd.count =
			cpu_to_le32(sizeof(struct iwl_mvm_internal_rxq_notif) +
				    size),
		.notif.type = type,
		.notif.sync = sync,
	};
	struct iwl_host_cmd hcmd = {
		.id = WIDE_ID(DATA_PATH_GROUP, TRIGGER_RX_QUEUES_NOTIF_CMD),
		.data[0] = &cmd,
		.len[0] = sizeof(cmd),
		.data[1] = data,
		.len[1] = size,
		.flags = sync ? 0 : CMD_ASYNC,
	};
	int ret;

	/* size must be a multiple of DWORD */
	if (WARN_ON(cmd.cmd.count & cpu_to_le32(3)))
		return;

	if (!iwl_mvm_has_new_rx_api(mvm))
		return;

	if (sync) {
		cmd.notif.cookie = mvm->queue_sync_cookie;
		mvm->queue_sync_state = (1 << mvm->trans->num_rx_queues) - 1;
	}

	ret = iwl_mvm_send_cmd(mvm, &hcmd);
	if (ret) {
		IWL_ERR(mvm, "Failed to trigger RX queues sync (%d)\n", ret);
		goto out;
	}

	if (sync) {
		lockdep_assert_held(&mvm->mutex);
		ret = wait_event_timeout(mvm->rx_sync_waitq,
					 READ_ONCE(mvm->queue_sync_state) == 0 ||
					 iwl_mvm_is_radio_killed(mvm),
					 HZ);
		WARN_ONCE(!ret && !iwl_mvm_is_radio_killed(mvm),
			  "queue sync: failed to sync, state is 0x%lx\n",
			  mvm->queue_sync_state);
	}

out:
	if (sync) {
		mvm->queue_sync_state = 0;
		mvm->queue_sync_cookie++;
	}
}

static void iwl_mvm_sync_rx_queues(struct ieee80211_hw *hw)
{
	struct iwl_mvm *mvm = IWL_MAC80211_GET_MVM(hw);

	mutex_lock(&mvm->mutex);
	iwl_mvm_sync_rx_queues_internal(mvm, IWL_MVM_RXQ_EMPTY, true, NULL, 0);
	mutex_unlock(&mvm->mutex);
}

static int
iwl_mvm_mac_get_ftm_responder_stats(struct ieee80211_hw *hw,
				    struct ieee80211_vif *vif,
				    struct cfg80211_ftm_responder_stats *stats)
{
	struct iwl_mvm *mvm = IWL_MAC80211_GET_MVM(hw);
	struct iwl_mvm_vif *mvmvif = iwl_mvm_vif_from_mac80211(vif);

	if (vif->p2p || vif->type != NL80211_IFTYPE_AP ||
	    !mvmvif->ap_ibss_active || !vif->bss_conf.ftm_responder)
		return -EINVAL;

	mutex_lock(&mvm->mutex);
	*stats = mvm->ftm_resp_stats;
	mutex_unlock(&mvm->mutex);

	stats->filled = BIT(NL80211_FTM_STATS_SUCCESS_NUM) |
			BIT(NL80211_FTM_STATS_PARTIAL_NUM) |
			BIT(NL80211_FTM_STATS_FAILED_NUM) |
			BIT(NL80211_FTM_STATS_ASAP_NUM) |
			BIT(NL80211_FTM_STATS_NON_ASAP_NUM) |
			BIT(NL80211_FTM_STATS_TOTAL_DURATION_MSEC) |
			BIT(NL80211_FTM_STATS_UNKNOWN_TRIGGERS_NUM) |
			BIT(NL80211_FTM_STATS_RESCHEDULE_REQUESTS_NUM) |
			BIT(NL80211_FTM_STATS_OUT_OF_WINDOW_TRIGGERS_NUM);

	return 0;
}

static int iwl_mvm_start_pmsr(struct ieee80211_hw *hw,
			      struct ieee80211_vif *vif,
			      struct cfg80211_pmsr_request *request)
{
	struct iwl_mvm *mvm = IWL_MAC80211_GET_MVM(hw);
	int ret;

	mutex_lock(&mvm->mutex);
	ret = iwl_mvm_ftm_start(mvm, vif, request);
	mutex_unlock(&mvm->mutex);

	return ret;
}

static void iwl_mvm_abort_pmsr(struct ieee80211_hw *hw,
			       struct ieee80211_vif *vif,
			       struct cfg80211_pmsr_request *request)
{
	struct iwl_mvm *mvm = IWL_MAC80211_GET_MVM(hw);

	mutex_lock(&mvm->mutex);
	iwl_mvm_ftm_abort(mvm, request);
	mutex_unlock(&mvm->mutex);
}

static bool iwl_mvm_can_hw_csum(struct sk_buff *skb)
{
	u8 protocol = ip_hdr(skb)->protocol;

	if (!IS_ENABLED(CONFIG_INET))
		return false;

	return protocol == IPPROTO_TCP || protocol == IPPROTO_UDP;
}

static bool iwl_mvm_mac_can_aggregate(struct ieee80211_hw *hw,
				      struct sk_buff *head,
				      struct sk_buff *skb)
{
	struct iwl_mvm *mvm = IWL_MAC80211_GET_MVM(hw);

	/* For now don't aggregate IPv6 in AMSDU */
	if (skb->protocol != htons(ETH_P_IP))
		return false;

	if (!iwl_mvm_is_csum_supported(mvm))
		return true;

	return iwl_mvm_can_hw_csum(skb) == iwl_mvm_can_hw_csum(head);
}

const struct ieee80211_ops iwl_mvm_hw_ops = {
	.tx = iwl_mvm_mac_tx,
	.wake_tx_queue = iwl_mvm_mac_wake_tx_queue,
	.ampdu_action = iwl_mvm_mac_ampdu_action,
	.get_antenna = iwl_mvm_op_get_antenna,
	.start = iwl_mvm_mac_start,
	.reconfig_complete = iwl_mvm_mac_reconfig_complete,
	.stop = iwl_mvm_mac_stop,
	.add_interface = iwl_mvm_mac_add_interface,
	.remove_interface = iwl_mvm_mac_remove_interface,
	.config = iwl_mvm_mac_config,
	.prepare_multicast = iwl_mvm_prepare_multicast,
	.configure_filter = iwl_mvm_configure_filter,
	.config_iface_filter = iwl_mvm_config_iface_filter,
	.bss_info_changed = iwl_mvm_bss_info_changed,
	.hw_scan = iwl_mvm_mac_hw_scan,
	.cancel_hw_scan = iwl_mvm_mac_cancel_hw_scan,
	.sta_pre_rcu_remove = iwl_mvm_sta_pre_rcu_remove,
	.sta_state = iwl_mvm_mac_sta_state,
	.sta_notify = iwl_mvm_mac_sta_notify,
	.allow_buffered_frames = iwl_mvm_mac_allow_buffered_frames,
	.release_buffered_frames = iwl_mvm_mac_release_buffered_frames,
	.set_rts_threshold = iwl_mvm_mac_set_rts_threshold,
	.sta_rc_update = iwl_mvm_sta_rc_update,
	.conf_tx = iwl_mvm_mac_conf_tx,
	.mgd_prepare_tx = iwl_mvm_mac_mgd_prepare_tx,
	.mgd_complete_tx = iwl_mvm_mac_mgd_complete_tx,
	.mgd_protect_tdls_discover = iwl_mvm_mac_mgd_protect_tdls_discover,
	.flush = iwl_mvm_mac_flush,
	.sched_scan_start = iwl_mvm_mac_sched_scan_start,
	.sched_scan_stop = iwl_mvm_mac_sched_scan_stop,
	.set_key = iwl_mvm_mac_set_key,
	.update_tkip_key = iwl_mvm_mac_update_tkip_key,
	.remain_on_channel = iwl_mvm_roc,
	.cancel_remain_on_channel = iwl_mvm_cancel_roc,
	.add_chanctx = iwl_mvm_add_chanctx,
	.remove_chanctx = iwl_mvm_remove_chanctx,
	.change_chanctx = iwl_mvm_change_chanctx,
	.assign_vif_chanctx = iwl_mvm_assign_vif_chanctx,
	.unassign_vif_chanctx = iwl_mvm_unassign_vif_chanctx,
	.switch_vif_chanctx = iwl_mvm_switch_vif_chanctx,

	.start_ap = iwl_mvm_start_ap_ibss,
	.stop_ap = iwl_mvm_stop_ap_ibss,
	.join_ibss = iwl_mvm_start_ap_ibss,
	.leave_ibss = iwl_mvm_stop_ap_ibss,

	.tx_last_beacon = iwl_mvm_tx_last_beacon,

	.set_tim = iwl_mvm_set_tim,

	.channel_switch = iwl_mvm_channel_switch,
	.pre_channel_switch = iwl_mvm_pre_channel_switch,
	.post_channel_switch = iwl_mvm_post_channel_switch,
	.abort_channel_switch = iwl_mvm_abort_channel_switch,
	.channel_switch_rx_beacon = iwl_mvm_channel_switch_rx_beacon,

	.tdls_channel_switch = iwl_mvm_tdls_channel_switch,
	.tdls_cancel_channel_switch = iwl_mvm_tdls_cancel_channel_switch,
	.tdls_recv_channel_switch = iwl_mvm_tdls_recv_channel_switch,

	.event_callback = iwl_mvm_mac_event_callback,

	.sync_rx_queues = iwl_mvm_sync_rx_queues,

	CFG80211_TESTMODE_CMD(iwl_mvm_mac_testmode_cmd)

#ifdef CONFIG_PM_SLEEP
	/* look at d3.c */
	.suspend = iwl_mvm_suspend,
	.resume = iwl_mvm_resume,
	.set_wakeup = iwl_mvm_set_wakeup,
	.set_rekey_data = iwl_mvm_set_rekey_data,
#if IS_ENABLED(CONFIG_IPV6)
	.ipv6_addr_change = iwl_mvm_ipv6_addr_change,
#endif
	.set_default_unicast_key = iwl_mvm_set_default_unicast_key,
#endif
	.get_survey = iwl_mvm_mac_get_survey,
	.sta_statistics = iwl_mvm_mac_sta_statistics,
	.get_ftm_responder_stats = iwl_mvm_mac_get_ftm_responder_stats,
	.start_pmsr = iwl_mvm_start_pmsr,
	.abort_pmsr = iwl_mvm_abort_pmsr,

	.can_aggregate_in_amsdu = iwl_mvm_mac_can_aggregate,
#ifdef CONFIG_IWLWIFI_DEBUGFS
	.sta_add_debugfs = iwl_mvm_sta_add_debugfs,
#endif
};<|MERGE_RESOLUTION|>--- conflicted
+++ resolved
@@ -3397,10 +3397,6 @@
 {
 	struct iwl_mvm *mvm = IWL_MAC80211_GET_MVM(hw);
 
-<<<<<<< HEAD
-	if (info->duration > duration)
-		duration = info->duration;
-=======
 	mutex_lock(&mvm->mutex);
 	iwl_mvm_protect_assoc(mvm, vif, info->duration);
 	mutex_unlock(&mvm->mutex);
@@ -3415,7 +3411,6 @@
 	/* for successful cases (auth/assoc), don't cancel session protection */
 	if (info->success)
 		return;
->>>>>>> df0cc57e
 
 	mutex_lock(&mvm->mutex);
 	iwl_mvm_stop_session_protection(mvm, vif);
