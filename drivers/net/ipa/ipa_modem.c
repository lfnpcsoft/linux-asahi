// SPDX-License-Identifier: GPL-2.0

/* Copyright (c) 2014-2018, The Linux Foundation. All rights reserved.
 * Copyright (C) 2018-2021 Linaro Ltd.
 */

#include <linux/errno.h>
#include <linux/if_arp.h>
#include <linux/netdevice.h>
#include <linux/skbuff.h>
#include <linux/if_rmnet.h>
#include <linux/pm_runtime.h>
#include <linux/remoteproc/qcom_rproc.h>

#include "ipa.h"
#include "ipa_data.h"
#include "ipa_endpoint.h"
#include "ipa_table.h"
#include "ipa_mem.h"
#include "ipa_modem.h"
#include "ipa_smp2p.h"
#include "ipa_qmi.h"
#include "ipa_uc.h"
#include "ipa_power.h"

#define IPA_NETDEV_NAME		"rmnet_ipa%d"
#define IPA_NETDEV_TAILROOM	0	/* for padding by mux layer */
#define IPA_NETDEV_TIMEOUT	10	/* seconds */

enum ipa_modem_state {
	IPA_MODEM_STATE_STOPPED	= 0,
	IPA_MODEM_STATE_STARTING,
	IPA_MODEM_STATE_RUNNING,
	IPA_MODEM_STATE_STOPPING,
};

/**
 * struct ipa_priv - IPA network device private data
 * @ipa:	IPA pointer
 * @work:	Work structure used to wake the modem netdev TX queue
 */
struct ipa_priv {
	struct ipa *ipa;
	struct work_struct work;
};

/** ipa_open() - Opens the modem network interface */
static int ipa_open(struct net_device *netdev)
{
	struct ipa_priv *priv = netdev_priv(netdev);
	struct ipa *ipa = priv->ipa;
	struct device *dev;
	int ret;

	dev = &ipa->pdev->dev;
	ret = pm_runtime_get_sync(dev);
	if (ret < 0)
		goto err_power_put;

	ret = ipa_endpoint_enable_one(ipa->name_map[IPA_ENDPOINT_AP_MODEM_TX]);
	if (ret)
		goto err_power_put;

	ret = ipa_endpoint_enable_one(ipa->name_map[IPA_ENDPOINT_AP_MODEM_RX]);
	if (ret)
		goto err_disable_tx;

	netif_start_queue(netdev);

	pm_runtime_mark_last_busy(dev);
	(void)pm_runtime_put_autosuspend(dev);

	return 0;

err_disable_tx:
	ipa_endpoint_disable_one(ipa->name_map[IPA_ENDPOINT_AP_MODEM_TX]);
err_power_put:
	pm_runtime_put_noidle(dev);

	return ret;
}

/** ipa_stop() - Stops the modem network interface. */
static int ipa_stop(struct net_device *netdev)
{
	struct ipa_priv *priv = netdev_priv(netdev);
	struct ipa *ipa = priv->ipa;
	struct device *dev;
	int ret;

	dev = &ipa->pdev->dev;
	ret = pm_runtime_get_sync(dev);
	if (ret < 0)
		goto out_power_put;

	netif_stop_queue(netdev);

	ipa_endpoint_disable_one(ipa->name_map[IPA_ENDPOINT_AP_MODEM_RX]);
	ipa_endpoint_disable_one(ipa->name_map[IPA_ENDPOINT_AP_MODEM_TX]);
out_power_put:
	pm_runtime_mark_last_busy(dev);
	(void)pm_runtime_put_autosuspend(dev);

	return 0;
}

/** ipa_start_xmit() - Transmits an skb.
 * @skb: skb to be transmitted
 * @dev: network device
 *
 * Return codes:
 * NETDEV_TX_OK: Success
 * NETDEV_TX_BUSY: Error while transmitting the skb. Try again later
 */
static netdev_tx_t
ipa_start_xmit(struct sk_buff *skb, struct net_device *netdev)
{
	struct net_device_stats *stats = &netdev->stats;
	struct ipa_priv *priv = netdev_priv(netdev);
	struct ipa_endpoint *endpoint;
	struct ipa *ipa = priv->ipa;
	u32 skb_len = skb->len;
	struct device *dev;
	int ret;

	if (!skb_len)
		goto err_drop_skb;

	endpoint = ipa->name_map[IPA_ENDPOINT_AP_MODEM_TX];
	if (endpoint->data->qmap && skb->protocol != htons(ETH_P_MAP))
		goto err_drop_skb;

	/* The hardware must be powered for us to transmit */
	dev = &ipa->pdev->dev;
	ret = pm_runtime_get(dev);
	if (ret < 1) {
		/* If a resume won't happen, just drop the packet */
		if (ret < 0 && ret != -EINPROGRESS) {
			ipa_power_modem_queue_active(ipa);
			pm_runtime_put_noidle(dev);
			goto err_drop_skb;
		}

		/* No power (yet).  Stop the network stack from transmitting
		 * until we're resumed; ipa_modem_resume() arranges for the
		 * TX queue to be started again.
		 */
		ipa_power_modem_queue_stop(ipa);

		pm_runtime_put_noidle(dev);

		return NETDEV_TX_BUSY;
	}

	ipa_power_modem_queue_active(ipa);

	ret = ipa_endpoint_skb_tx(endpoint, skb);

	pm_runtime_mark_last_busy(dev);
	(void)pm_runtime_put_autosuspend(dev);

	if (ret) {
		if (ret != -E2BIG)
			return NETDEV_TX_BUSY;
		goto err_drop_skb;
	}

	stats->tx_packets++;
	stats->tx_bytes += skb_len;

	return NETDEV_TX_OK;

err_drop_skb:
	dev_kfree_skb_any(skb);
	stats->tx_dropped++;

	return NETDEV_TX_OK;
}

void ipa_modem_skb_rx(struct net_device *netdev, struct sk_buff *skb)
{
	struct net_device_stats *stats = &netdev->stats;

	if (skb) {
		skb->dev = netdev;
		skb->protocol = htons(ETH_P_MAP);
		stats->rx_packets++;
		stats->rx_bytes += skb->len;

		(void)netif_receive_skb(skb);
	} else {
		stats->rx_dropped++;
	}
}

static const struct net_device_ops ipa_modem_ops = {
	.ndo_open	= ipa_open,
	.ndo_stop	= ipa_stop,
	.ndo_start_xmit	= ipa_start_xmit,
};

/** ipa_modem_netdev_setup() - netdev setup function for the modem */
static void ipa_modem_netdev_setup(struct net_device *netdev)
{
	netdev->netdev_ops = &ipa_modem_ops;
	ether_setup(netdev);
	/* No header ops (override value set by ether_setup()) */
	netdev->header_ops = NULL;
	netdev->type = ARPHRD_RAWIP;
	netdev->hard_header_len = 0;
	netdev->max_mtu = IPA_MTU;
	netdev->mtu = netdev->max_mtu;
	netdev->addr_len = 0;
	netdev->flags &= ~(IFF_BROADCAST | IFF_MULTICAST);
	/* The endpoint is configured for QMAP */
	netdev->needed_headroom = sizeof(struct rmnet_map_header);
	netdev->needed_tailroom = IPA_NETDEV_TAILROOM;
	netdev->watchdog_timeo = IPA_NETDEV_TIMEOUT * HZ;
	netdev->hw_features = NETIF_F_SG;
}

/** ipa_modem_suspend() - suspend callback
 * @netdev:	Network device
 *
 * Suspend the modem's endpoints.
 */
void ipa_modem_suspend(struct net_device *netdev)
{
	struct ipa_priv *priv = netdev_priv(netdev);
	struct ipa *ipa = priv->ipa;

	if (!(netdev->flags & IFF_UP))
		return;

	ipa_endpoint_suspend_one(ipa->name_map[IPA_ENDPOINT_AP_MODEM_RX]);
	ipa_endpoint_suspend_one(ipa->name_map[IPA_ENDPOINT_AP_MODEM_TX]);
}

/**
 * ipa_modem_wake_queue_work() - enable modem netdev queue
 * @work:	Work structure
 *
 * Re-enable transmit on the modem network device.  This is called
 * in (power management) work queue context, scheduled when resuming
 * the modem.  We can't enable the queue directly in ipa_modem_resume()
 * because transmits restart the instant the queue is awakened; but the
 * device power state won't be ACTIVE until *after* ipa_modem_resume()
 * returns.
 */
static void ipa_modem_wake_queue_work(struct work_struct *work)
{
	struct ipa_priv *priv = container_of(work, struct ipa_priv, work);

	ipa_power_modem_queue_wake(priv->ipa);
}

/** ipa_modem_resume() - resume callback for runtime_pm
 * @dev: pointer to device
 *
 * Resume the modem's endpoints.
 */
void ipa_modem_resume(struct net_device *netdev)
{
	struct ipa_priv *priv = netdev_priv(netdev);
	struct ipa *ipa = priv->ipa;

	if (!(netdev->flags & IFF_UP))
		return;

	ipa_endpoint_resume_one(ipa->name_map[IPA_ENDPOINT_AP_MODEM_TX]);
	ipa_endpoint_resume_one(ipa->name_map[IPA_ENDPOINT_AP_MODEM_RX]);

	/* Arrange for the TX queue to be restarted */
	(void)queue_pm_work(&priv->work);
}

int ipa_modem_start(struct ipa *ipa)
{
	enum ipa_modem_state state;
	struct net_device *netdev;
	struct ipa_priv *priv;
	int ret;

	/* Only attempt to start the modem if it's stopped */
	state = atomic_cmpxchg(&ipa->modem_state, IPA_MODEM_STATE_STOPPED,
			       IPA_MODEM_STATE_STARTING);

	/* Silently ignore attempts when running, or when changing state */
	if (state != IPA_MODEM_STATE_STOPPED)
		return 0;

	netdev = alloc_netdev(sizeof(struct ipa_priv), IPA_NETDEV_NAME,
			      NET_NAME_UNKNOWN, ipa_modem_netdev_setup);
	if (!netdev) {
		ret = -ENOMEM;
		goto out_set_state;
	}

	SET_NETDEV_DEV(netdev, &ipa->pdev->dev);
	priv = netdev_priv(netdev);
	priv->ipa = ipa;
	INIT_WORK(&priv->work, ipa_modem_wake_queue_work);
	ipa->name_map[IPA_ENDPOINT_AP_MODEM_TX]->netdev = netdev;
	ipa->name_map[IPA_ENDPOINT_AP_MODEM_RX]->netdev = netdev;
	ipa->modem_netdev = netdev;

	ret = register_netdev(netdev);
	if (ret) {
		ipa->modem_netdev = NULL;
		ipa->name_map[IPA_ENDPOINT_AP_MODEM_RX]->netdev = NULL;
		ipa->name_map[IPA_ENDPOINT_AP_MODEM_TX]->netdev = NULL;
		free_netdev(netdev);
	}

out_set_state:
	if (ret)
		atomic_set(&ipa->modem_state, IPA_MODEM_STATE_STOPPED);
	else
		atomic_set(&ipa->modem_state, IPA_MODEM_STATE_RUNNING);
	smp_mb__after_atomic();

	return ret;
}

int ipa_modem_stop(struct ipa *ipa)
{
	struct net_device *netdev = ipa->modem_netdev;
	enum ipa_modem_state state;

	/* Only attempt to stop the modem if it's running */
	state = atomic_cmpxchg(&ipa->modem_state, IPA_MODEM_STATE_RUNNING,
			       IPA_MODEM_STATE_STOPPING);

	/* Silently ignore attempts when already stopped */
	if (state == IPA_MODEM_STATE_STOPPED)
		return 0;

	/* If we're somewhere between stopped and starting, we're busy */
	if (state != IPA_MODEM_STATE_RUNNING)
		return -EBUSY;

<<<<<<< HEAD
	/* Prevent the modem from triggering a call to ipa_setup() */
	ipa_smp2p_disable(ipa);

=======
>>>>>>> df0cc57e
	/* Clean up the netdev and endpoints if it was started */
	if (netdev) {
		struct ipa_priv *priv = netdev_priv(netdev);

		cancel_work_sync(&priv->work);
		/* If it was opened, stop it first */
		if (netdev->flags & IFF_UP)
			(void)ipa_stop(netdev);
		unregister_netdev(netdev);
		ipa->modem_netdev = NULL;
		ipa->name_map[IPA_ENDPOINT_AP_MODEM_RX]->netdev = NULL;
		ipa->name_map[IPA_ENDPOINT_AP_MODEM_TX]->netdev = NULL;
		free_netdev(netdev);
	}

	atomic_set(&ipa->modem_state, IPA_MODEM_STATE_STOPPED);
	smp_mb__after_atomic();

	return 0;
}

/* Treat a "clean" modem stop the same as a crash */
static void ipa_modem_crashed(struct ipa *ipa)
{
	struct device *dev = &ipa->pdev->dev;
	int ret;

<<<<<<< HEAD
=======
	/* Prevent the modem from triggering a call to ipa_setup() */
	ipa_smp2p_irq_disable_setup(ipa);

>>>>>>> df0cc57e
	ret = pm_runtime_get_sync(dev);
	if (ret < 0) {
		dev_err(dev, "error %d getting power to handle crash\n", ret);
		goto out_power_put;
	}

	ipa_endpoint_modem_pause_all(ipa, true);

	ipa_endpoint_modem_hol_block_clear_all(ipa);

	ipa_table_reset(ipa, true);

	ret = ipa_table_hash_flush(ipa);
	if (ret)
		dev_err(dev, "error %d flushing hash caches\n", ret);

	ret = ipa_endpoint_modem_exception_reset_all(ipa);
	if (ret)
		dev_err(dev, "error %d resetting exception endpoint\n", ret);

	ipa_endpoint_modem_pause_all(ipa, false);

	ret = ipa_modem_stop(ipa);
	if (ret)
		dev_err(dev, "error %d stopping modem\n", ret);

	/* Now prepare for the next modem boot */
	ret = ipa_mem_zero_modem(ipa);
	if (ret)
		dev_err(dev, "error %d zeroing modem memory regions\n", ret);

out_power_put:
	pm_runtime_mark_last_busy(dev);
	(void)pm_runtime_put_autosuspend(dev);
}

static int ipa_modem_notify(struct notifier_block *nb, unsigned long action,
			    void *data)
{
	struct ipa *ipa = container_of(nb, struct ipa, nb);
	struct qcom_ssr_notify_data *notify_data = data;
	struct device *dev = &ipa->pdev->dev;

	switch (action) {
	case QCOM_SSR_BEFORE_POWERUP:
		dev_info(dev, "received modem starting event\n");
		ipa_uc_power(ipa);
		ipa_smp2p_notify_reset(ipa);
		break;

	case QCOM_SSR_AFTER_POWERUP:
		dev_info(dev, "received modem running event\n");
		break;

	case QCOM_SSR_BEFORE_SHUTDOWN:
		dev_info(dev, "received modem %s event\n",
			 notify_data->crashed ? "crashed" : "stopping");
		if (ipa->setup_complete)
			ipa_modem_crashed(ipa);
		break;

	case QCOM_SSR_AFTER_SHUTDOWN:
		dev_info(dev, "received modem offline event\n");
		break;

	default:
		dev_err(dev, "received unrecognized event %lu\n", action);
		break;
	}

	return NOTIFY_OK;
}

int ipa_modem_init(struct ipa *ipa, bool modem_init)
{
	return ipa_smp2p_init(ipa, modem_init);
}

void ipa_modem_exit(struct ipa *ipa)
{
	ipa_smp2p_exit(ipa);
}

int ipa_modem_config(struct ipa *ipa)
{
	void *notifier;

	ipa->nb.notifier_call = ipa_modem_notify;

	notifier = qcom_register_ssr_notifier("mpss", &ipa->nb);
	if (IS_ERR(notifier))
		return PTR_ERR(notifier);

	ipa->notifier = notifier;

	return 0;
}

void ipa_modem_deconfig(struct ipa *ipa)
{
	struct device *dev = &ipa->pdev->dev;
	int ret;

	ret = qcom_unregister_ssr_notifier(ipa->notifier, &ipa->nb);
	if (ret)
		dev_err(dev, "error %d unregistering notifier", ret);

	ipa->notifier = NULL;
	memset(&ipa->nb, 0, sizeof(ipa->nb));
}<|MERGE_RESOLUTION|>--- conflicted
+++ resolved
@@ -339,12 +339,6 @@
 	if (state != IPA_MODEM_STATE_RUNNING)
 		return -EBUSY;
 
-<<<<<<< HEAD
-	/* Prevent the modem from triggering a call to ipa_setup() */
-	ipa_smp2p_disable(ipa);
-
-=======
->>>>>>> df0cc57e
 	/* Clean up the netdev and endpoints if it was started */
 	if (netdev) {
 		struct ipa_priv *priv = netdev_priv(netdev);
@@ -372,12 +366,9 @@
 	struct device *dev = &ipa->pdev->dev;
 	int ret;
 
-<<<<<<< HEAD
-=======
 	/* Prevent the modem from triggering a call to ipa_setup() */
 	ipa_smp2p_irq_disable_setup(ipa);
 
->>>>>>> df0cc57e
 	ret = pm_runtime_get_sync(dev);
 	if (ret < 0) {
 		dev_err(dev, "error %d getting power to handle crash\n", ret);
