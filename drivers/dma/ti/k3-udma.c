--- conflicted
+++ resolved
@@ -3409,7 +3409,6 @@
 	return ch_count;
 }
 
-<<<<<<< HEAD
 static int udma_setup_rx_flush(struct udma_dev *ud)
 {
 	struct udma_rx_flush *rx_flush = &ud->rx_flush;
@@ -3501,7 +3500,7 @@
 				   hwdesc->cppi5_desc_size, DMA_TO_DEVICE);
 	return 0;
 }
-=======
+
 #ifdef CONFIG_DEBUG_FS
 static void udma_dbg_summary_show_chan(struct seq_file *s,
 				       struct dma_chan *chan)
@@ -3561,7 +3560,6 @@
 	}
 }
 #endif /* CONFIG_DEBUG_FS */
->>>>>>> cea582b5
 
 #define TI_UDMAC_BUSWIDTHS	(BIT(DMA_SLAVE_BUSWIDTH_1_BYTE) | \
 				 BIT(DMA_SLAVE_BUSWIDTH_2_BYTES) | \
