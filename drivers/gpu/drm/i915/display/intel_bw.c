// SPDX-License-Identifier: MIT
/*
 * Copyright © 2019 Intel Corporation
 */

#include <drm/drm_atomic_state_helper.h>

#include "intel_atomic.h"
#include "intel_bw.h"
#include "intel_cdclk.h"
#include "intel_display_types.h"
#include "intel_pm.h"
#include "intel_sideband.h"

/* Parameters for Qclk Geyserville (QGV) */
struct intel_qgv_point {
	u16 dclk, t_rp, t_rdpre, t_rc, t_ras, t_rcd;
};

struct intel_psf_gv_point {
	u8 clk; /* clock in multiples of 16.6666 MHz */
};

struct intel_qgv_info {
	struct intel_qgv_point points[I915_NUM_QGV_POINTS];
	struct intel_psf_gv_point psf_points[I915_NUM_PSF_GV_POINTS];
	u8 num_points;
	u8 num_psf_points;
	u8 t_bl;
};

static int dg1_mchbar_read_qgv_point_info(struct drm_i915_private *dev_priv,
					  struct intel_qgv_point *sp,
					  int point)
{
	u32 dclk_ratio, dclk_reference;
	u32 val;

	val = intel_uncore_read(&dev_priv->uncore, SA_PERF_STATUS_0_0_0_MCHBAR_PC);
	dclk_ratio = REG_FIELD_GET(DG1_QCLK_RATIO_MASK, val);
	if (val & DG1_QCLK_REFERENCE)
		dclk_reference = 6; /* 6 * 16.666 MHz = 100 MHz */
	else
		dclk_reference = 8; /* 8 * 16.666 MHz = 133 MHz */
	sp->dclk = dclk_ratio * dclk_reference;

	val = intel_uncore_read(&dev_priv->uncore, SKL_MC_BIOS_DATA_0_0_0_MCHBAR_PCU);
	if (val & DG1_GEAR_TYPE)
		sp->dclk *= 2;

	if (sp->dclk == 0)
		return -EINVAL;

	val = intel_uncore_read(&dev_priv->uncore, MCHBAR_CH0_CR_TC_PRE_0_0_0_MCHBAR);
	sp->t_rp = REG_FIELD_GET(DG1_DRAM_T_RP_MASK, val);
	sp->t_rdpre = REG_FIELD_GET(DG1_DRAM_T_RDPRE_MASK, val);

	val = intel_uncore_read(&dev_priv->uncore, MCHBAR_CH0_CR_TC_PRE_0_0_0_MCHBAR_HIGH);
	sp->t_rcd = REG_FIELD_GET(DG1_DRAM_T_RCD_MASK, val);
	sp->t_ras = REG_FIELD_GET(DG1_DRAM_T_RAS_MASK, val);

	sp->t_rc = sp->t_rp + sp->t_ras;

	return 0;
}

static int icl_pcode_read_qgv_point_info(struct drm_i915_private *dev_priv,
					 struct intel_qgv_point *sp,
					 int point)
{
	u32 val = 0, val2 = 0;
	int ret;

	ret = sandybridge_pcode_read(dev_priv,
				     ICL_PCODE_MEM_SUBSYSYSTEM_INFO |
				     ICL_PCODE_MEM_SS_READ_QGV_POINT_INFO(point),
				     &val, &val2);
	if (ret)
		return ret;

	sp->dclk = val & 0xffff;
	sp->t_rp = (val & 0xff0000) >> 16;
	sp->t_rcd = (val & 0xff000000) >> 24;

	sp->t_rdpre = val2 & 0xff;
	sp->t_ras = (val2 & 0xff00) >> 8;

	sp->t_rc = sp->t_rp + sp->t_ras;

	return 0;
}

static int adls_pcode_read_psf_gv_point_info(struct drm_i915_private *dev_priv,
					    struct intel_psf_gv_point *points)
{
	u32 val = 0;
	int ret;
	int i;

	ret = sandybridge_pcode_read(dev_priv,
				     ICL_PCODE_MEM_SUBSYSYSTEM_INFO |
				     ADL_PCODE_MEM_SS_READ_PSF_GV_INFO,
				     &val, NULL);
	if (ret)
		return ret;

	for (i = 0; i < I915_NUM_PSF_GV_POINTS; i++) {
		points[i].clk = val & 0xff;
		val >>= 8;
	}

	return 0;
}

int icl_pcode_restrict_qgv_points(struct drm_i915_private *dev_priv,
				  u32 points_mask)
{
	int ret;

	/* bspec says to keep retrying for at least 1 ms */
	ret = skl_pcode_request(dev_priv, ICL_PCODE_SAGV_DE_MEM_SS_CONFIG,
				points_mask,
				ICL_PCODE_POINTS_RESTRICTED_MASK,
				ICL_PCODE_POINTS_RESTRICTED,
				1);

	if (ret < 0) {
		drm_err(&dev_priv->drm, "Failed to disable qgv points (%d) points: 0x%x\n", ret, points_mask);
		return ret;
	}

	return 0;
}

static int icl_get_qgv_points(struct drm_i915_private *dev_priv,
			      struct intel_qgv_info *qi)
{
	const struct dram_info *dram_info = &dev_priv->dram_info;
	int i, ret;

	qi->num_points = dram_info->num_qgv_points;
	qi->num_psf_points = dram_info->num_psf_gv_points;

	if (DISPLAY_VER(dev_priv) == 12)
		switch (dram_info->type) {
		case INTEL_DRAM_DDR4:
			qi->t_bl = 4;
			break;
		case INTEL_DRAM_DDR5:
			qi->t_bl = 8;
			break;
		default:
			qi->t_bl = 16;
			break;
		}
	else if (DISPLAY_VER(dev_priv) == 11)
		qi->t_bl = dev_priv->dram_info.type == INTEL_DRAM_DDR4 ? 4 : 8;

	if (drm_WARN_ON(&dev_priv->drm,
			qi->num_points > ARRAY_SIZE(qi->points)))
		qi->num_points = ARRAY_SIZE(qi->points);

	for (i = 0; i < qi->num_points; i++) {
		struct intel_qgv_point *sp = &qi->points[i];

		if (IS_DG1(dev_priv))
			ret = dg1_mchbar_read_qgv_point_info(dev_priv, sp, i);
		else
			ret = icl_pcode_read_qgv_point_info(dev_priv, sp, i);

		if (ret)
			return ret;

		drm_dbg_kms(&dev_priv->drm,
			    "QGV %d: DCLK=%d tRP=%d tRDPRE=%d tRAS=%d tRCD=%d tRC=%d\n",
			    i, sp->dclk, sp->t_rp, sp->t_rdpre, sp->t_ras,
			    sp->t_rcd, sp->t_rc);
	}

	if (qi->num_psf_points > 0) {
		ret = adls_pcode_read_psf_gv_point_info(dev_priv, qi->psf_points);
		if (ret) {
			drm_err(&dev_priv->drm, "Failed to read PSF point data; PSF points will not be considered in bandwidth calculations.\n");
			qi->num_psf_points = 0;
		}

		for (i = 0; i < qi->num_psf_points; i++)
			drm_dbg_kms(&dev_priv->drm,
				    "PSF GV %d: CLK=%d \n",
				    i, qi->psf_points[i].clk);
	}

	return 0;
}

static int icl_calc_bw(int dclk, int num, int den)
{
	/* multiples of 16.666MHz (100/6) */
	return DIV_ROUND_CLOSEST(num * dclk * 100, den * 6);
}

static int adl_calc_psf_bw(int clk)
{
	/*
	 * clk is multiples of 16.666MHz (100/6)
	 * According to BSpec PSF GV bandwidth is
	 * calculated as BW = 64 * clk * 16.666Mhz
	 */
	return DIV_ROUND_CLOSEST(64 * clk * 100, 6);
}

static int icl_sagv_max_dclk(const struct intel_qgv_info *qi)
{
	u16 dclk = 0;
	int i;

	for (i = 0; i < qi->num_points; i++)
		dclk = max(dclk, qi->points[i].dclk);

	return dclk;
}

struct intel_sa_info {
	u16 displayrtids;
	u8 deburst, deprogbwlimit, derating;
};

static const struct intel_sa_info icl_sa_info = {
	.deburst = 8,
	.deprogbwlimit = 25, /* GB/s */
	.displayrtids = 128,
	.derating = 10,
};

static const struct intel_sa_info tgl_sa_info = {
	.deburst = 16,
	.deprogbwlimit = 34, /* GB/s */
	.displayrtids = 256,
	.derating = 10,
};

static const struct intel_sa_info rkl_sa_info = {
	.deburst = 16,
	.deprogbwlimit = 20, /* GB/s */
	.displayrtids = 128,
	.derating = 10,
};

static const struct intel_sa_info adls_sa_info = {
	.deburst = 16,
	.deprogbwlimit = 38, /* GB/s */
	.displayrtids = 256,
	.derating = 10,
};

static const struct intel_sa_info adlp_sa_info = {
	.deburst = 16,
	.deprogbwlimit = 38, /* GB/s */
	.displayrtids = 256,
	.derating = 20,
};

static int icl_get_bw_info(struct drm_i915_private *dev_priv, const struct intel_sa_info *sa)
{
	struct intel_qgv_info qi = {};
	bool is_y_tile = true; /* assume y tile may be used */
	int num_channels = max_t(u8, 1, dev_priv->dram_info.num_channels);
	int deinterleave;
	int ipqdepth, ipqdepthpch;
	int dclk_max;
	int maxdebw;
	int i, ret;

	ret = icl_get_qgv_points(dev_priv, &qi);
	if (ret) {
		drm_dbg_kms(&dev_priv->drm,
			    "Failed to get memory subsystem information, ignoring bandwidth limits");
		return ret;
	}

	deinterleave = DIV_ROUND_UP(num_channels, is_y_tile ? 4 : 2);
	dclk_max = icl_sagv_max_dclk(&qi);

	ipqdepthpch = 16;

	maxdebw = min(sa->deprogbwlimit * 1000,
		      icl_calc_bw(dclk_max, 16, 1) * 6 / 10); /* 60% */
	ipqdepth = min(ipqdepthpch, sa->displayrtids / num_channels);

	for (i = 0; i < ARRAY_SIZE(dev_priv->max_bw); i++) {
		struct intel_bw_info *bi = &dev_priv->max_bw[i];
		int clpchgroup;
		int j;

		clpchgroup = (sa->deburst * deinterleave / num_channels) << i;
		bi->num_planes = (ipqdepth - clpchgroup) / clpchgroup + 1;

		bi->num_qgv_points = qi.num_points;
		bi->num_psf_gv_points = qi.num_psf_points;

		for (j = 0; j < qi.num_points; j++) {
			const struct intel_qgv_point *sp = &qi.points[j];
			int ct, bw;

			/*
			 * Max row cycle time
			 *
			 * FIXME what is the logic behind the
			 * assumed burst length?
			 */
			ct = max_t(int, sp->t_rc, sp->t_rp + sp->t_rcd +
				   (clpchgroup - 1) * qi.t_bl + sp->t_rdpre);
			bw = icl_calc_bw(sp->dclk, clpchgroup * 32 * num_channels, ct);

			bi->deratedbw[j] = min(maxdebw,
					       bw * (100 - sa->derating) / 100);

			drm_dbg_kms(&dev_priv->drm,
				    "BW%d / QGV %d: num_planes=%d deratedbw=%u\n",
				    i, j, bi->num_planes, bi->deratedbw[j]);
		}

		for (j = 0; j < qi.num_psf_points; j++) {
			const struct intel_psf_gv_point *sp = &qi.psf_points[j];

			bi->psf_bw[j] = adl_calc_psf_bw(sp->clk);

			drm_dbg_kms(&dev_priv->drm,
				    "BW%d / PSF GV %d: num_planes=%d bw=%u\n",
				    i, j, bi->num_planes, bi->psf_bw[j]);
		}

		if (bi->num_planes == 1)
			break;
	}

	/*
	 * In case if SAGV is disabled in BIOS, we always get 1
	 * SAGV point, but we can't send PCode commands to restrict it
	 * as it will fail and pointless anyway.
	 */
	if (qi.num_points == 1)
		dev_priv->sagv_status = I915_SAGV_NOT_CONTROLLED;
	else
		dev_priv->sagv_status = I915_SAGV_ENABLED;

	return 0;
}

static void dg2_get_bw_info(struct drm_i915_private *i915)
{
	struct intel_bw_info *bi = &i915->max_bw[0];

	/*
	 * DG2 doesn't have SAGV or QGV points, just a constant max bandwidth
	 * that doesn't depend on the number of planes enabled.  Create a
	 * single dummy QGV point to reflect that.  DG2-G10 platforms have a
	 * constant 50 GB/s bandwidth, whereas DG2-G11 platforms have 38 GB/s.
	 */
	bi->num_planes = 1;
	bi->num_qgv_points = 1;
	if (IS_DG2_G11(i915))
		bi->deratedbw[0] = 38000;
	else
		bi->deratedbw[0] = 50000;

	i915->sagv_status = I915_SAGV_NOT_CONTROLLED;
}

static unsigned int icl_max_bw(struct drm_i915_private *dev_priv,
			       int num_planes, int qgv_point)
{
	int i;

	/*
	 * Let's return max bw for 0 planes
	 */
	num_planes = max(1, num_planes);

	for (i = 0; i < ARRAY_SIZE(dev_priv->max_bw); i++) {
		const struct intel_bw_info *bi =
			&dev_priv->max_bw[i];

		/*
		 * Pcode will not expose all QGV points when
		 * SAGV is forced to off/min/med/max.
		 */
		if (qgv_point >= bi->num_qgv_points)
			return UINT_MAX;

		if (num_planes >= bi->num_planes)
			return bi->deratedbw[qgv_point];
	}

	return 0;
}

static unsigned int adl_psf_bw(struct drm_i915_private *dev_priv,
			       int psf_gv_point)
{
	const struct intel_bw_info *bi =
			&dev_priv->max_bw[0];

	return bi->psf_bw[psf_gv_point];
}

void intel_bw_init_hw(struct drm_i915_private *dev_priv)
{
	if (!HAS_DISPLAY(dev_priv))
		return;

	if (IS_DG2(dev_priv))
		dg2_get_bw_info(dev_priv);
<<<<<<< HEAD
	else if (IS_ALDERLAKE_S(dev_priv) || IS_ALDERLAKE_P(dev_priv))
=======
	else if (IS_ALDERLAKE_P(dev_priv))
		icl_get_bw_info(dev_priv, &adlp_sa_info);
	else if (IS_ALDERLAKE_S(dev_priv))
>>>>>>> 318a54c0
		icl_get_bw_info(dev_priv, &adls_sa_info);
	else if (IS_ROCKETLAKE(dev_priv))
		icl_get_bw_info(dev_priv, &rkl_sa_info);
	else if (DISPLAY_VER(dev_priv) == 12)
		icl_get_bw_info(dev_priv, &tgl_sa_info);
	else if (DISPLAY_VER(dev_priv) == 11)
		icl_get_bw_info(dev_priv, &icl_sa_info);
}

static unsigned int intel_bw_crtc_num_active_planes(const struct intel_crtc_state *crtc_state)
{
	/*
	 * We assume cursors are small enough
	 * to not not cause bandwidth problems.
	 */
	return hweight8(crtc_state->active_planes & ~BIT(PLANE_CURSOR));
}

static unsigned int intel_bw_crtc_data_rate(const struct intel_crtc_state *crtc_state)
{
	struct intel_crtc *crtc = to_intel_crtc(crtc_state->uapi.crtc);
	unsigned int data_rate = 0;
	enum plane_id plane_id;

	for_each_plane_id_on_crtc(crtc, plane_id) {
		/*
		 * We assume cursors are small enough
		 * to not not cause bandwidth problems.
		 */
		if (plane_id == PLANE_CURSOR)
			continue;

		data_rate += crtc_state->data_rate[plane_id];
	}

	return data_rate;
}

void intel_bw_crtc_update(struct intel_bw_state *bw_state,
			  const struct intel_crtc_state *crtc_state)
{
	struct intel_crtc *crtc = to_intel_crtc(crtc_state->uapi.crtc);
	struct drm_i915_private *i915 = to_i915(crtc->base.dev);

	bw_state->data_rate[crtc->pipe] =
		intel_bw_crtc_data_rate(crtc_state);
	bw_state->num_active_planes[crtc->pipe] =
		intel_bw_crtc_num_active_planes(crtc_state);

	drm_dbg_kms(&i915->drm, "pipe %c data rate %u num active planes %u\n",
		    pipe_name(crtc->pipe),
		    bw_state->data_rate[crtc->pipe],
		    bw_state->num_active_planes[crtc->pipe]);
}

static unsigned int intel_bw_num_active_planes(struct drm_i915_private *dev_priv,
					       const struct intel_bw_state *bw_state)
{
	unsigned int num_active_planes = 0;
	enum pipe pipe;

	for_each_pipe(dev_priv, pipe)
		num_active_planes += bw_state->num_active_planes[pipe];

	return num_active_planes;
}

static unsigned int intel_bw_data_rate(struct drm_i915_private *dev_priv,
				       const struct intel_bw_state *bw_state)
{
	unsigned int data_rate = 0;
	enum pipe pipe;

	for_each_pipe(dev_priv, pipe)
		data_rate += bw_state->data_rate[pipe];

	if (DISPLAY_VER(dev_priv) >= 13 && intel_vtd_active())
		data_rate = data_rate * 105 / 100;

	return data_rate;
}

struct intel_bw_state *
intel_atomic_get_old_bw_state(struct intel_atomic_state *state)
{
	struct drm_i915_private *dev_priv = to_i915(state->base.dev);
	struct intel_global_state *bw_state;

	bw_state = intel_atomic_get_old_global_obj_state(state, &dev_priv->bw_obj);

	return to_intel_bw_state(bw_state);
}

struct intel_bw_state *
intel_atomic_get_new_bw_state(struct intel_atomic_state *state)
{
	struct drm_i915_private *dev_priv = to_i915(state->base.dev);
	struct intel_global_state *bw_state;

	bw_state = intel_atomic_get_new_global_obj_state(state, &dev_priv->bw_obj);

	return to_intel_bw_state(bw_state);
}

struct intel_bw_state *
intel_atomic_get_bw_state(struct intel_atomic_state *state)
{
	struct drm_i915_private *dev_priv = to_i915(state->base.dev);
	struct intel_global_state *bw_state;

	bw_state = intel_atomic_get_global_obj_state(state, &dev_priv->bw_obj);
	if (IS_ERR(bw_state))
		return ERR_CAST(bw_state);

	return to_intel_bw_state(bw_state);
}

int skl_bw_calc_min_cdclk(struct intel_atomic_state *state)
{
	struct drm_i915_private *dev_priv = to_i915(state->base.dev);
	struct intel_bw_state *new_bw_state = NULL;
	struct intel_bw_state *old_bw_state = NULL;
	const struct intel_crtc_state *crtc_state;
	struct intel_crtc *crtc;
	int max_bw = 0;
	enum pipe pipe;
	int i;

	for_each_new_intel_crtc_in_state(state, crtc, crtc_state, i) {
		enum plane_id plane_id;
		struct intel_dbuf_bw *crtc_bw;

		new_bw_state = intel_atomic_get_bw_state(state);
		if (IS_ERR(new_bw_state))
			return PTR_ERR(new_bw_state);

		old_bw_state = intel_atomic_get_old_bw_state(state);

		crtc_bw = &new_bw_state->dbuf_bw[crtc->pipe];

		memset(&crtc_bw->used_bw, 0, sizeof(crtc_bw->used_bw));

		if (!crtc_state->hw.active)
			continue;

		for_each_plane_id_on_crtc(crtc, plane_id) {
			const struct skl_ddb_entry *plane_alloc =
				&crtc_state->wm.skl.plane_ddb_y[plane_id];
			const struct skl_ddb_entry *uv_plane_alloc =
				&crtc_state->wm.skl.plane_ddb_uv[plane_id];
			unsigned int data_rate = crtc_state->data_rate[plane_id];
			unsigned int dbuf_mask = 0;
			enum dbuf_slice slice;

			dbuf_mask |= skl_ddb_dbuf_slice_mask(dev_priv, plane_alloc);
			dbuf_mask |= skl_ddb_dbuf_slice_mask(dev_priv, uv_plane_alloc);

			/*
			 * FIXME: To calculate that more properly we probably
			 * need to to split per plane data_rate into data_rate_y
			 * and data_rate_uv for multiplanar formats in order not
			 * to get accounted those twice if they happen to reside
			 * on different slices.
			 * However for pre-icl this would work anyway because
			 * we have only single slice and for icl+ uv plane has
			 * non-zero data rate.
			 * So in worst case those calculation are a bit
			 * pessimistic, which shouldn't pose any significant
			 * problem anyway.
			 */
			for_each_dbuf_slice_in_mask(dev_priv, slice, dbuf_mask)
				crtc_bw->used_bw[slice] += data_rate;
		}
	}

	if (!old_bw_state)
		return 0;

	for_each_pipe(dev_priv, pipe) {
		struct intel_dbuf_bw *crtc_bw;
		enum dbuf_slice slice;

		crtc_bw = &new_bw_state->dbuf_bw[pipe];

		for_each_dbuf_slice(dev_priv, slice) {
			/*
			 * Current experimental observations show that contrary
			 * to BSpec we get underruns once we exceed 64 * CDCLK
			 * for slices in total.
			 * As a temporary measure in order not to keep CDCLK
			 * bumped up all the time we calculate CDCLK according
			 * to this formula for  overall bw consumed by slices.
			 */
			max_bw += crtc_bw->used_bw[slice];
		}
	}

	new_bw_state->min_cdclk = max_bw / 64;

	if (new_bw_state->min_cdclk != old_bw_state->min_cdclk) {
		int ret = intel_atomic_lock_global_state(&new_bw_state->base);

		if (ret)
			return ret;
	}

	return 0;
}

int intel_bw_calc_min_cdclk(struct intel_atomic_state *state)
{
	struct drm_i915_private *dev_priv = to_i915(state->base.dev);
	struct intel_bw_state *new_bw_state = NULL;
	struct intel_bw_state *old_bw_state = NULL;
	const struct intel_crtc_state *crtc_state;
	struct intel_crtc *crtc;
	int min_cdclk = 0;
	enum pipe pipe;
	int i;

	for_each_new_intel_crtc_in_state(state, crtc, crtc_state, i) {
		new_bw_state = intel_atomic_get_bw_state(state);
		if (IS_ERR(new_bw_state))
			return PTR_ERR(new_bw_state);

		old_bw_state = intel_atomic_get_old_bw_state(state);
	}

	if (!old_bw_state)
		return 0;

	for_each_pipe(dev_priv, pipe) {
		struct intel_cdclk_state *cdclk_state;

		cdclk_state = intel_atomic_get_new_cdclk_state(state);
		if (!cdclk_state)
			return 0;

		min_cdclk = max(cdclk_state->min_cdclk[pipe], min_cdclk);
	}

	new_bw_state->min_cdclk = min_cdclk;

	if (new_bw_state->min_cdclk != old_bw_state->min_cdclk) {
		int ret = intel_atomic_lock_global_state(&new_bw_state->base);

		if (ret)
			return ret;
	}

	return 0;
}

int intel_bw_atomic_check(struct intel_atomic_state *state)
{
	struct drm_i915_private *dev_priv = to_i915(state->base.dev);
	struct intel_crtc_state *new_crtc_state, *old_crtc_state;
	struct intel_bw_state *new_bw_state = NULL;
	const struct intel_bw_state *old_bw_state = NULL;
	unsigned int data_rate;
	unsigned int num_active_planes;
	struct intel_crtc *crtc;
	int i, ret;
	u32 allowed_points = 0;
	unsigned int max_bw_point = 0, max_bw = 0;
	unsigned int num_qgv_points = dev_priv->max_bw[0].num_qgv_points;
	unsigned int num_psf_gv_points = dev_priv->max_bw[0].num_psf_gv_points;
	u32 mask = 0;

	/* FIXME earlier gens need some checks too */
	if (DISPLAY_VER(dev_priv) < 11)
		return 0;

	/*
	 * We can _not_ use the whole ADLS_QGV_PT_MASK here, as PCode rejects
	 * it with failure if we try masking any unadvertised points.
	 * So need to operate only with those returned from PCode.
	 */
	if (num_qgv_points > 0)
		mask |= REG_GENMASK(num_qgv_points - 1, 0);

	if (num_psf_gv_points > 0)
		mask |= REG_GENMASK(num_psf_gv_points - 1, 0) << ADLS_PSF_PT_SHIFT;

	for_each_oldnew_intel_crtc_in_state(state, crtc, old_crtc_state,
					    new_crtc_state, i) {
		unsigned int old_data_rate =
			intel_bw_crtc_data_rate(old_crtc_state);
		unsigned int new_data_rate =
			intel_bw_crtc_data_rate(new_crtc_state);
		unsigned int old_active_planes =
			intel_bw_crtc_num_active_planes(old_crtc_state);
		unsigned int new_active_planes =
			intel_bw_crtc_num_active_planes(new_crtc_state);

		/*
		 * Avoid locking the bw state when
		 * nothing significant has changed.
		 */
		if (old_data_rate == new_data_rate &&
		    old_active_planes == new_active_planes)
			continue;

		new_bw_state = intel_atomic_get_bw_state(state);
		if (IS_ERR(new_bw_state))
			return PTR_ERR(new_bw_state);

		new_bw_state->data_rate[crtc->pipe] = new_data_rate;
		new_bw_state->num_active_planes[crtc->pipe] = new_active_planes;

		drm_dbg_kms(&dev_priv->drm,
			    "pipe %c data rate %u num active planes %u\n",
			    pipe_name(crtc->pipe),
			    new_bw_state->data_rate[crtc->pipe],
			    new_bw_state->num_active_planes[crtc->pipe]);
	}

	if (!new_bw_state)
		return 0;

	ret = intel_atomic_lock_global_state(&new_bw_state->base);
	if (ret)
		return ret;

	data_rate = intel_bw_data_rate(dev_priv, new_bw_state);
	data_rate = DIV_ROUND_UP(data_rate, 1000);

	num_active_planes = intel_bw_num_active_planes(dev_priv, new_bw_state);

	for (i = 0; i < num_qgv_points; i++) {
		unsigned int max_data_rate;

		max_data_rate = icl_max_bw(dev_priv, num_active_planes, i);
		/*
		 * We need to know which qgv point gives us
		 * maximum bandwidth in order to disable SAGV
		 * if we find that we exceed SAGV block time
		 * with watermarks. By that moment we already
		 * have those, as it is calculated earlier in
		 * intel_atomic_check,
		 */
		if (max_data_rate > max_bw) {
			max_bw_point = i;
			max_bw = max_data_rate;
		}
		if (max_data_rate >= data_rate)
			allowed_points |= REG_FIELD_PREP(ADLS_QGV_PT_MASK, BIT(i));

		drm_dbg_kms(&dev_priv->drm, "QGV point %d: max bw %d required %d\n",
			    i, max_data_rate, data_rate);
	}

	for (i = 0; i < num_psf_gv_points; i++) {
		unsigned int max_data_rate = adl_psf_bw(dev_priv, i);

		if (max_data_rate >= data_rate)
			allowed_points |= REG_FIELD_PREP(ADLS_PSF_PT_MASK, BIT(i));

		drm_dbg_kms(&dev_priv->drm, "PSF GV point %d: max bw %d"
			    " required %d\n",
			    i, max_data_rate, data_rate);
	}

	/*
	 * BSpec states that we always should have at least one allowed point
	 * left, so if we couldn't - simply reject the configuration for obvious
	 * reasons.
	 */
	if ((allowed_points & ADLS_QGV_PT_MASK) == 0) {
		drm_dbg_kms(&dev_priv->drm, "No QGV points provide sufficient memory"
			    " bandwidth %d for display configuration(%d active planes).\n",
			    data_rate, num_active_planes);
		return -EINVAL;
	}

	if (num_psf_gv_points > 0) {
		if ((allowed_points & ADLS_PSF_PT_MASK) == 0) {
			drm_dbg_kms(&dev_priv->drm, "No PSF GV points provide sufficient memory"
				    " bandwidth %d for display configuration(%d active planes).\n",
				    data_rate, num_active_planes);
			return -EINVAL;
		}
	}

	/*
	 * Leave only single point with highest bandwidth, if
	 * we can't enable SAGV due to the increased memory latency it may
	 * cause.
	 */
	if (!intel_can_enable_sagv(dev_priv, new_bw_state)) {
		allowed_points = BIT(max_bw_point);
		drm_dbg_kms(&dev_priv->drm, "No SAGV, using single QGV point %d\n",
			    max_bw_point);
	}
	/*
	 * We store the ones which need to be masked as that is what PCode
	 * actually accepts as a parameter.
	 */
	new_bw_state->qgv_points_mask = ~allowed_points & mask;

	old_bw_state = intel_atomic_get_old_bw_state(state);
	/*
	 * If the actual mask had changed we need to make sure that
	 * the commits are serialized(in case this is a nomodeset, nonblocking)
	 */
	if (new_bw_state->qgv_points_mask != old_bw_state->qgv_points_mask) {
		ret = intel_atomic_serialize_global_state(&new_bw_state->base);
		if (ret)
			return ret;
	}

	return 0;
}

static struct intel_global_state *
intel_bw_duplicate_state(struct intel_global_obj *obj)
{
	struct intel_bw_state *state;

	state = kmemdup(obj->state, sizeof(*state), GFP_KERNEL);
	if (!state)
		return NULL;

	return &state->base;
}

static void intel_bw_destroy_state(struct intel_global_obj *obj,
				   struct intel_global_state *state)
{
	kfree(state);
}

static const struct intel_global_state_funcs intel_bw_funcs = {
	.atomic_duplicate_state = intel_bw_duplicate_state,
	.atomic_destroy_state = intel_bw_destroy_state,
};

int intel_bw_init(struct drm_i915_private *dev_priv)
{
	struct intel_bw_state *state;

	state = kzalloc(sizeof(*state), GFP_KERNEL);
	if (!state)
		return -ENOMEM;

	intel_atomic_global_obj_init(dev_priv, &dev_priv->bw_obj,
				     &state->base, &intel_bw_funcs);

	return 0;
}<|MERGE_RESOLUTION|>--- conflicted
+++ resolved
@@ -411,13 +411,9 @@
 
 	if (IS_DG2(dev_priv))
 		dg2_get_bw_info(dev_priv);
-<<<<<<< HEAD
-	else if (IS_ALDERLAKE_S(dev_priv) || IS_ALDERLAKE_P(dev_priv))
-=======
 	else if (IS_ALDERLAKE_P(dev_priv))
 		icl_get_bw_info(dev_priv, &adlp_sa_info);
 	else if (IS_ALDERLAKE_S(dev_priv))
->>>>>>> 318a54c0
 		icl_get_bw_info(dev_priv, &adls_sa_info);
 	else if (IS_ROCKETLAKE(dev_priv))
 		icl_get_bw_info(dev_priv, &rkl_sa_info);
