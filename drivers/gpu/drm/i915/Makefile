--- conflicted
+++ resolved
@@ -294,11 +294,7 @@
 		$(shell cd $(srctree)/$(src) && find * -name '*.h')))
 
 quiet_cmd_hdrtest = HDRTEST $(patsubst %.hdrtest,%.h,$@)
-<<<<<<< HEAD
-      cmd_hdrtest = $(CC) $(c_flags) -S -o /dev/null -x c /dev/null -include $<; touch $@
-=======
       cmd_hdrtest = $(CC) $(filter-out $(CFLAGS_GCOV), $(c_flags)) -S -o /dev/null -x c /dev/null -include $<; touch $@
->>>>>>> 2c523b34
 
 $(obj)/%.hdrtest: $(src)/%.h FORCE
 	$(call if_changed_dep,hdrtest)