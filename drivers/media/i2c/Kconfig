# SPDX-License-Identifier: GPL-2.0-only
#
# Multimedia Video device configuration
#

if VIDEO_V4L2

comment "IR I2C driver auto-selected by 'Autoselect ancillary drivers'"
	depends on MEDIA_SUBDRV_AUTOSELECT && I2C && RC_CORE

config VIDEO_IR_I2C
	tristate "I2C module for IR" if !MEDIA_SUBDRV_AUTOSELECT || EXPERT
	depends on I2C && RC_CORE
	default y
	help
	  Most boards have an IR chip directly connected via GPIO. However,
	  some video boards have the IR connected via I2C bus.

	  If your board doesn't have an I2C IR chip, you may disable this
	  option.

	  In doubt, say Y.

#
# V4L2 I2C drivers that aren't related with Camera support
#

comment "audio, video and radio I2C drivers auto-selected by 'Autoselect ancillary drivers'"
	depends on MEDIA_HIDE_ANCILLARY_SUBDRV
#
# Encoder / Decoder module configuration
#

menu "Audio decoders, processors and mixers"
	visible if !MEDIA_HIDE_ANCILLARY_SUBDRV

config VIDEO_TVAUDIO
	tristate "Simple audio decoder chips"
	depends on VIDEO_V4L2 && I2C
	help
	  Support for several audio decoder chips found on some bt8xx boards:
	  Philips: tda9840, tda9873h, tda9874h/a, tda9850, tda985x, tea6300,
		   tea6320, tea6420, tda8425, ta8874z.
	  Microchip: pic16c54 based design on ProVideo PV951 board.

	  To compile this driver as a module, choose M here: the
	  module will be called tvaudio.

config VIDEO_TDA7432
	tristate "Philips TDA7432 audio processor"
	depends on VIDEO_V4L2 && I2C
	help
	  Support for tda7432 audio decoder chip found on some bt8xx boards.

	  To compile this driver as a module, choose M here: the
	  module will be called tda7432.

config VIDEO_TDA9840
	tristate "Philips TDA9840 audio processor"
	depends on I2C
	help
	  Support for tda9840 audio decoder chip found on some Zoran boards.

	  To compile this driver as a module, choose M here: the
	  module will be called tda9840.

config VIDEO_TDA1997X
	tristate "NXP TDA1997x HDMI receiver"
	depends on VIDEO_V4L2 && I2C
	depends on SND_SOC
	select HDMI
	select SND_PCM
	select V4L2_FWNODE
	select MEDIA_CONTROLLER
	select VIDEO_V4L2_SUBDEV_API
	help
	  V4L2 subdevice driver for the NXP TDA1997x HDMI receivers.

	  To compile this driver as a module, choose M here: the
	  module will be called tda1997x.

config VIDEO_TEA6415C
	tristate "Philips TEA6415C audio processor"
	depends on I2C
	help
	  Support for tea6415c audio decoder chip found on some bt8xx boards.

	  To compile this driver as a module, choose M here: the
	  module will be called tea6415c.

config VIDEO_TEA6420
	tristate "Philips TEA6420 audio processor"
	depends on I2C
	help
	  Support for tea6420 audio decoder chip found on some bt8xx boards.

	  To compile this driver as a module, choose M here: the
	  module will be called tea6420.

config VIDEO_MSP3400
	tristate "Micronas MSP34xx audio decoders"
	depends on VIDEO_V4L2 && I2C
	help
	  Support for the Micronas MSP34xx series of audio decoders.

	  To compile this driver as a module, choose M here: the
	  module will be called msp3400.

config VIDEO_CS3308
	tristate "Cirrus Logic CS3308 audio ADC"
	depends on VIDEO_V4L2 && I2C
	help
	  Support for the Cirrus Logic CS3308 High Performance 8-Channel
	  Analog Volume Control

	  To compile this driver as a module, choose M here: the
	  module will be called cs3308.

config VIDEO_CS5345
	tristate "Cirrus Logic CS5345 audio ADC"
	depends on VIDEO_V4L2 && I2C
	help
	  Support for the Cirrus Logic CS5345 24-bit, 192 kHz
	  stereo A/D converter.

	  To compile this driver as a module, choose M here: the
	  module will be called cs5345.

config VIDEO_CS53L32A
	tristate "Cirrus Logic CS53L32A audio ADC"
	depends on VIDEO_V4L2 && I2C
	help
	  Support for the Cirrus Logic CS53L32A low voltage
	  stereo A/D converter.

	  To compile this driver as a module, choose M here: the
	  module will be called cs53l32a.

config VIDEO_TLV320AIC23B
	tristate "Texas Instruments TLV320AIC23B audio codec"
	depends on VIDEO_V4L2 && I2C
	help
	  Support for the Texas Instruments TLV320AIC23B audio codec.

	  To compile this driver as a module, choose M here: the
	  module will be called tlv320aic23b.

config VIDEO_UDA1342
	tristate "Philips UDA1342 audio codec"
	depends on VIDEO_V4L2 && I2C
	help
	  Support for the Philips UDA1342 audio codec.

	  To compile this driver as a module, choose M here: the
	  module will be called uda1342.

config VIDEO_WM8775
	tristate "Wolfson Microelectronics WM8775 audio ADC with input mixer"
	depends on VIDEO_V4L2 && I2C
	help
	  Support for the Wolfson Microelectronics WM8775 high
	  performance stereo A/D Converter with a 4 channel input mixer.

	  To compile this driver as a module, choose M here: the
	  module will be called wm8775.

config VIDEO_WM8739
	tristate "Wolfson Microelectronics WM8739 stereo audio ADC"
	depends on VIDEO_V4L2 && I2C
	help
	  Support for the Wolfson Microelectronics WM8739
	  stereo A/D Converter.

	  To compile this driver as a module, choose M here: the
	  module will be called wm8739.

config VIDEO_VP27SMPX
	tristate "Panasonic VP27's internal MPX"
	depends on VIDEO_V4L2 && I2C
	help
	  Support for the internal MPX of the Panasonic VP27s tuner.

	  To compile this driver as a module, choose M here: the
	  module will be called vp27smpx.

config VIDEO_SONY_BTF_MPX
	tristate "Sony BTF's internal MPX"
	depends on VIDEO_V4L2 && I2C
	help
	  Support for the internal MPX of the Sony BTF-PG472Z tuner.

	  To compile this driver as a module, choose M here: the
	  module will be called sony-btf-mpx.
endmenu

menu "RDS decoders"
	visible if !MEDIA_HIDE_ANCILLARY_SUBDRV

config VIDEO_SAA6588
	tristate "SAA6588 Radio Chip RDS decoder support"
	depends on VIDEO_V4L2 && I2C

	help
	  Support for this Radio Data System (RDS) decoder. This allows
	  seeing radio station identification transmitted using this
	  standard.

	  To compile this driver as a module, choose M here: the
	  module will be called saa6588.
endmenu

menu "Video decoders"
	visible if !MEDIA_HIDE_ANCILLARY_SUBDRV

config VIDEO_ADV7180
	tristate "Analog Devices ADV7180 decoder"
	depends on GPIOLIB && VIDEO_V4L2 && I2C
	select MEDIA_CONTROLLER
	select VIDEO_V4L2_SUBDEV_API
	select V4L2_ASYNC
	help
	  Support for the Analog Devices ADV7180 video decoder.

	  To compile this driver as a module, choose M here: the
	  module will be called adv7180.

config VIDEO_ADV7183
	tristate "Analog Devices ADV7183 decoder"
	depends on VIDEO_V4L2 && I2C
	help
	  V4l2 subdevice driver for the Analog Devices
	  ADV7183 video decoder.

	  To compile this driver as a module, choose M here: the
	  module will be called adv7183.

config VIDEO_ADV748X
	tristate "Analog Devices ADV748x decoder"
	depends on VIDEO_V4L2 && I2C
	depends on OF
	select MEDIA_CONTROLLER
	select VIDEO_V4L2_SUBDEV_API
	select REGMAP_I2C
	select V4L2_FWNODE
	help
	  V4L2 subdevice driver for the Analog Devices
	  ADV7481 and ADV7482 HDMI/Analog video decoders.

	  To compile this driver as a module, choose M here: the
	  module will be called adv748x.

config VIDEO_ADV7604
	tristate "Analog Devices ADV7604 decoder"
	depends on VIDEO_V4L2 && I2C
	depends on GPIOLIB || COMPILE_TEST
	select MEDIA_CONTROLLER
	select VIDEO_V4L2_SUBDEV_API
	select REGMAP_I2C
	select HDMI
	select V4L2_FWNODE
	help
	  Support for the Analog Devices ADV7604 video decoder.

	  This is a Analog Devices Component/Graphics Digitizer
	  with 4:1 Multiplexed HDMI Receiver.

	  To compile this driver as a module, choose M here: the
	  module will be called adv7604.

config VIDEO_ADV7604_CEC
	bool "Enable Analog Devices ADV7604 CEC support"
	depends on VIDEO_ADV7604
	select CEC_CORE
	help
	  When selected the adv7604 will support the optional
	  HDMI CEC feature.

config VIDEO_ADV7842
	tristate "Analog Devices ADV7842 decoder"
	depends on VIDEO_V4L2 && I2C
	select MEDIA_CONTROLLER
	select VIDEO_V4L2_SUBDEV_API
	select HDMI
	help
	  Support for the Analog Devices ADV7842 video decoder.

	  This is a Analog Devices Component/Graphics/SD Digitizer
	  with 2:1 Multiplexed HDMI Receiver.

	  To compile this driver as a module, choose M here: the
	  module will be called adv7842.

config VIDEO_ADV7842_CEC
	bool "Enable Analog Devices ADV7842 CEC support"
	depends on VIDEO_ADV7842
	select CEC_CORE
	help
	  When selected the adv7842 will support the optional
	  HDMI CEC feature.

config VIDEO_BT819
	tristate "BT819A VideoStream decoder"
	depends on VIDEO_V4L2 && I2C
	help
	  Support for BT819A video decoder.

	  To compile this driver as a module, choose M here: the
	  module will be called bt819.

config VIDEO_BT856
	tristate "BT856 VideoStream decoder"
	depends on VIDEO_V4L2 && I2C
	help
	  Support for BT856 video decoder.

	  To compile this driver as a module, choose M here: the
	  module will be called bt856.

config VIDEO_BT866
	tristate "BT866 VideoStream decoder"
	depends on VIDEO_V4L2 && I2C
	help
	  Support for BT866 video decoder.

	  To compile this driver as a module, choose M here: the
	  module will be called bt866.

config VIDEO_KS0127
	tristate "KS0127 video decoder"
	depends on VIDEO_V4L2 && I2C
	help
	  Support for KS0127 video decoder.

	  This chip is used on AverMedia AVS6EYES Zoran-based MJPEG
	  cards.

	  To compile this driver as a module, choose M here: the
	  module will be called ks0127.

config VIDEO_ML86V7667
	tristate "OKI ML86V7667 video decoder"
	depends on VIDEO_V4L2 && I2C
	help
	  Support for the OKI Semiconductor ML86V7667 video decoder.

	  To compile this driver as a module, choose M here: the
	  module will be called ml86v7667.

config VIDEO_SAA7110
	tristate "Philips SAA7110 video decoder"
	depends on VIDEO_V4L2 && I2C
	help
	  Support for the Philips SAA7110 video decoders.

	  To compile this driver as a module, choose M here: the
	  module will be called saa7110.

config VIDEO_SAA711X
	tristate "Philips SAA7111/3/4/5 video decoders"
	depends on VIDEO_V4L2 && I2C
	help
	  Support for the Philips SAA7111/3/4/5 video decoders.

	  To compile this driver as a module, choose M here: the
	  module will be called saa7115.

config VIDEO_TC358743
	tristate "Toshiba TC358743 decoder"
	depends on VIDEO_V4L2 && I2C
	select MEDIA_CONTROLLER
	select VIDEO_V4L2_SUBDEV_API
	select HDMI
	select V4L2_FWNODE
	help
	  Support for the Toshiba TC358743 HDMI to MIPI CSI-2 bridge.

	  To compile this driver as a module, choose M here: the
	  module will be called tc358743.

config VIDEO_TC358743_CEC
	bool "Enable Toshiba TC358743 CEC support"
	depends on VIDEO_TC358743
	select CEC_CORE
	help
	  When selected the tc358743 will support the optional
	  HDMI CEC feature.

config VIDEO_TVP514X
	tristate "Texas Instruments TVP514x video decoder"
	depends on VIDEO_V4L2 && I2C
	select V4L2_FWNODE
	help
	  This is a Video4Linux2 sensor driver for the TI TVP5146/47
	  decoder. It is currently working with the TI OMAP3 camera
	  controller.

	  To compile this driver as a module, choose M here: the
	  module will be called tvp514x.

config VIDEO_TVP5150
	tristate "Texas Instruments TVP5150 video decoder"
	depends on VIDEO_V4L2 && I2C
	select V4L2_FWNODE
	select REGMAP_I2C
	help
	  Support for the Texas Instruments TVP5150 video decoder.

	  To compile this driver as a module, choose M here: the
	  module will be called tvp5150.

config VIDEO_TVP7002
	tristate "Texas Instruments TVP7002 video decoder"
	depends on VIDEO_V4L2 && I2C
	select V4L2_FWNODE
	help
	  Support for the Texas Instruments TVP7002 video decoder.

	  To compile this driver as a module, choose M here: the
	  module will be called tvp7002.

config VIDEO_TW2804
	tristate "Techwell TW2804 multiple video decoder"
	depends on VIDEO_V4L2 && I2C
	help
	  Support for the Techwell tw2804 multiple video decoder.

	  To compile this driver as a module, choose M here: the
	  module will be called tw2804.

config VIDEO_TW9903
	tristate "Techwell TW9903 video decoder"
	depends on VIDEO_V4L2 && I2C
	help
	  Support for the Techwell tw9903 multi-standard video decoder
	  with high quality down scaler.

	  To compile this driver as a module, choose M here: the
	  module will be called tw9903.

config VIDEO_TW9906
	tristate "Techwell TW9906 video decoder"
	depends on VIDEO_V4L2 && I2C
	help
	  Support for the Techwell tw9906 enhanced multi-standard comb filter
	  video decoder with YCbCr input support.

	  To compile this driver as a module, choose M here: the
	  module will be called tw9906.

config VIDEO_TW9910
	tristate "Techwell TW9910 video decoder"
	depends on VIDEO_V4L2 && I2C
	select V4L2_ASYNC
	help
	  Support for Techwell TW9910 NTSC/PAL/SECAM video decoder.

	  To compile this driver as a module, choose M here: the
	  module will be called tw9910.

config VIDEO_VPX3220
	tristate "vpx3220a, vpx3216b & vpx3214c video decoders"
	depends on VIDEO_V4L2 && I2C
	help
	  Support for VPX322x video decoders.

	  To compile this driver as a module, choose M here: the
	  module will be called vpx3220.

config VIDEO_MAX9286
	tristate "Maxim MAX9286 GMSL deserializer support"
	depends on I2C && I2C_MUX
	depends on OF_GPIO
	select V4L2_FWNODE
	select VIDEO_V4L2_SUBDEV_API
	select MEDIA_CONTROLLER
	help
	  This driver supports the Maxim MAX9286 GMSL deserializer.

	  To compile this driver as a module, choose M here: the
	  module will be called max9286.

comment "Video and audio decoders"

config VIDEO_SAA717X
	tristate "Philips SAA7171/3/4 audio/video decoders"
	depends on VIDEO_V4L2 && I2C
	help
	  Support for the Philips SAA7171/3/4 audio/video decoders.

	  To compile this driver as a module, choose M here: the
	  module will be called saa717x.

source "drivers/media/i2c/cx25840/Kconfig"

endmenu

menu "Video encoders"
	visible if !MEDIA_HIDE_ANCILLARY_SUBDRV

config VIDEO_SAA7127
	tristate "Philips SAA7127/9 digital video encoders"
	depends on VIDEO_V4L2 && I2C
	help
	  Support for the Philips SAA7127/9 digital video encoders.

	  To compile this driver as a module, choose M here: the
	  module will be called saa7127.

config VIDEO_SAA7185
	tristate "Philips SAA7185 video encoder"
	depends on VIDEO_V4L2 && I2C
	help
	  Support for the Philips SAA7185 video encoder.

	  To compile this driver as a module, choose M here: the
	  module will be called saa7185.

config VIDEO_ADV7170
	tristate "Analog Devices ADV7170 video encoder"
	depends on VIDEO_V4L2 && I2C
	help
	  Support for the Analog Devices ADV7170 video encoder driver

	  To compile this driver as a module, choose M here: the
	  module will be called adv7170.

config VIDEO_ADV7175
	tristate "Analog Devices ADV7175 video encoder"
	depends on VIDEO_V4L2 && I2C
	help
	  Support for the Analog Devices ADV7175 video encoder driver

	  To compile this driver as a module, choose M here: the
	  module will be called adv7175.

config VIDEO_ADV7343
	tristate "ADV7343 video encoder"
	depends on I2C
	select V4L2_ASYNC
	help
	  Support for Analog Devices I2C bus based ADV7343 encoder.

	  To compile this driver as a module, choose M here: the
	  module will be called adv7343.

config VIDEO_ADV7393
	tristate "ADV7393 video encoder"
	depends on I2C
	help
	  Support for Analog Devices I2C bus based ADV7393 encoder.

	  To compile this driver as a module, choose M here: the
	  module will be called adv7393.

config VIDEO_ADV7511
	tristate "Analog Devices ADV7511 encoder"
	depends on VIDEO_V4L2 && I2C
	depends on DRM_I2C_ADV7511=n || COMPILE_TEST
	select MEDIA_CONTROLLER
	select VIDEO_V4L2_SUBDEV_API
	select HDMI
	help
	  Support for the Analog Devices ADV7511 video encoder.

	  This is a Analog Devices HDMI transmitter.

	  To compile this driver as a module, choose M here: the
	  module will be called adv7511.

config VIDEO_ADV7511_CEC
	bool "Enable Analog Devices ADV7511 CEC support"
	depends on VIDEO_ADV7511
	select CEC_CORE
	help
	  When selected the adv7511 will support the optional
	  HDMI CEC feature.

config VIDEO_AD9389B
	tristate "Analog Devices AD9389B encoder"
	depends on VIDEO_V4L2 && I2C
	select MEDIA_CONTROLLER
	select VIDEO_V4L2_SUBDEV_API

	help
	  Support for the Analog Devices AD9389B video encoder.

	  This is a Analog Devices HDMI transmitter.

	  To compile this driver as a module, choose M here: the
	  module will be called ad9389b.

config VIDEO_AK881X
	tristate "AK8813/AK8814 video encoders"
	depends on I2C
	help
	  Video output driver for AKM AK8813 and AK8814 TV encoders

config VIDEO_THS8200
	tristate "Texas Instruments THS8200 video encoder"
	depends on VIDEO_V4L2 && I2C
	select V4L2_ASYNC
	help
	  Support for the Texas Instruments THS8200 video encoder.

	  To compile this driver as a module, choose M here: the
	  module will be called ths8200.
endmenu

menu "Video improvement chips"
	visible if !MEDIA_HIDE_ANCILLARY_SUBDRV

config VIDEO_UPD64031A
	tristate "NEC Electronics uPD64031A Ghost Reduction"
	depends on VIDEO_V4L2 && I2C
	select V4L2_ASYNC
	help
	  Support for the NEC Electronics uPD64031A Ghost Reduction
	  video chip. It is most often found in NTSC TV cards made for
	  Japan and is used to reduce the 'ghosting' effect that can
	  be present in analog TV broadcasts.

	  To compile this driver as a module, choose M here: the
	  module will be called upd64031a.

config VIDEO_UPD64083
	tristate "NEC Electronics uPD64083 3-Dimensional Y/C separation"
	depends on VIDEO_V4L2 && I2C
	help
	  Support for the NEC Electronics uPD64083 3-Dimensional Y/C
	  separation video chip. It is used to improve the quality of
	  the colors of a composite signal.

	  To compile this driver as a module, choose M here: the
	  module will be called upd64083.
endmenu

menu "Audio/Video compression chips"
	visible if !MEDIA_HIDE_ANCILLARY_SUBDRV

config VIDEO_SAA6752HS
	tristate "Philips SAA6752HS MPEG-2 Audio/Video Encoder"
	depends on VIDEO_V4L2 && I2C
	select CRC32
	help
	  Support for the Philips SAA6752HS MPEG-2 video and MPEG-audio/AC-3
	  audio encoder with multiplexer.

	  To compile this driver as a module, choose M here: the
	  module will be called saa6752hs.

endmenu

menu "SDR tuner chips"
	visible if !MEDIA_HIDE_ANCILLARY_SUBDRV

config SDR_MAX2175
	tristate "Maxim 2175 RF to Bits tuner"
	depends on VIDEO_V4L2 && MEDIA_SDR_SUPPORT && I2C
	select REGMAP_I2C
	select V4L2_ASYNC
	help
	  Support for Maxim 2175 tuner. It is an advanced analog/digital
	  radio receiver with RF-to-Bits front-end designed for SDR solutions.

	  To compile this driver as a module, choose M here; the
	  module will be called max2175.


endmenu

menu "Miscellaneous helper chips"
	visible if !MEDIA_HIDE_ANCILLARY_SUBDRV

config VIDEO_THS7303
	tristate "THS7303/53 Video Amplifier"
	depends on VIDEO_V4L2 && I2C
	select V4L2_ASYNC
	help
	  Support for TI THS7303/53 video amplifier

	  To compile this driver as a module, choose M here: the
	  module will be called ths7303.

config VIDEO_M52790
	tristate "Mitsubishi M52790 A/V switch"
	depends on VIDEO_V4L2 && I2C
	help
	 Support for the Mitsubishi M52790 A/V switch.

	 To compile this driver as a module, choose M here: the
	 module will be called m52790.

config VIDEO_I2C
	tristate "I2C transport video support"
	depends on VIDEO_V4L2 && I2C
	select VIDEOBUF2_VMALLOC
	imply HWMON
	help
	  Enable the I2C transport video support which supports the
	  following:
	   * Panasonic AMG88xx Grid-Eye Sensors
	   * Melexis MLX90640 Thermal Cameras

	  To compile this driver as a module, choose M here: the
	  module will be called video-i2c

config VIDEO_ST_MIPID02
	tristate "STMicroelectronics MIPID02 CSI-2 to PARALLEL bridge"
	depends on I2C && VIDEO_V4L2
	select MEDIA_CONTROLLER
	select VIDEO_V4L2_SUBDEV_API
	select V4L2_FWNODE
	help
	  Support for STMicroelectronics MIPID02 CSI-2 to PARALLEL bridge.
	  It is used to allow usage of CSI-2 sensor with PARALLEL port
	  controller.

	  To compile this driver as a module, choose M here: the
	  module will be called st-mipid02.
endmenu

#
# V4L2 I2C drivers that are related with Camera support
#

menu "Camera sensor devices"
	visible if MEDIA_CAMERA_SUPPORT

config VIDEO_APTINA_PLL
	tristate

config VIDEO_CCS_PLL
	tristate

config VIDEO_HI556
	tristate "Hynix Hi-556 sensor support"
	depends on I2C && VIDEO_V4L2
	select MEDIA_CONTROLLER
	select VIDEO_V4L2_SUBDEV_API
	select V4L2_FWNODE
	help
	  This is a Video4Linux2 sensor driver for the Hynix
	  Hi-556 camera.

	  To compile this driver as a module, choose M here: the
	  module will be called hi556.

<<<<<<< HEAD
=======
config VIDEO_HI846
	tristate "Hynix Hi-846 sensor support"
	depends on I2C && VIDEO_V4L2
	select MEDIA_CONTROLLER
	select VIDEO_V4L2_SUBDEV_API
	select V4L2_FWNODE
	help
	  This is a Video4Linux2 sensor driver for the Hynix
	  Hi-846 camera.

	  To compile this driver as a module, choose M here: the
	  module will be called hi846.

>>>>>>> df0cc57e
config VIDEO_IMX208
	tristate "Sony IMX208 sensor support"
	depends on I2C && VIDEO_V4L2 && VIDEO_V4L2_SUBDEV_API
	depends on MEDIA_CAMERA_SUPPORT
	help
	  This is a Video4Linux2 sensor driver for the Sony
	  IMX208 camera.

	  To compile this driver as a module, choose M here: the
	  module will be called imx208.

config VIDEO_IMX214
	tristate "Sony IMX214 sensor support"
	depends on GPIOLIB && I2C && VIDEO_V4L2
	select V4L2_FWNODE
	select MEDIA_CONTROLLER
	select VIDEO_V4L2_SUBDEV_API
	select REGMAP_I2C
	help
	  This is a Video4Linux2 sensor driver for the Sony
	  IMX214 camera.

	  To compile this driver as a module, choose M here: the
	  module will be called imx214.

config VIDEO_IMX219
	tristate "Sony IMX219 sensor support"
	depends on I2C && VIDEO_V4L2
	select MEDIA_CONTROLLER
	select VIDEO_V4L2_SUBDEV_API
	select V4L2_FWNODE
	help
	  This is a Video4Linux2 sensor driver for the Sony
	  IMX219 camera.

	  To compile this driver as a module, choose M here: the
	  module will be called imx219.

config VIDEO_IMX258
	tristate "Sony IMX258 sensor support"
	depends on I2C && VIDEO_V4L2
	select MEDIA_CONTROLLER
	select VIDEO_V4L2_SUBDEV_API
	help
	  This is a Video4Linux2 sensor driver for the Sony
	  IMX258 camera.

	  To compile this driver as a module, choose M here: the
	  module will be called imx258.

config VIDEO_IMX274
	tristate "Sony IMX274 sensor support"
	depends on I2C && VIDEO_V4L2
	select MEDIA_CONTROLLER
	select VIDEO_V4L2_SUBDEV_API
	select REGMAP_I2C
	help
	  This is a V4L2 sensor driver for the Sony IMX274
	  CMOS image sensor.

config VIDEO_IMX290
	tristate "Sony IMX290 sensor support"
	depends on I2C && VIDEO_V4L2
	select MEDIA_CONTROLLER
	select VIDEO_V4L2_SUBDEV_API
	select REGMAP_I2C
	select V4L2_FWNODE
	help
	  This is a Video4Linux2 sensor driver for the Sony
	  IMX290 camera sensor.

	  To compile this driver as a module, choose M here: the
	  module will be called imx290.

config VIDEO_IMX319
	tristate "Sony IMX319 sensor support"
	depends on I2C && VIDEO_V4L2
	select MEDIA_CONTROLLER
	select VIDEO_V4L2_SUBDEV_API
	help
	  This is a Video4Linux2 sensor driver for the Sony
	  IMX319 camera.

	  To compile this driver as a module, choose M here: the
	  module will be called imx319.

config VIDEO_IMX334
	tristate "Sony IMX334 sensor support"
	depends on OF_GPIO
	depends on I2C && VIDEO_V4L2
	select VIDEO_V4L2_SUBDEV_API
	select MEDIA_CONTROLLER
	select V4L2_FWNODE
	help
	  This is a Video4Linux2 sensor driver for the Sony
	  IMX334 camera.

	  To compile this driver as a module, choose M here: the
	  module will be called imx334.

config VIDEO_IMX335
	tristate "Sony IMX335 sensor support"
	depends on OF_GPIO
	depends on I2C && VIDEO_V4L2
	select VIDEO_V4L2_SUBDEV_API
	select MEDIA_CONTROLLER
	select V4L2_FWNODE
	help
	  This is a Video4Linux2 sensor driver for the Sony
	  IMX335 camera.

	  To compile this driver as a module, choose M here: the
	  module will be called imx335.

config VIDEO_IMX355
	tristate "Sony IMX355 sensor support"
	depends on I2C && VIDEO_V4L2
	select MEDIA_CONTROLLER
	select VIDEO_V4L2_SUBDEV_API
	help
	  This is a Video4Linux2 sensor driver for the Sony
	  IMX355 camera.

	  To compile this driver as a module, choose M here: the
	  module will be called imx355.

config VIDEO_IMX412
	tristate "Sony IMX412 sensor support"
	depends on OF_GPIO
	depends on I2C && VIDEO_V4L2
	select VIDEO_V4L2_SUBDEV_API
	select MEDIA_CONTROLLER
	select V4L2_FWNODE
	help
	  This is a Video4Linux2 sensor driver for the Sony
	  IMX412 camera.

	  To compile this driver as a module, choose M here: the
	  module will be called imx412.

config VIDEO_OV02A10
	tristate "OmniVision OV02A10 sensor support"
	depends on VIDEO_V4L2 && I2C
	select MEDIA_CONTROLLER
	select VIDEO_V4L2_SUBDEV_API
	select V4L2_FWNODE
	help
	  This is a Video4Linux2 sensor driver for the OmniVision
	  OV02A10 camera.

	  To compile this driver as a module, choose M here: the
	  module will be called ov02a10.

config VIDEO_OV2640
	tristate "OmniVision OV2640 sensor support"
	depends on VIDEO_V4L2 && I2C
	help
	  This is a Video4Linux2 sensor driver for the OmniVision
	  OV2640 camera.

	  To compile this driver as a module, choose M here: the
	  module will be called ov2640.

config VIDEO_OV2659
	tristate "OmniVision OV2659 sensor support"
	depends on VIDEO_V4L2 && I2C && GPIOLIB
	select V4L2_FWNODE
	help
	  This is a Video4Linux2 sensor driver for the OmniVision
	  OV2659 camera.

	  To compile this driver as a module, choose M here: the
	  module will be called ov2659.

config VIDEO_OV2680
	tristate "OmniVision OV2680 sensor support"
	depends on VIDEO_V4L2 && I2C
	select MEDIA_CONTROLLER
	select V4L2_FWNODE
	help
	  This is a Video4Linux2 sensor driver for the OmniVision
	  OV2680 camera.

	  To compile this driver as a module, choose M here: the
	  module will be called ov2680.

config VIDEO_OV2685
	tristate "OmniVision OV2685 sensor support"
	depends on VIDEO_V4L2 && I2C
	select MEDIA_CONTROLLER
	select V4L2_FWNODE
	help
	  This is a Video4Linux2 sensor driver for the OmniVision
	  OV2685 camera.

	  To compile this driver as a module, choose M here: the
	  module will be called ov2685.

config VIDEO_OV2740
	tristate "OmniVision OV2740 sensor support"
	depends on VIDEO_V4L2 && I2C
	depends on ACPI || COMPILE_TEST
	select MEDIA_CONTROLLER
	select VIDEO_V4L2_SUBDEV_API
	select V4L2_FWNODE
	select REGMAP_I2C
	help
	  This is a Video4Linux2 sensor driver for the OmniVision
	  OV2740 camera.

	  To compile this driver as a module, choose M here: the
	  module will be called ov2740.

config VIDEO_OV5640
	tristate "OmniVision OV5640 sensor support"
	depends on OF
	depends on GPIOLIB && VIDEO_V4L2 && I2C
	select MEDIA_CONTROLLER
	select VIDEO_V4L2_SUBDEV_API
	select V4L2_FWNODE
	help
	  This is a Video4Linux2 sensor driver for the Omnivision
	  OV5640 camera sensor with a MIPI CSI-2 interface.

config VIDEO_OV5645
	tristate "OmniVision OV5645 sensor support"
	depends on OF
	depends on I2C && VIDEO_V4L2
	select MEDIA_CONTROLLER
	select VIDEO_V4L2_SUBDEV_API
	select V4L2_FWNODE
	help
	  This is a Video4Linux2 sensor driver for the OmniVision
	  OV5645 camera.

	  To compile this driver as a module, choose M here: the
	  module will be called ov5645.

config VIDEO_OV5647
	tristate "OmniVision OV5647 sensor support"
	depends on I2C && VIDEO_V4L2
	select MEDIA_CONTROLLER
	select VIDEO_V4L2_SUBDEV_API
	select V4L2_FWNODE
	help
	  This is a Video4Linux2 sensor driver for the OmniVision
	  OV5647 camera.

	  To compile this driver as a module, choose M here: the
	  module will be called ov5647.

config VIDEO_OV5648
	tristate "OmniVision OV5648 sensor support"
	depends on I2C && PM && VIDEO_V4L2
	select MEDIA_CONTROLLER
	select VIDEO_V4L2_SUBDEV_API
	select V4L2_FWNODE
	help
	  This is a Video4Linux2 sensor driver for the OmniVision
	  OV5648 camera.

	  To compile this driver as a module, choose M here: the
	  module will be called ov5648.

config VIDEO_OV6650
	tristate "OmniVision OV6650 sensor support"
	depends on I2C && VIDEO_V4L2
	help
	  This is a Video4Linux2 sensor driver for the OmniVision
	  OV6650 camera.

	  To compile this driver as a module, choose M here: the
	  module will be called ov6650.

config VIDEO_OV5670
	tristate "OmniVision OV5670 sensor support"
	depends on I2C && VIDEO_V4L2
	select MEDIA_CONTROLLER
	select VIDEO_V4L2_SUBDEV_API
	select V4L2_FWNODE
	help
	  This is a Video4Linux2 sensor driver for the OmniVision
	  OV5670 camera.

	  To compile this driver as a module, choose M here: the
	  module will be called ov5670.

config VIDEO_OV5675
	tristate "OmniVision OV5675 sensor support"
	depends on I2C && VIDEO_V4L2
	select MEDIA_CONTROLLER
	select VIDEO_V4L2_SUBDEV_API
	select V4L2_FWNODE
	help
	  This is a Video4Linux2 sensor driver for the OmniVision
	  OV5675 camera.

	  To compile this driver as a module, choose M here: the
	  module will be called ov5675.

config VIDEO_OV5695
	tristate "OmniVision OV5695 sensor support"
	depends on I2C && VIDEO_V4L2
	select V4L2_FWNODE
	help
	  This is a Video4Linux2 sensor driver for the OmniVision
	  OV5695 camera.

	  To compile this driver as a module, choose M here: the
	  module will be called ov5695.

config VIDEO_OV7251
	tristate "OmniVision OV7251 sensor support"
	depends on I2C && VIDEO_V4L2
	select MEDIA_CONTROLLER
	select VIDEO_V4L2_SUBDEV_API
	select V4L2_FWNODE
	help
	  This is a Video4Linux2 sensor driver for the OmniVision
	  OV7251 camera.

	  To compile this driver as a module, choose M here: the
	  module will be called ov7251.

config VIDEO_OV772X
	tristate "OmniVision OV772x sensor support"
	depends on I2C && VIDEO_V4L2
	select REGMAP_SCCB
	select V4L2_FWNODE
	help
	  This is a Video4Linux2 sensor driver for the OmniVision
	  OV772x camera.

	  To compile this driver as a module, choose M here: the
	  module will be called ov772x.

config VIDEO_OV7640
	tristate "OmniVision OV7640 sensor support"
	depends on I2C && VIDEO_V4L2
	help
	  This is a Video4Linux2 sensor driver for the OmniVision
	  OV7640 camera.

	  To compile this driver as a module, choose M here: the
	  module will be called ov7640.

config VIDEO_OV7670
	tristate "OmniVision OV7670 sensor support"
	depends on I2C && VIDEO_V4L2
	select V4L2_FWNODE
	help
	  This is a Video4Linux2 sensor driver for the OmniVision
	  OV7670 VGA camera.  It currently only works with the M88ALP01
	  controller.

config VIDEO_OV7740
	tristate "OmniVision OV7740 sensor support"
	depends on I2C && VIDEO_V4L2
	select REGMAP_SCCB
	help
	  This is a Video4Linux2 sensor driver for the OmniVision
	  OV7740 VGA camera sensor.

config VIDEO_OV8856
	tristate "OmniVision OV8856 sensor support"
	depends on I2C && VIDEO_V4L2
	select MEDIA_CONTROLLER
	select VIDEO_V4L2_SUBDEV_API
	select V4L2_FWNODE
	help
	  This is a Video4Linux2 sensor driver for the OmniVision
	  OV8856 camera sensor.

	  To compile this driver as a module, choose M here: the
	  module will be called ov8856.

config VIDEO_OV8865
	tristate "OmniVision OV8865 sensor support"
	depends on I2C && PM && VIDEO_V4L2
	select MEDIA_CONTROLLER
	select VIDEO_V4L2_SUBDEV_API
	select V4L2_FWNODE
	help
	  This is a Video4Linux2 sensor driver for OmniVision
	  OV8865 camera sensor.

	  To compile this driver as a module, choose M here: the
	  module will be called ov8865.

config VIDEO_OV9282
	tristate "OmniVision OV9282 sensor support"
	depends on OF_GPIO
	depends on I2C && VIDEO_V4L2
	select VIDEO_V4L2_SUBDEV_API
	select MEDIA_CONTROLLER
	select V4L2_FWNODE
	help
	  This is a Video4Linux2 sensor driver for the OmniVision
	  OV9282 camera sensor.

	  To compile this driver as a module, choose M here: the
	  module will be called ov9282.

config VIDEO_OV9640
	tristate "OmniVision OV9640 sensor support"
	depends on I2C && VIDEO_V4L2
	help
	  This is a Video4Linux2 sensor driver for the OmniVision
	  OV9640 camera sensor.

config VIDEO_OV9650
	tristate "OmniVision OV9650/OV9652 sensor support"
	depends on I2C && VIDEO_V4L2
	select MEDIA_CONTROLLER
	select VIDEO_V4L2_SUBDEV_API
	select REGMAP_SCCB
	help
	  This is a V4L2 sensor driver for the Omnivision
	  OV9650 and OV9652 camera sensors.

config VIDEO_OV9734
	tristate "OmniVision OV9734 sensor support"
	depends on VIDEO_V4L2 && I2C
	depends on ACPI || COMPILE_TEST
	select MEDIA_CONTROLLER
	select VIDEO_V4L2_SUBDEV_API
	select V4L2_FWNODE
	help
	  This is a Video4Linux2 sensor driver for the OmniVision
	  OV9734 camera.

	  To compile this driver as a module, choose M here: the
	  module's name is ov9734.

config VIDEO_OV13858
	tristate "OmniVision OV13858 sensor support"
	depends on I2C && VIDEO_V4L2
	select MEDIA_CONTROLLER
	select VIDEO_V4L2_SUBDEV_API
	select V4L2_FWNODE
	help
	  This is a Video4Linux2 sensor driver for the OmniVision
	  OV13858 camera.

config VIDEO_OV13B10
	tristate "OmniVision OV13B10 sensor support"
	depends on I2C && VIDEO_V4L2
	select MEDIA_CONTROLLER
	select VIDEO_V4L2_SUBDEV_API
	select V4L2_FWNODE
	help
	  This is a Video4Linux2 sensor driver for the OmniVision
	  OV13B10 camera.

config VIDEO_VS6624
	tristate "ST VS6624 sensor support"
	depends on VIDEO_V4L2 && I2C
	help
	  This is a Video4Linux2 sensor driver for the ST VS6624
	  camera.

	  To compile this driver as a module, choose M here: the
	  module will be called vs6624.

config VIDEO_MT9M001
	tristate "mt9m001 support"
	depends on I2C && VIDEO_V4L2
	select MEDIA_CONTROLLER
	select VIDEO_V4L2_SUBDEV_API
	help
	  This driver supports MT9M001 cameras from Micron, monochrome
	  and colour models.

config VIDEO_MT9M032
	tristate "MT9M032 camera sensor support"
	depends on I2C && VIDEO_V4L2
	select MEDIA_CONTROLLER
	select VIDEO_V4L2_SUBDEV_API
	select VIDEO_APTINA_PLL
	help
	  This driver supports MT9M032 camera sensors from Aptina, monochrome
	  models only.

config VIDEO_MT9M111
	tristate "mt9m111, mt9m112 and mt9m131 support"
	depends on I2C && VIDEO_V4L2
	select V4L2_FWNODE
	help
	  This driver supports MT9M111, MT9M112 and MT9M131 cameras from
	  Micron/Aptina

config VIDEO_MT9P031
	tristate "Aptina MT9P031 support"
	depends on I2C && VIDEO_V4L2
	select MEDIA_CONTROLLER
	select VIDEO_V4L2_SUBDEV_API
	select VIDEO_APTINA_PLL
	select V4L2_FWNODE
	help
	  This is a Video4Linux2 sensor driver for the Aptina
	  (Micron) mt9p031 5 Mpixel camera.

config VIDEO_MT9T001
	tristate "Aptina MT9T001 support"
	depends on I2C && VIDEO_V4L2
	select MEDIA_CONTROLLER
	select VIDEO_V4L2_SUBDEV_API
	help
	  This is a Video4Linux2 sensor driver for the Aptina
	  (Micron) mt0t001 3 Mpixel camera.

config VIDEO_MT9T112
	tristate "Aptina MT9T111/MT9T112 support"
	depends on I2C && VIDEO_V4L2
	help
	  This is a Video4Linux2 sensor driver for the Aptina
	  (Micron) MT9T111 and MT9T112 3 Mpixel camera.

	  To compile this driver as a module, choose M here: the
	  module will be called mt9t112.

config VIDEO_MT9V011
	tristate "Micron mt9v011 sensor support"
	depends on I2C && VIDEO_V4L2
	help
	  This is a Video4Linux2 sensor driver for the Micron
	  mt0v011 1.3 Mpixel camera.  It currently only works with the
	  em28xx driver.

config VIDEO_MT9V032
	tristate "Micron MT9V032 sensor support"
	depends on I2C && VIDEO_V4L2
	select MEDIA_CONTROLLER
	select VIDEO_V4L2_SUBDEV_API
	select REGMAP_I2C
	select V4L2_FWNODE
	help
	  This is a Video4Linux2 sensor driver for the Micron
	  MT9V032 752x480 CMOS sensor.

config VIDEO_MT9V111
	tristate "Aptina MT9V111 sensor support"
	depends on I2C && VIDEO_V4L2
	help
	  This is a Video4Linux2 sensor driver for the Aptina/Micron
	  MT9V111 sensor.

	  To compile this driver as a module, choose M here: the
	  module will be called mt9v111.

config VIDEO_SR030PC30
	tristate "Siliconfile SR030PC30 sensor support"
	depends on I2C && VIDEO_V4L2
	help
	  This driver supports SR030PC30 VGA camera from Siliconfile

config VIDEO_NOON010PC30
	tristate "Siliconfile NOON010PC30 sensor support"
	depends on I2C && VIDEO_V4L2
	select MEDIA_CONTROLLER
	select VIDEO_V4L2_SUBDEV_API
	help
	  This driver supports NOON010PC30 CIF camera from Siliconfile

source "drivers/media/i2c/m5mols/Kconfig"

config VIDEO_MAX9271_LIB
	tristate

config VIDEO_RDACM20
	tristate "IMI RDACM20 camera support"
	depends on I2C
	select V4L2_FWNODE
	select VIDEO_V4L2_SUBDEV_API
	select MEDIA_CONTROLLER
	select VIDEO_MAX9271_LIB
	help
	  This driver supports the IMI RDACM20 GMSL camera, used in
	  ADAS systems.

	  This camera should be used in conjunction with a GMSL
	  deserialiser such as the MAX9286.

config VIDEO_RDACM21
	tristate "IMI RDACM21 camera support"
	depends on I2C
	select V4L2_FWNODE
	select VIDEO_V4L2_SUBDEV_API
	select MEDIA_CONTROLLER
	select VIDEO_MAX9271_LIB
	help
	  This driver supports the IMI RDACM21 GMSL camera, used in
	  ADAS systems.

	  This camera should be used in conjunction with a GMSL
	  deserialiser such as the MAX9286.

config VIDEO_RJ54N1
	tristate "Sharp RJ54N1CB0C sensor support"
	depends on I2C && VIDEO_V4L2
	help
	  This is a V4L2 sensor driver for Sharp RJ54N1CB0C CMOS image
	  sensor.

	  To compile this driver as a module, choose M here: the
	  module will be called rj54n1.

config VIDEO_S5K6AA
	tristate "Samsung S5K6AAFX sensor support"
	depends on I2C && VIDEO_V4L2
	select MEDIA_CONTROLLER
	select VIDEO_V4L2_SUBDEV_API
	help
	  This is a V4L2 sensor driver for Samsung S5K6AA(FX) 1.3M
	  camera sensor with an embedded SoC image signal processor.

config VIDEO_S5K6A3
	tristate "Samsung S5K6A3 sensor support"
	depends on I2C && VIDEO_V4L2
	select MEDIA_CONTROLLER
	select VIDEO_V4L2_SUBDEV_API
	help
	  This is a V4L2 sensor driver for Samsung S5K6A3 raw
	  camera sensor.

config VIDEO_S5K4ECGX
	tristate "Samsung S5K4ECGX sensor support"
	depends on I2C && VIDEO_V4L2
	select MEDIA_CONTROLLER
	select VIDEO_V4L2_SUBDEV_API
	select CRC32
	help
	  This is a V4L2 sensor driver for Samsung S5K4ECGX 5M
	  camera sensor with an embedded SoC image signal processor.

config VIDEO_S5K5BAF
	tristate "Samsung S5K5BAF sensor support"
	depends on I2C && VIDEO_V4L2
	select MEDIA_CONTROLLER
	select VIDEO_V4L2_SUBDEV_API
	select V4L2_FWNODE
	help
	  This is a V4L2 sensor driver for Samsung S5K5BAF 2M
	  camera sensor with an embedded SoC image signal processor.

source "drivers/media/i2c/ccs/Kconfig"
source "drivers/media/i2c/et8ek8/Kconfig"

config VIDEO_S5C73M3
	tristate "Samsung S5C73M3 sensor support"
	depends on I2C && SPI && VIDEO_V4L2
	select MEDIA_CONTROLLER
	select VIDEO_V4L2_SUBDEV_API
	select V4L2_FWNODE
	help
	  This is a V4L2 sensor driver for Samsung S5C73M3
	  8 Mpixel camera.

endmenu

menu "Lens drivers"
	visible if MEDIA_CAMERA_SUPPORT

config VIDEO_AD5820
	tristate "AD5820 lens voice coil support"
	depends on GPIOLIB && I2C && VIDEO_V4L2
	select MEDIA_CONTROLLER
	select V4L2_ASYNC
	help
	  This is a driver for the AD5820 camera lens voice coil.
	  It is used for example in Nokia N900 (RX-51).

config VIDEO_AK7375
	tristate "AK7375 lens voice coil support"
	depends on I2C && VIDEO_V4L2
	select MEDIA_CONTROLLER
	select VIDEO_V4L2_SUBDEV_API
	select V4L2_ASYNC
	help
	  This is a driver for the AK7375 camera lens voice coil.
	  AK7375 is a 12 bit DAC with 120mA output current sink
	  capability. This is designed for linear control of
	  voice coil motors, controlled via I2C serial interface.

config VIDEO_DW9714
	tristate "DW9714 lens voice coil support"
	depends on I2C && VIDEO_V4L2
	select MEDIA_CONTROLLER
	select VIDEO_V4L2_SUBDEV_API
	select V4L2_ASYNC
	help
	  This is a driver for the DW9714 camera lens voice coil.
	  DW9714 is a 10 bit DAC with 120mA output current sink
	  capability. This is designed for linear control of
	  voice coil motors, controlled via I2C serial interface.

config VIDEO_DW9768
	tristate "DW9768 lens voice coil support"
	depends on I2C && VIDEO_V4L2
	select MEDIA_CONTROLLER
	select VIDEO_V4L2_SUBDEV_API
	select V4L2_FWNODE
	help
	  This is a driver for the DW9768 camera lens voice coil.
	  DW9768 is a 10 bit DAC with 100mA output current sink
	  capability. This is designed for linear control of
	  voice coil motors, controlled via I2C serial interface.

config VIDEO_DW9807_VCM
	tristate "DW9807 lens voice coil support"
	depends on I2C && VIDEO_V4L2
	select MEDIA_CONTROLLER
	select VIDEO_V4L2_SUBDEV_API
	select V4L2_ASYNC
	help
	  This is a driver for the DW9807 camera lens voice coil.
	  DW9807 is a 10 bit DAC with 100mA output current sink
	  capability. This is designed for linear control of
	  voice coil motors, controlled via I2C serial interface.

endmenu

menu "Flash devices"
	visible if MEDIA_CAMERA_SUPPORT

config VIDEO_ADP1653
	tristate "ADP1653 flash support"
	depends on I2C && VIDEO_V4L2
	select MEDIA_CONTROLLER
	select V4L2_ASYNC
	help
	  This is a driver for the ADP1653 flash controller. It is used for
	  example in Nokia N900.

config VIDEO_LM3560
	tristate "LM3560 dual flash driver support"
	depends on I2C && VIDEO_V4L2
	select MEDIA_CONTROLLER
	select REGMAP_I2C
	select V4L2_ASYNC
	help
	  This is a driver for the lm3560 dual flash controllers. It controls
	  flash, torch LEDs.

config VIDEO_LM3646
	tristate "LM3646 dual flash driver support"
	depends on I2C && VIDEO_V4L2
	select MEDIA_CONTROLLER
	select REGMAP_I2C
	select V4L2_ASYNC
	help
	  This is a driver for the lm3646 dual flash controllers. It controls
	  flash, torch LEDs.
endmenu

endif # VIDEO_V4L2<|MERGE_RESOLUTION|>--- conflicted
+++ resolved
@@ -745,8 +745,6 @@
 	  To compile this driver as a module, choose M here: the
 	  module will be called hi556.
 
-<<<<<<< HEAD
-=======
 config VIDEO_HI846
 	tristate "Hynix Hi-846 sensor support"
 	depends on I2C && VIDEO_V4L2
@@ -760,7 +758,6 @@
 	  To compile this driver as a module, choose M here: the
 	  module will be called hi846.
 
->>>>>>> df0cc57e
 config VIDEO_IMX208
 	tristate "Sony IMX208 sensor support"
 	depends on I2C && VIDEO_V4L2 && VIDEO_V4L2_SUBDEV_API
