/*
 * Copyright (c) 1996, 2003 VIA Networking Technologies, Inc.
 * All rights reserved.
 *
 * This program is free software; you can redistribute it and/or modify
 * it under the terms of the GNU General Public License as published by
 * the Free Software Foundation; either version 2 of the License, or
 * (at your option) any later version.
 *
 * This program is distributed in the hope that it will be useful,
 * but WITHOUT ANY WARRANTY; without even the implied warranty of
 * MERCHANTABILITY or FITNESS FOR A PARTICULAR PURPOSE.  See the
 * GNU General Public License for more details.
 *
 * You should have received a copy of the GNU General Public License along
 * with this program; if not, write to the Free Software Foundation, Inc.,
 * 51 Franklin Street, Fifth Floor, Boston, MA 02110-1301 USA.
 *
 * File: rxtx.c
 *
 * Purpose: handle WMAC/802.3/802.11 rx & tx functions
 *
 * Author: Lyndon Chen
 *
 * Date: May 20, 2003
 *
 * Functions:
 *      s_vGenerateTxParameter - Generate tx dma required parameter.
 *      vGenerateMACHeader - Translate 802.3 to 802.11 header
 *      cbGetFragCount - Calculate fragment number count
 *      csBeacon_xmit - beacon tx function
 *      csMgmt_xmit - management tx function
 *      s_cbFillTxBufHead - fulfill tx dma buffer header
 *      s_uGetDataDuration - get tx data required duration
 *      s_uFillDataHead- fulfill tx data duration header
 *      s_uGetRTSCTSDuration- get rtx/cts required duration
 *      s_uGetRTSCTSRsvTime- get rts/cts reserved time
 *      s_uGetTxRsvTime- get frame reserved time
 *      s_vFillCTSHead- fulfill CTS ctl header
 *      s_vFillFragParameter- Set fragment ctl parameter.
 *      s_vFillRTSHead- fulfill RTS ctl header
 *      s_vFillTxKey- fulfill tx encrypt key
 *      s_vSWencryption- Software encrypt header
 *      vDMA0_tx_80211- tx 802.11 frame via dma0
 *      vGenerateFIFOHeader- Generate tx FIFO ctl header
 *
 * Revision History:
 *
 */

#include "device.h"
#include "rxtx.h"
#include "card.h"
#include "mac.h"
#include "baseband.h"
#include "rf.h"

/*---------------------  Static Definitions -------------------------*/

/*---------------------  Static Classes  ----------------------------*/

/*---------------------  Static Variables  --------------------------*/

/*---------------------  Static Functions  --------------------------*/

/*---------------------  Static Definitions -------------------------*/
#define CRITICAL_PACKET_LEN      256    // if packet size < 256 -> in-direct send
                                        //    packet size >= 256 -> direct send

static const unsigned short wTimeStampOff[2][MAX_RATE] = {
	{384, 288, 226, 209, 54, 43, 37, 31, 28, 25, 24, 23}, // Long Preamble
	{384, 192, 130, 113, 54, 43, 37, 31, 28, 25, 24, 23}, // Short Preamble
};

static const unsigned short wFB_Opt0[2][5] = {
	{RATE_12M, RATE_18M, RATE_24M, RATE_36M, RATE_48M}, // fallback_rate0
	{RATE_12M, RATE_12M, RATE_18M, RATE_24M, RATE_36M}, // fallback_rate1
};
static const unsigned short wFB_Opt1[2][5] = {
	{RATE_12M, RATE_18M, RATE_24M, RATE_24M, RATE_36M}, // fallback_rate0
	{RATE_6M , RATE_6M,  RATE_12M, RATE_12M, RATE_18M}, // fallback_rate1
};

#define RTSDUR_BB       0
#define RTSDUR_BA       1
#define RTSDUR_AA       2
#define CTSDUR_BA       3
#define RTSDUR_BA_F0    4
#define RTSDUR_AA_F0    5
#define RTSDUR_BA_F1    6
#define RTSDUR_AA_F1    7
#define CTSDUR_BA_F0    8
#define CTSDUR_BA_F1    9
#define DATADUR_B       10
#define DATADUR_A       11
#define DATADUR_A_F0    12
#define DATADUR_A_F1    13

/*---------------------  Static Functions  --------------------------*/
static
void
s_vFillRTSHead(
	struct vnt_private *pDevice,
	unsigned char byPktType,
	void *pvRTS,
	unsigned int	cbFrameLength,
	bool bNeedAck,
	bool bDisCRC,
	struct ieee80211_hdr *hdr,
	unsigned short wCurrentRate,
	unsigned char byFBOption
);

static
void
s_vGenerateTxParameter(
	struct vnt_private *pDevice,
	unsigned char byPktType,
	void *pTxBufHead,
	void *pvRrvTime,
	void *pvRTS,
	void *pvCTS,
	unsigned int	cbFrameSize,
	bool bNeedACK,
	unsigned int	uDMAIdx,
	void *psEthHeader,
	unsigned short wCurrentRate
);

static unsigned int
s_cbFillTxBufHead(struct vnt_private *pDevice, unsigned char byPktType,
		  unsigned char *pbyTxBufferAddr,
		  unsigned int uDMAIdx, PSTxDesc pHeadTD,
		  unsigned int uNodeIndex);

static
__le16
s_uFillDataHead(
	struct vnt_private *pDevice,
	unsigned char byPktType,
	void *pTxDataHead,
	unsigned int cbFrameLength,
	unsigned int uDMAIdx,
	bool bNeedAck,
	unsigned int uFragIdx,
	unsigned int cbLastFragmentSize,
	unsigned int uMACfragNum,
	unsigned char byFBOption,
	unsigned short wCurrentRate,
	bool is_pspoll
);

/*---------------------  Export Variables  --------------------------*/

static __le16 vnt_time_stamp_off(struct vnt_private *priv, u16 rate)
{
	return cpu_to_le16(wTimeStampOff[priv->byPreambleType % 2]
							[rate % MAX_RATE]);
}

/*byPktType : PK_TYPE_11A     0
  PK_TYPE_11B     1
  PK_TYPE_11GB    2
  PK_TYPE_11GA    3
*/
static
unsigned int
s_uGetTxRsvTime(
	struct vnt_private *pDevice,
	unsigned char byPktType,
	unsigned int cbFrameLength,
	unsigned short wRate,
	bool bNeedAck
)
{
	unsigned int uDataTime, uAckTime;

	uDataTime = BBuGetFrameTime(pDevice->byPreambleType, byPktType, cbFrameLength, wRate);
	if (byPktType == PK_TYPE_11B) //llb,CCK mode
		uAckTime = BBuGetFrameTime(pDevice->byPreambleType, byPktType, 14, (unsigned short)pDevice->byTopCCKBasicRate);
	else //11g 2.4G OFDM mode & 11a 5G OFDM mode
		uAckTime = BBuGetFrameTime(pDevice->byPreambleType, byPktType, 14, (unsigned short)pDevice->byTopOFDMBasicRate);

	if (bNeedAck)
		return uDataTime + pDevice->uSIFS + uAckTime;
	else
		return uDataTime;
}

static __le16 vnt_rxtx_rsvtime_le16(struct vnt_private *priv, u8 pkt_type,
				    u32 frame_length, u16 rate, bool need_ack)
{
	return cpu_to_le16((u16)s_uGetTxRsvTime(priv, pkt_type,
						frame_length, rate, need_ack));
}

//byFreqType: 0=>5GHZ 1=>2.4GHZ
static
__le16
s_uGetRTSCTSRsvTime(
	struct vnt_private *pDevice,
	unsigned char byRTSRsvType,
	unsigned char byPktType,
	unsigned int cbFrameLength,
	unsigned short wCurrentRate
)
{
	unsigned int uRrvTime  , uRTSTime, uCTSTime, uAckTime, uDataTime;

	uRrvTime = uRTSTime = uCTSTime = uAckTime = uDataTime = 0;

	uDataTime = BBuGetFrameTime(pDevice->byPreambleType, byPktType, cbFrameLength, wCurrentRate);
	if (byRTSRsvType == 0) { //RTSTxRrvTime_bb
		uRTSTime = BBuGetFrameTime(pDevice->byPreambleType, byPktType, 20, pDevice->byTopCCKBasicRate);
		uCTSTime = uAckTime = BBuGetFrameTime(pDevice->byPreambleType, byPktType, 14, pDevice->byTopCCKBasicRate);
	} else if (byRTSRsvType == 1) { //RTSTxRrvTime_ba, only in 2.4GHZ
		uRTSTime = BBuGetFrameTime(pDevice->byPreambleType, byPktType, 20, pDevice->byTopCCKBasicRate);
		uCTSTime = BBuGetFrameTime(pDevice->byPreambleType, byPktType, 14, pDevice->byTopCCKBasicRate);
		uAckTime = BBuGetFrameTime(pDevice->byPreambleType, byPktType, 14, pDevice->byTopOFDMBasicRate);
	} else if (byRTSRsvType == 2) { //RTSTxRrvTime_aa
		uRTSTime = BBuGetFrameTime(pDevice->byPreambleType, byPktType, 20, pDevice->byTopOFDMBasicRate);
		uCTSTime = uAckTime = BBuGetFrameTime(pDevice->byPreambleType, byPktType, 14, pDevice->byTopOFDMBasicRate);
	} else if (byRTSRsvType == 3) { //CTSTxRrvTime_ba, only in 2.4GHZ
		uCTSTime = BBuGetFrameTime(pDevice->byPreambleType, byPktType, 14, pDevice->byTopCCKBasicRate);
		uAckTime = BBuGetFrameTime(pDevice->byPreambleType, byPktType, 14, pDevice->byTopOFDMBasicRate);
		uRrvTime = uCTSTime + uAckTime + uDataTime + 2*pDevice->uSIFS;
		return cpu_to_le16((u16)uRrvTime);
	}

	//RTSRrvTime
	uRrvTime = uRTSTime + uCTSTime + uAckTime + uDataTime + 3*pDevice->uSIFS;
	return cpu_to_le16((u16)uRrvTime);
}

//byFreqType 0: 5GHz, 1:2.4Ghz
static
unsigned int
s_uGetDataDuration(
	struct vnt_private *pDevice,
	unsigned char byDurType,
	unsigned int cbFrameLength,
	unsigned char byPktType,
	unsigned short wRate,
	bool bNeedAck,
	unsigned int uFragIdx,
	unsigned int cbLastFragmentSize,
	unsigned int uMACfragNum,
	unsigned char byFBOption
)
{
	bool bLastFrag = 0;
	unsigned int uAckTime = 0, uNextPktTime = 0;

	if (uFragIdx == (uMACfragNum-1))
		bLastFrag = 1;

	switch (byDurType) {
	case DATADUR_B:    //DATADUR_B
		if (((uMACfragNum == 1)) || bLastFrag) {//Non Frag or Last Frag
			if (bNeedAck) {
				uAckTime = BBuGetFrameTime(pDevice->byPreambleType, byPktType, 14, pDevice->byTopCCKBasicRate);
				return pDevice->uSIFS + uAckTime;
			} else {
				return 0;
			}
		} else {//First Frag or Mid Frag
			if (uFragIdx == (uMACfragNum-2))
				uNextPktTime = s_uGetTxRsvTime(pDevice, byPktType, cbLastFragmentSize, wRate, bNeedAck);
			else
				uNextPktTime = s_uGetTxRsvTime(pDevice, byPktType, cbFrameLength, wRate, bNeedAck);

			if (bNeedAck) {
				uAckTime = BBuGetFrameTime(pDevice->byPreambleType, byPktType, 14, pDevice->byTopCCKBasicRate);
				return pDevice->uSIFS + uAckTime + uNextPktTime;
			} else {
				return pDevice->uSIFS + uNextPktTime;
			}
		}
		break;

	case DATADUR_A:    //DATADUR_A
		if (((uMACfragNum == 1)) || bLastFrag) {//Non Frag or Last Frag
			if (bNeedAck) {
				uAckTime = BBuGetFrameTime(pDevice->byPreambleType, byPktType, 14, pDevice->byTopOFDMBasicRate);
				return pDevice->uSIFS + uAckTime;
			} else {
				return 0;
			}
		} else {//First Frag or Mid Frag
			if (uFragIdx == (uMACfragNum-2))
				uNextPktTime = s_uGetTxRsvTime(pDevice, byPktType, cbLastFragmentSize, wRate, bNeedAck);
			else
				uNextPktTime = s_uGetTxRsvTime(pDevice, byPktType, cbFrameLength, wRate, bNeedAck);

			if (bNeedAck) {
				uAckTime = BBuGetFrameTime(pDevice->byPreambleType, byPktType, 14, pDevice->byTopOFDMBasicRate);
				return pDevice->uSIFS + uAckTime + uNextPktTime;
			} else {
				return pDevice->uSIFS + uNextPktTime;
			}
		}
		break;

	case DATADUR_A_F0:    //DATADUR_A_F0
		if (((uMACfragNum == 1)) || bLastFrag) {//Non Frag or Last Frag
			if (bNeedAck) {
				uAckTime = BBuGetFrameTime(pDevice->byPreambleType, byPktType, 14, pDevice->byTopOFDMBasicRate);
				return pDevice->uSIFS + uAckTime;
			} else {
				return 0;
			}
		} else { //First Frag or Mid Frag
			if (byFBOption == AUTO_FB_0) {
				if (wRate < RATE_18M)
					wRate = RATE_18M;
				else if (wRate > RATE_54M)
					wRate = RATE_54M;

				if (uFragIdx == (uMACfragNum-2))
					uNextPktTime = s_uGetTxRsvTime(pDevice, byPktType, cbLastFragmentSize, wFB_Opt0[FB_RATE0][wRate-RATE_18M], bNeedAck);
				else
					uNextPktTime = s_uGetTxRsvTime(pDevice, byPktType, cbFrameLength, wFB_Opt0[FB_RATE0][wRate-RATE_18M], bNeedAck);

			} else { // (byFBOption == AUTO_FB_1)
				if (wRate < RATE_18M)
					wRate = RATE_18M;
				else if (wRate > RATE_54M)
					wRate = RATE_54M;

				if (uFragIdx == (uMACfragNum-2))
					uNextPktTime = s_uGetTxRsvTime(pDevice, byPktType, cbLastFragmentSize, wFB_Opt1[FB_RATE0][wRate-RATE_18M], bNeedAck);
				else
					uNextPktTime = s_uGetTxRsvTime(pDevice, byPktType, cbFrameLength, wFB_Opt1[FB_RATE0][wRate-RATE_18M], bNeedAck);

			}

			if (bNeedAck) {
				uAckTime = BBuGetFrameTime(pDevice->byPreambleType, byPktType, 14, pDevice->byTopOFDMBasicRate);
				return pDevice->uSIFS + uAckTime + uNextPktTime;
			} else {
				return pDevice->uSIFS + uNextPktTime;
			}
		}
		break;

	case DATADUR_A_F1:    //DATADUR_A_F1
		if (((uMACfragNum == 1)) || bLastFrag) {//Non Frag or Last Frag
			if (bNeedAck) {
				uAckTime = BBuGetFrameTime(pDevice->byPreambleType, byPktType, 14, pDevice->byTopOFDMBasicRate);
				return pDevice->uSIFS + uAckTime;
			} else {
				return 0;
			}
		} else { //First Frag or Mid Frag
			if (byFBOption == AUTO_FB_0) {
				if (wRate < RATE_18M)
					wRate = RATE_18M;
				else if (wRate > RATE_54M)
					wRate = RATE_54M;

				if (uFragIdx == (uMACfragNum-2))
					uNextPktTime = s_uGetTxRsvTime(pDevice, byPktType, cbLastFragmentSize, wFB_Opt0[FB_RATE1][wRate-RATE_18M], bNeedAck);
				else
					uNextPktTime = s_uGetTxRsvTime(pDevice, byPktType, cbFrameLength, wFB_Opt0[FB_RATE1][wRate-RATE_18M], bNeedAck);

			} else { // (byFBOption == AUTO_FB_1)
				if (wRate < RATE_18M)
					wRate = RATE_18M;
				else if (wRate > RATE_54M)
					wRate = RATE_54M;

				if (uFragIdx == (uMACfragNum-2))
					uNextPktTime = s_uGetTxRsvTime(pDevice, byPktType, cbLastFragmentSize, wFB_Opt1[FB_RATE1][wRate-RATE_18M], bNeedAck);
				else
					uNextPktTime = s_uGetTxRsvTime(pDevice, byPktType, cbFrameLength, wFB_Opt1[FB_RATE1][wRate-RATE_18M], bNeedAck);
			}
			if (bNeedAck) {
				uAckTime = BBuGetFrameTime(pDevice->byPreambleType, byPktType, 14, pDevice->byTopOFDMBasicRate);
				return pDevice->uSIFS + uAckTime + uNextPktTime;
			} else {
				return pDevice->uSIFS + uNextPktTime;
			}
		}
		break;

	default:
		break;
	}

	ASSERT(false);
	return 0;
}

//byFreqType: 0=>5GHZ 1=>2.4GHZ
static
__le16
s_uGetRTSCTSDuration(
	struct vnt_private *pDevice,
	unsigned char byDurType,
	unsigned int cbFrameLength,
	unsigned char byPktType,
	unsigned short wRate,
	bool bNeedAck,
	unsigned char byFBOption
)
{
	unsigned int uCTSTime = 0, uDurTime = 0;

	switch (byDurType) {
	case RTSDUR_BB:    //RTSDuration_bb
		uCTSTime = BBuGetFrameTime(pDevice->byPreambleType, byPktType, 14, pDevice->byTopCCKBasicRate);
		uDurTime = uCTSTime + 2*pDevice->uSIFS + s_uGetTxRsvTime(pDevice, byPktType, cbFrameLength, wRate, bNeedAck);
		break;

	case RTSDUR_BA:    //RTSDuration_ba
		uCTSTime = BBuGetFrameTime(pDevice->byPreambleType, byPktType, 14, pDevice->byTopCCKBasicRate);
		uDurTime = uCTSTime + 2*pDevice->uSIFS + s_uGetTxRsvTime(pDevice, byPktType, cbFrameLength, wRate, bNeedAck);
		break;

	case RTSDUR_AA:    //RTSDuration_aa
		uCTSTime = BBuGetFrameTime(pDevice->byPreambleType, byPktType, 14, pDevice->byTopOFDMBasicRate);
		uDurTime = uCTSTime + 2*pDevice->uSIFS + s_uGetTxRsvTime(pDevice, byPktType, cbFrameLength, wRate, bNeedAck);
		break;

	case CTSDUR_BA:    //CTSDuration_ba
		uDurTime = pDevice->uSIFS + s_uGetTxRsvTime(pDevice, byPktType, cbFrameLength, wRate, bNeedAck);
		break;

	case RTSDUR_BA_F0: //RTSDuration_ba_f0
		uCTSTime = BBuGetFrameTime(pDevice->byPreambleType, byPktType, 14, pDevice->byTopCCKBasicRate);
		if ((byFBOption == AUTO_FB_0) && (wRate >= RATE_18M) && (wRate <= RATE_54M))
			uDurTime = uCTSTime + 2 * pDevice->uSIFS + s_uGetTxRsvTime(pDevice, byPktType, cbFrameLength, wFB_Opt0[FB_RATE0][wRate-RATE_18M], bNeedAck);
		else if ((byFBOption == AUTO_FB_1) && (wRate >= RATE_18M) && (wRate <= RATE_54M))
			uDurTime = uCTSTime + 2 * pDevice->uSIFS + s_uGetTxRsvTime(pDevice, byPktType, cbFrameLength, wFB_Opt1[FB_RATE0][wRate-RATE_18M], bNeedAck);

		break;

	case RTSDUR_AA_F0: //RTSDuration_aa_f0
		uCTSTime = BBuGetFrameTime(pDevice->byPreambleType, byPktType, 14, pDevice->byTopOFDMBasicRate);
		if ((byFBOption == AUTO_FB_0) && (wRate >= RATE_18M) && (wRate <= RATE_54M))
			uDurTime = uCTSTime + 2*pDevice->uSIFS + s_uGetTxRsvTime(pDevice, byPktType, cbFrameLength, wFB_Opt0[FB_RATE0][wRate-RATE_18M], bNeedAck);
		else if ((byFBOption == AUTO_FB_1) && (wRate >= RATE_18M) && (wRate <= RATE_54M))
			uDurTime = uCTSTime + 2*pDevice->uSIFS + s_uGetTxRsvTime(pDevice, byPktType, cbFrameLength, wFB_Opt1[FB_RATE0][wRate-RATE_18M], bNeedAck);

		break;

	case RTSDUR_BA_F1: //RTSDuration_ba_f1
		uCTSTime = BBuGetFrameTime(pDevice->byPreambleType, byPktType, 14, pDevice->byTopCCKBasicRate);
		if ((byFBOption == AUTO_FB_0) && (wRate >= RATE_18M) && (wRate <= RATE_54M))
			uDurTime = uCTSTime + 2*pDevice->uSIFS + s_uGetTxRsvTime(pDevice, byPktType, cbFrameLength, wFB_Opt0[FB_RATE1][wRate-RATE_18M], bNeedAck);
		else if ((byFBOption == AUTO_FB_1) && (wRate >= RATE_18M) && (wRate <= RATE_54M))
			uDurTime = uCTSTime + 2*pDevice->uSIFS + s_uGetTxRsvTime(pDevice, byPktType, cbFrameLength, wFB_Opt1[FB_RATE1][wRate-RATE_18M], bNeedAck);

		break;

	case RTSDUR_AA_F1: //RTSDuration_aa_f1
		uCTSTime = BBuGetFrameTime(pDevice->byPreambleType, byPktType, 14, pDevice->byTopOFDMBasicRate);
		if ((byFBOption == AUTO_FB_0) && (wRate >= RATE_18M) && (wRate <= RATE_54M))
			uDurTime = uCTSTime + 2*pDevice->uSIFS + s_uGetTxRsvTime(pDevice, byPktType, cbFrameLength, wFB_Opt0[FB_RATE1][wRate-RATE_18M], bNeedAck);
		else if ((byFBOption == AUTO_FB_1) && (wRate >= RATE_18M) && (wRate <= RATE_54M))
			uDurTime = uCTSTime + 2*pDevice->uSIFS + s_uGetTxRsvTime(pDevice, byPktType, cbFrameLength, wFB_Opt1[FB_RATE1][wRate-RATE_18M], bNeedAck);

		break;

	case CTSDUR_BA_F0: //CTSDuration_ba_f0
		if ((byFBOption == AUTO_FB_0) && (wRate >= RATE_18M) && (wRate <= RATE_54M))
			uDurTime = pDevice->uSIFS + s_uGetTxRsvTime(pDevice, byPktType, cbFrameLength, wFB_Opt0[FB_RATE0][wRate-RATE_18M], bNeedAck);
		else if ((byFBOption == AUTO_FB_1) && (wRate >= RATE_18M) && (wRate <= RATE_54M))
			uDurTime = pDevice->uSIFS + s_uGetTxRsvTime(pDevice, byPktType, cbFrameLength, wFB_Opt1[FB_RATE0][wRate-RATE_18M], bNeedAck);

		break;

	case CTSDUR_BA_F1: //CTSDuration_ba_f1
		if ((byFBOption == AUTO_FB_0) && (wRate >= RATE_18M) && (wRate <= RATE_54M))
			uDurTime = pDevice->uSIFS + s_uGetTxRsvTime(pDevice, byPktType, cbFrameLength, wFB_Opt0[FB_RATE1][wRate-RATE_18M], bNeedAck);
		else if ((byFBOption == AUTO_FB_1) && (wRate >= RATE_18M) && (wRate <= RATE_54M))
			uDurTime = pDevice->uSIFS + s_uGetTxRsvTime(pDevice, byPktType, cbFrameLength, wFB_Opt1[FB_RATE1][wRate-RATE_18M], bNeedAck);

		break;

	default:
		break;
	}

	return cpu_to_le16((u16)uDurTime);
}

static
__le16
s_uFillDataHead(
	struct vnt_private *pDevice,
	unsigned char byPktType,
	void *pTxDataHead,
	unsigned int cbFrameLength,
	unsigned int uDMAIdx,
	bool bNeedAck,
	unsigned int uFragIdx,
	unsigned int cbLastFragmentSize,
	unsigned int uMACfragNum,
	unsigned char byFBOption,
	unsigned short wCurrentRate,
	bool is_pspoll
)
{

	if (pTxDataHead == NULL)
		return 0;


	if (byPktType == PK_TYPE_11GB || byPktType == PK_TYPE_11GA) {
		if (byFBOption == AUTO_FB_NONE) {
			struct vnt_tx_datahead_g *buf = pTxDataHead;
			/* Get SignalField, ServiceField & Length */
			vnt_get_phy_field(pDevice, cbFrameLength, wCurrentRate,
					  byPktType, &buf->a);

			vnt_get_phy_field(pDevice, cbFrameLength,
					  pDevice->byTopCCKBasicRate,
					  PK_TYPE_11B, &buf->b);

			if (is_pspoll) {
				__le16 dur = cpu_to_le16(pDevice->current_aid | BIT(14) | BIT(15));

				buf->duration_a = dur;
				buf->duration_b = dur;
			} else {
				/* Get Duration and TimeStamp */
				buf->duration_a =
					cpu_to_le16((u16)s_uGetDataDuration(pDevice, DATADUR_A, cbFrameLength,
									    byPktType, wCurrentRate, bNeedAck, uFragIdx,
									    cbLastFragmentSize, uMACfragNum,
									    byFBOption));
				buf->duration_b =
					cpu_to_le16((u16)s_uGetDataDuration(pDevice, DATADUR_B, cbFrameLength,
									    PK_TYPE_11B, pDevice->byTopCCKBasicRate,
									    bNeedAck, uFragIdx, cbLastFragmentSize,
									    uMACfragNum, byFBOption));
			}

			buf->time_stamp_off_a = vnt_time_stamp_off(pDevice, wCurrentRate);
			buf->time_stamp_off_b = vnt_time_stamp_off(pDevice, pDevice->byTopCCKBasicRate);

			return buf->duration_a;
		} else {
			/* Auto Fallback */
			struct vnt_tx_datahead_g_fb *buf = pTxDataHead;
			/* Get SignalField, ServiceField & Length */
			vnt_get_phy_field(pDevice, cbFrameLength, wCurrentRate,
					  byPktType, &buf->a);

			vnt_get_phy_field(pDevice, cbFrameLength,
					  pDevice->byTopCCKBasicRate,
					  PK_TYPE_11B, &buf->b);
			/* Get Duration and TimeStamp */
			buf->duration_a = cpu_to_le16((u16)s_uGetDataDuration(pDevice, DATADUR_A, cbFrameLength, byPktType,
									      wCurrentRate, bNeedAck, uFragIdx, cbLastFragmentSize, uMACfragNum, byFBOption));
			buf->duration_b = cpu_to_le16((u16)s_uGetDataDuration(pDevice, DATADUR_B, cbFrameLength, PK_TYPE_11B,
									       pDevice->byTopCCKBasicRate, bNeedAck, uFragIdx, cbLastFragmentSize, uMACfragNum, byFBOption));
			buf->duration_a_f0 = cpu_to_le16((u16)s_uGetDataDuration(pDevice, DATADUR_A_F0, cbFrameLength, byPktType,
										  wCurrentRate, bNeedAck, uFragIdx, cbLastFragmentSize, uMACfragNum, byFBOption));
			buf->duration_a_f1 = cpu_to_le16((u16)s_uGetDataDuration(pDevice, DATADUR_A_F1, cbFrameLength, byPktType,
										 wCurrentRate, bNeedAck, uFragIdx, cbLastFragmentSize, uMACfragNum, byFBOption));

			buf->time_stamp_off_a = vnt_time_stamp_off(pDevice, wCurrentRate);
			buf->time_stamp_off_b = vnt_time_stamp_off(pDevice, pDevice->byTopCCKBasicRate);

			return buf->duration_a;
		} //if (byFBOption == AUTO_FB_NONE)
	} else if (byPktType == PK_TYPE_11A) {
		if ((byFBOption != AUTO_FB_NONE)) {
			/* Auto Fallback */
			struct vnt_tx_datahead_a_fb *buf = pTxDataHead;
			/* Get SignalField, ServiceField & Length */
			vnt_get_phy_field(pDevice, cbFrameLength, wCurrentRate,
					  byPktType, &buf->a);

			/* Get Duration and TimeStampOff */
			buf->duration = cpu_to_le16((u16)s_uGetDataDuration(pDevice, DATADUR_A, cbFrameLength, byPktType,
									    wCurrentRate, bNeedAck, uFragIdx, cbLastFragmentSize, uMACfragNum, byFBOption));
			buf->duration_f0 = cpu_to_le16((u16)s_uGetDataDuration(pDevice, DATADUR_A_F0, cbFrameLength, byPktType,
									       wCurrentRate, bNeedAck, uFragIdx, cbLastFragmentSize, uMACfragNum, byFBOption));
			buf->duration_f1 = cpu_to_le16((u16)s_uGetDataDuration(pDevice, DATADUR_A_F1, cbFrameLength, byPktType,
										wCurrentRate, bNeedAck, uFragIdx, cbLastFragmentSize, uMACfragNum, byFBOption));
			buf->time_stamp_off = vnt_time_stamp_off(pDevice, wCurrentRate);
			return buf->duration;
		} else {
			struct vnt_tx_datahead_ab *buf = pTxDataHead;
			/* Get SignalField, ServiceField & Length */
			vnt_get_phy_field(pDevice, cbFrameLength, wCurrentRate,
					  byPktType, &buf->ab);

			if (is_pspoll) {
				__le16 dur = cpu_to_le16(pDevice->current_aid | BIT(14) | BIT(15));

				buf->duration = dur;
			} else {
				/* Get Duration and TimeStampOff */
				buf->duration =
					cpu_to_le16((u16)s_uGetDataDuration(pDevice, DATADUR_A, cbFrameLength, byPktType,
									    wCurrentRate, bNeedAck, uFragIdx,
									    cbLastFragmentSize, uMACfragNum,
									    byFBOption));
			}

			buf->time_stamp_off = vnt_time_stamp_off(pDevice, wCurrentRate);
			return buf->duration;
		}
	} else {
		struct vnt_tx_datahead_ab *buf = pTxDataHead;
		/* Get SignalField, ServiceField & Length */
		vnt_get_phy_field(pDevice, cbFrameLength, wCurrentRate,
				  byPktType, &buf->ab);

		if (is_pspoll) {
			__le16 dur = cpu_to_le16(pDevice->current_aid | BIT(14) | BIT(15));

			buf->duration = dur;
		} else {
			/* Get Duration and TimeStampOff */
			buf->duration =
				cpu_to_le16((u16)s_uGetDataDuration(pDevice, DATADUR_B, cbFrameLength, byPktType,
								    wCurrentRate, bNeedAck, uFragIdx,
								    cbLastFragmentSize, uMACfragNum,
								    byFBOption));
		}

		buf->time_stamp_off = vnt_time_stamp_off(pDevice, wCurrentRate);
		return buf->duration;
	}
	return 0;
}


static
void
s_vFillRTSHead(
	struct vnt_private *pDevice,
	unsigned char byPktType,
	void *pvRTS,
	unsigned int cbFrameLength,
	bool bNeedAck,
	bool bDisCRC,
	struct ieee80211_hdr *hdr,
	unsigned short wCurrentRate,
	unsigned char byFBOption
)
{
	unsigned int uRTSFrameLen = 20;

	if (pvRTS == NULL)
		return;

	if (bDisCRC) {
		// When CRCDIS bit is on, H/W forgot to generate FCS for RTS frame,
		// in this case we need to decrease its length by 4.
		uRTSFrameLen -= 4;
	}

	// Note: So far RTSHead dosen't appear in ATIM & Beacom DMA, so we don't need to take them into account.
	//       Otherwise, we need to modify codes for them.
	if (byPktType == PK_TYPE_11GB || byPktType == PK_TYPE_11GA) {
		if (byFBOption == AUTO_FB_NONE) {
			struct vnt_rts_g *buf = pvRTS;
			/* Get SignalField, ServiceField & Length */
			vnt_get_phy_field(pDevice, uRTSFrameLen,
					  pDevice->byTopCCKBasicRate,
					  PK_TYPE_11B, &buf->b);

			vnt_get_phy_field(pDevice, uRTSFrameLen,
					  pDevice->byTopOFDMBasicRate,
					  byPktType, &buf->a);
			/* Get Duration */
			buf->duration_bb =
				s_uGetRTSCTSDuration(pDevice, RTSDUR_BB,
						     cbFrameLength, PK_TYPE_11B,
						     pDevice->byTopCCKBasicRate,
						     bNeedAck, byFBOption);
			buf->duration_aa =
				s_uGetRTSCTSDuration(pDevice, RTSDUR_AA,
						     cbFrameLength, byPktType,
						     wCurrentRate, bNeedAck,
						     byFBOption);
			buf->duration_ba =
				s_uGetRTSCTSDuration(pDevice, RTSDUR_BA,
						     cbFrameLength, byPktType,
						     wCurrentRate, bNeedAck,
						     byFBOption);

			buf->data.duration = buf->duration_aa;
			/* Get RTS Frame body */
			buf->data.frame_control =
					cpu_to_le16(IEEE80211_FTYPE_CTL |
						    IEEE80211_STYPE_RTS);

			ether_addr_copy(buf->data.ra, hdr->addr1);
			ether_addr_copy(buf->data.ta, hdr->addr2);
		} else {
			struct vnt_rts_g_fb *buf = pvRTS;
			/* Get SignalField, ServiceField & Length */
			vnt_get_phy_field(pDevice, uRTSFrameLen,
					  pDevice->byTopCCKBasicRate,
					  PK_TYPE_11B, &buf->b);

			vnt_get_phy_field(pDevice, uRTSFrameLen,
					  pDevice->byTopOFDMBasicRate,
					  byPktType, &buf->a);
			/* Get Duration */
			buf->duration_bb =
				s_uGetRTSCTSDuration(pDevice, RTSDUR_BB,
						     cbFrameLength, PK_TYPE_11B,
						     pDevice->byTopCCKBasicRate,
						     bNeedAck, byFBOption);
			buf->duration_aa =
				s_uGetRTSCTSDuration(pDevice, RTSDUR_AA,
						     cbFrameLength, byPktType,
						     wCurrentRate, bNeedAck,
						     byFBOption);
			buf->duration_ba =
				s_uGetRTSCTSDuration(pDevice, RTSDUR_BA,
						     cbFrameLength, byPktType,
						     wCurrentRate, bNeedAck,
						     byFBOption);
			buf->rts_duration_ba_f0 =
				s_uGetRTSCTSDuration(pDevice, RTSDUR_BA_F0,
						     cbFrameLength, byPktType,
						     wCurrentRate, bNeedAck,
						     byFBOption);
			buf->rts_duration_aa_f0 =
				s_uGetRTSCTSDuration(pDevice, RTSDUR_AA_F0,
						     cbFrameLength, byPktType,
						     wCurrentRate, bNeedAck,
						     byFBOption);
			buf->rts_duration_ba_f1 =
				s_uGetRTSCTSDuration(pDevice, RTSDUR_BA_F1,
						     cbFrameLength, byPktType,
						     wCurrentRate, bNeedAck,
						     byFBOption);
			buf->rts_duration_aa_f1 =
				s_uGetRTSCTSDuration(pDevice, RTSDUR_AA_F1,
						     cbFrameLength, byPktType,
						     wCurrentRate, bNeedAck,
						     byFBOption);
			buf->data.duration = buf->duration_aa;
			/* Get RTS Frame body */
			buf->data.frame_control =
					cpu_to_le16(IEEE80211_FTYPE_CTL |
						    IEEE80211_STYPE_RTS);

			ether_addr_copy(buf->data.ra, hdr->addr1);
			ether_addr_copy(buf->data.ta, hdr->addr2);
		} // if (byFBOption == AUTO_FB_NONE)
	} else if (byPktType == PK_TYPE_11A) {
		if (byFBOption == AUTO_FB_NONE) {
			struct vnt_rts_ab *buf = pvRTS;
			/* Get SignalField, ServiceField & Length */
			vnt_get_phy_field(pDevice, uRTSFrameLen,
					  pDevice->byTopOFDMBasicRate,
					  byPktType, &buf->ab);
			/* Get Duration */
			buf->duration =
				s_uGetRTSCTSDuration(pDevice, RTSDUR_AA,
						     cbFrameLength, byPktType,
						     wCurrentRate, bNeedAck,
						     byFBOption);
			buf->data.duration = buf->duration;
			/* Get RTS Frame body */
			buf->data.frame_control =
					cpu_to_le16(IEEE80211_FTYPE_CTL |
						    IEEE80211_STYPE_RTS);

			ether_addr_copy(buf->data.ra, hdr->addr1);
			ether_addr_copy(buf->data.ta, hdr->addr2);
		} else {
			struct vnt_rts_a_fb *buf = pvRTS;
			/* Get SignalField, ServiceField & Length */
			vnt_get_phy_field(pDevice, uRTSFrameLen,
					  pDevice->byTopOFDMBasicRate,
					  byPktType, &buf->a);
			/* Get Duration */
			buf->duration =
				s_uGetRTSCTSDuration(pDevice, RTSDUR_AA,
						     cbFrameLength, byPktType,
						     wCurrentRate, bNeedAck,
						     byFBOption);
			buf->rts_duration_f0 =
				s_uGetRTSCTSDuration(pDevice, RTSDUR_AA_F0,
						     cbFrameLength, byPktType,
						     wCurrentRate, bNeedAck,
						     byFBOption);
			buf->rts_duration_f1 =
				s_uGetRTSCTSDuration(pDevice, RTSDUR_AA_F1,
						     cbFrameLength, byPktType,
						     wCurrentRate, bNeedAck,
						     byFBOption);
			buf->data.duration = buf->duration;
			/* Get RTS Frame body */
			buf->data.frame_control =
					cpu_to_le16(IEEE80211_FTYPE_CTL |
						    IEEE80211_STYPE_RTS);

			ether_addr_copy(buf->data.ra, hdr->addr1);
			ether_addr_copy(buf->data.ta, hdr->addr2);
		}
	} else if (byPktType == PK_TYPE_11B) {
		struct vnt_rts_ab *buf = pvRTS;
		/* Get SignalField, ServiceField & Length */
		vnt_get_phy_field(pDevice, uRTSFrameLen,
				  pDevice->byTopCCKBasicRate,
				  PK_TYPE_11B, &buf->ab);
		/* Get Duration */
		buf->duration =
			s_uGetRTSCTSDuration(pDevice, RTSDUR_BB, cbFrameLength,
					     byPktType, wCurrentRate, bNeedAck,
					     byFBOption);

		buf->data.duration = buf->duration;
		/* Get RTS Frame body */
		buf->data.frame_control =
			cpu_to_le16(IEEE80211_FTYPE_CTL | IEEE80211_STYPE_RTS);

		ether_addr_copy(buf->data.ra, hdr->addr1);
		ether_addr_copy(buf->data.ta, hdr->addr2);
	}
}

static
void
s_vFillCTSHead(
	struct vnt_private *pDevice,
	unsigned int uDMAIdx,
	unsigned char byPktType,
	void *pvCTS,
	unsigned int cbFrameLength,
	bool bNeedAck,
	bool bDisCRC,
	unsigned short wCurrentRate,
	unsigned char byFBOption
)
{
	unsigned int uCTSFrameLen = 14;

	if (pvCTS == NULL)
		return;

	if (bDisCRC) {
		// When CRCDIS bit is on, H/W forgot to generate FCS for CTS frame,
		// in this case we need to decrease its length by 4.
		uCTSFrameLen -= 4;
	}

	if (byPktType == PK_TYPE_11GB || byPktType == PK_TYPE_11GA) {
		if (byFBOption != AUTO_FB_NONE && uDMAIdx != TYPE_ATIMDMA && uDMAIdx != TYPE_BEACONDMA) {
			// Auto Fall back
			struct vnt_cts_fb *buf = pvCTS;
			/* Get SignalField, ServiceField & Length */
			vnt_get_phy_field(pDevice, uCTSFrameLen,
					  pDevice->byTopCCKBasicRate,
					  PK_TYPE_11B, &buf->b);

			buf->duration_ba =
				s_uGetRTSCTSDuration(pDevice, CTSDUR_BA,
						     cbFrameLength, byPktType,
						     wCurrentRate, bNeedAck,
						     byFBOption);

			/* Get CTSDuration_ba_f0 */
			buf->cts_duration_ba_f0 =
				s_uGetRTSCTSDuration(pDevice, CTSDUR_BA_F0,
						     cbFrameLength, byPktType,
						     wCurrentRate, bNeedAck,
						     byFBOption);

			/* Get CTSDuration_ba_f1 */
			buf->cts_duration_ba_f1 =
				s_uGetRTSCTSDuration(pDevice, CTSDUR_BA_F1,
						     cbFrameLength, byPktType,
						     wCurrentRate, bNeedAck,
						     byFBOption);

			/* Get CTS Frame body */
			buf->data.duration = buf->duration_ba;

			buf->data.frame_control =
				cpu_to_le16(IEEE80211_FTYPE_CTL |
					    IEEE80211_STYPE_CTS);

			buf->reserved2 = 0x0;

			ether_addr_copy(buf->data.ra,
					pDevice->abyCurrentNetAddr);
		} else { //if (byFBOption != AUTO_FB_NONE && uDMAIdx != TYPE_ATIMDMA && uDMAIdx != TYPE_BEACONDMA)
			struct vnt_cts *buf = pvCTS;
			/* Get SignalField, ServiceField & Length */
			vnt_get_phy_field(pDevice, uCTSFrameLen,
					  pDevice->byTopCCKBasicRate,
					  PK_TYPE_11B, &buf->b);

			/* Get CTSDuration_ba */
			buf->duration_ba =
				s_uGetRTSCTSDuration(pDevice, CTSDUR_BA,
						     cbFrameLength, byPktType,
						     wCurrentRate, bNeedAck,
						     byFBOption);

			/* Get CTS Frame body */
			buf->data.duration = buf->duration_ba;

			buf->data.frame_control =
				cpu_to_le16(IEEE80211_FTYPE_CTL |
					    IEEE80211_STYPE_CTS);

			buf->reserved2 = 0x0;
			ether_addr_copy(buf->data.ra,
					pDevice->abyCurrentNetAddr);
		}
	}
}

/*+
 *
 * Description:
 *      Generate FIFO control for MAC & Baseband controller
 *
 * Parameters:
 *  In:
 *      pDevice         - Pointer to adapter
 *      pTxDataHead     - Transmit Data Buffer
 *      pTxBufHead      - pTxBufHead
 *      pvRrvTime        - pvRrvTime
 *      pvRTS            - RTS Buffer
 *      pCTS            - CTS Buffer
 *      cbFrameSize     - Transmit Data Length (Hdr+Payload+FCS)
 *      bNeedACK        - If need ACK
 *      uDescIdx        - Desc Index
 *  Out:
 *      none
 *
 * Return Value: none
 *
 -*/
// unsigned int cbFrameSize,//Hdr+Payload+FCS
static
void
s_vGenerateTxParameter(
	struct vnt_private *pDevice,
	unsigned char byPktType,
	void *pTxBufHead,
	void *pvRrvTime,
	void *pvRTS,
	void *pvCTS,
	unsigned int cbFrameSize,
	bool bNeedACK,
	unsigned int uDMAIdx,
	void *psEthHeader,
	unsigned short wCurrentRate
)
{
	unsigned short wFifoCtl;
	bool bDisCRC = false;
	unsigned char byFBOption = AUTO_FB_NONE;

	PSTxBufHead pFifoHead = (PSTxBufHead)pTxBufHead;

	pFifoHead->wReserved = wCurrentRate;
	wFifoCtl = pFifoHead->wFIFOCtl;

	if (wFifoCtl & FIFOCTL_CRCDIS)
		bDisCRC = true;

	if (wFifoCtl & FIFOCTL_AUTO_FB_0)
		byFBOption = AUTO_FB_0;
	else if (wFifoCtl & FIFOCTL_AUTO_FB_1)
		byFBOption = AUTO_FB_1;

	if (!pvRrvTime)
		return;

	if (byPktType == PK_TYPE_11GB || byPktType == PK_TYPE_11GA) {
		if (pvRTS != NULL) { //RTS_need
			/* Fill RsvTime */
			struct vnt_rrv_time_rts *buf = pvRrvTime;

			buf->rts_rrv_time_aa = s_uGetRTSCTSRsvTime(pDevice, 2, byPktType, cbFrameSize, wCurrentRate);
			buf->rts_rrv_time_ba = s_uGetRTSCTSRsvTime(pDevice, 1, byPktType, cbFrameSize, wCurrentRate);
			buf->rts_rrv_time_bb = s_uGetRTSCTSRsvTime(pDevice, 0, byPktType, cbFrameSize, wCurrentRate);
			buf->rrv_time_a = vnt_rxtx_rsvtime_le16(pDevice, byPktType, cbFrameSize, wCurrentRate, bNeedACK);
			buf->rrv_time_b = vnt_rxtx_rsvtime_le16(pDevice, PK_TYPE_11B, cbFrameSize, pDevice->byTopCCKBasicRate, bNeedACK);

			s_vFillRTSHead(pDevice, byPktType, pvRTS, cbFrameSize, bNeedACK, bDisCRC, psEthHeader, wCurrentRate, byFBOption);
		} else {//RTS_needless, PCF mode
			struct vnt_rrv_time_cts *buf = pvRrvTime;

			buf->rrv_time_a = vnt_rxtx_rsvtime_le16(pDevice, byPktType, cbFrameSize, wCurrentRate, bNeedACK);
			buf->rrv_time_b = vnt_rxtx_rsvtime_le16(pDevice, PK_TYPE_11B, cbFrameSize, pDevice->byTopCCKBasicRate, bNeedACK);
			buf->cts_rrv_time_ba = s_uGetRTSCTSRsvTime(pDevice, 3, byPktType, cbFrameSize, wCurrentRate);

			//Fill CTS
			s_vFillCTSHead(pDevice, uDMAIdx, byPktType, pvCTS, cbFrameSize, bNeedACK, bDisCRC, wCurrentRate, byFBOption);
		}
	} else if (byPktType == PK_TYPE_11A) {
		if (pvRTS != NULL) {//RTS_need, non PCF mode
			struct vnt_rrv_time_ab *buf = pvRrvTime;

			buf->rts_rrv_time = s_uGetRTSCTSRsvTime(pDevice, 2, byPktType, cbFrameSize, wCurrentRate);
			buf->rrv_time = vnt_rxtx_rsvtime_le16(pDevice, byPktType, cbFrameSize, wCurrentRate, bNeedACK);

			//Fill RTS
			s_vFillRTSHead(pDevice, byPktType, pvRTS, cbFrameSize, bNeedACK, bDisCRC, psEthHeader, wCurrentRate, byFBOption);
		} else if (pvRTS == NULL) {//RTS_needless, non PCF mode
			struct vnt_rrv_time_ab *buf = pvRrvTime;

			buf->rrv_time = vnt_rxtx_rsvtime_le16(pDevice, PK_TYPE_11A, cbFrameSize, wCurrentRate, bNeedACK);
		}
	} else if (byPktType == PK_TYPE_11B) {
		if ((pvRTS != NULL)) {//RTS_need, non PCF mode
			struct vnt_rrv_time_ab *buf = pvRrvTime;

			buf->rts_rrv_time = s_uGetRTSCTSRsvTime(pDevice, 0, byPktType, cbFrameSize, wCurrentRate);
			buf->rrv_time = vnt_rxtx_rsvtime_le16(pDevice, PK_TYPE_11B, cbFrameSize, wCurrentRate, bNeedACK);

			//Fill RTS
			s_vFillRTSHead(pDevice, byPktType, pvRTS, cbFrameSize, bNeedACK, bDisCRC, psEthHeader, wCurrentRate, byFBOption);
		} else { //RTS_needless, non PCF mode
			struct vnt_rrv_time_ab *buf = pvRrvTime;

			buf->rrv_time = vnt_rxtx_rsvtime_le16(pDevice, PK_TYPE_11B, cbFrameSize, wCurrentRate, bNeedACK);
		}
	}
}

static unsigned int
s_cbFillTxBufHead(struct vnt_private *pDevice, unsigned char byPktType,
		  unsigned char *pbyTxBufferAddr,
		  unsigned int uDMAIdx, PSTxDesc pHeadTD,
		  unsigned int is_pspoll)
{
	PDEVICE_TD_INFO td_info = pHeadTD->pTDInfo;
	struct sk_buff *skb = td_info->skb;
	struct ieee80211_tx_info *info = IEEE80211_SKB_CB(skb);
	struct ieee80211_hdr *hdr = (struct ieee80211_hdr *)skb->data;
	struct vnt_tx_fifo_head *tx_buffer_head =
			(struct vnt_tx_fifo_head *)td_info->buf;
	u16 fifo_ctl = le16_to_cpu(tx_buffer_head->fifo_ctl);
	unsigned int cbFrameSize;
	__le16 uDuration;
	unsigned char *pbyBuffer;
	unsigned int uLength = 0;
	unsigned int cbMICHDR = 0;
	unsigned int uMACfragNum = 1;
	unsigned int uPadding = 0;
	unsigned int cbReqCount = 0;
	bool bNeedACK = (bool)(fifo_ctl & FIFOCTL_NEEDACK);
	bool bRTS = (bool)(fifo_ctl & FIFOCTL_RTS);
	PSTxDesc       ptdCurr;
	unsigned int cbHeaderLength = 0;
	void *pvRrvTime;
	struct vnt_mic_hdr *pMICHDR;
	void *pvRTS;
	void *pvCTS;
	void *pvTxDataHd;
	unsigned short wTxBufSize;   // FFinfo size
	unsigned char byFBOption = AUTO_FB_NONE;

	pvRrvTime = pMICHDR = pvRTS = pvCTS = pvTxDataHd = NULL;

	cbFrameSize = skb->len + 4;

	if (info->control.hw_key) {
		switch (info->control.hw_key->cipher) {
		case WLAN_CIPHER_SUITE_CCMP:
			cbMICHDR = sizeof(struct vnt_mic_hdr);
		default:
			break;
		}

		cbFrameSize += info->control.hw_key->icv_len;

		if (pDevice->byLocalID > REV_ID_VT3253_A1) {
			//MAC Header should be padding 0 to DW alignment.
			uPadding = 4 - (ieee80211_get_hdrlen_from_skb(skb) % 4);
			uPadding %= 4;
		}
	}

	//
	// Use for AUTO FALL BACK
	//
	if (fifo_ctl & FIFOCTL_AUTO_FB_0)
		byFBOption = AUTO_FB_0;
	else if (fifo_ctl & FIFOCTL_AUTO_FB_1)
		byFBOption = AUTO_FB_1;

	//////////////////////////////////////////////////////
	//Set RrvTime/RTS/CTS Buffer
	wTxBufSize = sizeof(STxBufHead);
	if (byPktType == PK_TYPE_11GB || byPktType == PK_TYPE_11GA) {//802.11g packet

		if (byFBOption == AUTO_FB_NONE) {
			if (bRTS == true) {//RTS_need
				pvRrvTime = (void *)(pbyTxBufferAddr + wTxBufSize);
				pMICHDR = (struct vnt_mic_hdr *)(pbyTxBufferAddr + wTxBufSize + sizeof(struct vnt_rrv_time_rts));
				pvRTS = (void *)(pbyTxBufferAddr + wTxBufSize + sizeof(struct vnt_rrv_time_rts) + cbMICHDR);
				pvCTS = NULL;
				pvTxDataHd = (void *)(pbyTxBufferAddr + wTxBufSize + sizeof(struct vnt_rrv_time_rts) +
							cbMICHDR + sizeof(struct vnt_rts_g));
				cbHeaderLength = wTxBufSize + sizeof(struct vnt_rrv_time_rts) +
							cbMICHDR + sizeof(struct vnt_rts_g) +
							sizeof(struct vnt_tx_datahead_g);
			} else { //RTS_needless
				pvRrvTime = (void *)(pbyTxBufferAddr + wTxBufSize);
				pMICHDR = (struct vnt_mic_hdr *) (pbyTxBufferAddr + wTxBufSize + sizeof(struct vnt_rrv_time_cts));
				pvRTS = NULL;
				pvCTS = (void *) (pbyTxBufferAddr + wTxBufSize + sizeof(struct vnt_rrv_time_cts) + cbMICHDR);
				pvTxDataHd = (void *)(pbyTxBufferAddr + wTxBufSize +
						sizeof(struct vnt_rrv_time_cts) + cbMICHDR + sizeof(struct vnt_cts));
				cbHeaderLength = wTxBufSize + sizeof(struct vnt_rrv_time_cts) +
							cbMICHDR + sizeof(struct vnt_cts) + sizeof(struct vnt_tx_datahead_g);
			}
		} else {
			// Auto Fall Back
			if (bRTS == true) {//RTS_need
				pvRrvTime = (void *)(pbyTxBufferAddr + wTxBufSize);
				pMICHDR = (struct vnt_mic_hdr *) (pbyTxBufferAddr + wTxBufSize + sizeof(struct vnt_rrv_time_rts));
				pvRTS = (void *) (pbyTxBufferAddr + wTxBufSize + sizeof(struct vnt_rrv_time_rts) + cbMICHDR);
				pvCTS = NULL;
				pvTxDataHd = (void *)(pbyTxBufferAddr + wTxBufSize + sizeof(struct vnt_rrv_time_rts) +
					cbMICHDR + sizeof(struct vnt_rts_g_fb));
				cbHeaderLength = wTxBufSize + sizeof(struct vnt_rrv_time_rts) +
					cbMICHDR + sizeof(struct vnt_rts_g_fb) + sizeof(struct vnt_tx_datahead_g_fb);
			} else { //RTS_needless
				pvRrvTime = (void *)(pbyTxBufferAddr + wTxBufSize);
				pMICHDR = (struct vnt_mic_hdr *) (pbyTxBufferAddr + wTxBufSize + sizeof(struct vnt_rrv_time_cts));
				pvRTS = NULL;
				pvCTS = (void *)(pbyTxBufferAddr + wTxBufSize + sizeof(struct vnt_rrv_time_cts) + cbMICHDR);
				pvTxDataHd = (void  *)(pbyTxBufferAddr + wTxBufSize + sizeof(struct vnt_rrv_time_cts) +
					cbMICHDR + sizeof(struct vnt_cts_fb));
				cbHeaderLength = wTxBufSize + sizeof(struct vnt_rrv_time_cts) +
					cbMICHDR + sizeof(struct vnt_cts_fb) + sizeof(struct vnt_tx_datahead_g_fb);
			}
		} // Auto Fall Back
	} else {//802.11a/b packet

		if (byFBOption == AUTO_FB_NONE) {
			if (bRTS == true) {
				pvRrvTime = (void *)(pbyTxBufferAddr + wTxBufSize);
				pMICHDR = (struct vnt_mic_hdr *) (pbyTxBufferAddr + wTxBufSize + sizeof(struct vnt_rrv_time_ab));
				pvRTS = (void *)(pbyTxBufferAddr + wTxBufSize + sizeof(struct vnt_rrv_time_ab) + cbMICHDR);
				pvCTS = NULL;
				pvTxDataHd = (void *)(pbyTxBufferAddr + wTxBufSize +
					sizeof(struct vnt_rrv_time_ab) + cbMICHDR + sizeof(struct vnt_rts_ab));
				cbHeaderLength = wTxBufSize + sizeof(struct vnt_rrv_time_ab) +
					cbMICHDR + sizeof(struct vnt_rts_ab) + sizeof(struct vnt_tx_datahead_ab);
			} else { //RTS_needless, need MICHDR
				pvRrvTime = (void *)(pbyTxBufferAddr + wTxBufSize);
				pMICHDR = (struct vnt_mic_hdr *) (pbyTxBufferAddr + wTxBufSize + sizeof(struct vnt_rrv_time_ab));
				pvRTS = NULL;
				pvCTS = NULL;
				pvTxDataHd = (void *)(pbyTxBufferAddr + wTxBufSize + sizeof(struct vnt_rrv_time_ab) + cbMICHDR);
				cbHeaderLength = wTxBufSize + sizeof(struct vnt_rrv_time_ab) +
					cbMICHDR + sizeof(struct vnt_tx_datahead_ab);
			}
		} else {
			// Auto Fall Back
			if (bRTS == true) {//RTS_need
				pvRrvTime = (void *)(pbyTxBufferAddr + wTxBufSize);
				pMICHDR = (struct vnt_mic_hdr *) (pbyTxBufferAddr + wTxBufSize + sizeof(struct vnt_rrv_time_ab));
				pvRTS = (void *)(pbyTxBufferAddr + wTxBufSize + sizeof(struct vnt_rrv_time_ab) + cbMICHDR);
				pvCTS = NULL;
				pvTxDataHd = (void *)(pbyTxBufferAddr + wTxBufSize +
					sizeof(struct vnt_rrv_time_ab) + cbMICHDR + sizeof(struct vnt_rts_a_fb));
				cbHeaderLength = wTxBufSize + sizeof(struct vnt_rrv_time_ab) +
					cbMICHDR + sizeof(struct vnt_rts_a_fb) + sizeof(struct vnt_tx_datahead_a_fb);
			} else { //RTS_needless
				pvRrvTime = (void *)(pbyTxBufferAddr + wTxBufSize);
				pMICHDR = (struct vnt_mic_hdr *)(pbyTxBufferAddr + wTxBufSize + sizeof(struct vnt_rrv_time_ab));
				pvRTS = NULL;
				pvCTS = NULL;
				pvTxDataHd = (void *)(pbyTxBufferAddr + wTxBufSize + sizeof(struct vnt_rrv_time_ab) + cbMICHDR);
				cbHeaderLength = wTxBufSize + sizeof(struct vnt_rrv_time_ab) +
					cbMICHDR + sizeof(struct vnt_tx_datahead_a_fb);
			}
		} // Auto Fall Back
	}

	td_info->mic_hdr = pMICHDR;

	memset((void *)(pbyTxBufferAddr + wTxBufSize), 0, (cbHeaderLength - wTxBufSize));

	/* Fill FIFO,RrvTime,RTS,and CTS */
	s_vGenerateTxParameter(pDevice, byPktType, tx_buffer_head, pvRrvTime, pvRTS, pvCTS,
			       cbFrameSize, bNeedACK, uDMAIdx, hdr, pDevice->wCurrentRate);
	/* Fill DataHead */
	uDuration = s_uFillDataHead(pDevice, byPktType, pvTxDataHd, cbFrameSize, uDMAIdx, bNeedACK,
				    0, 0, uMACfragNum, byFBOption, pDevice->wCurrentRate, is_pspoll);

	hdr->duration_id = uDuration;

	cbReqCount = cbHeaderLength + uPadding + skb->len;
	pbyBuffer = (unsigned char *)pHeadTD->pTDInfo->buf;
	uLength = cbHeaderLength + uPadding;

	/* Copy the Packet into a tx Buffer */
	memcpy((pbyBuffer + uLength), skb->data, skb->len);

	ptdCurr = (PSTxDesc)pHeadTD;

<<<<<<< HEAD
	ptdCurr->pTDInfo->dwReqCount = cbReqCount - uPadding;
	ptdCurr->pTDInfo->dwHeaderLength = cbHeaderLength;
	ptdCurr->pTDInfo->skb_dma = ptdCurr->pTDInfo->buf_dma;
	ptdCurr->buff_addr = cpu_to_le32(ptdCurr->pTDInfo->skb_dma);
	/* Set TSR1 & ReqCount in TxDescHead */
	ptdCurr->m_td1TD1.byTCR |= (TCR_STP | TCR_EDP | EDMSDU);
	ptdCurr->m_td1TD1.wReqCount = cpu_to_le16((unsigned short)(cbReqCount));
=======
	ptdCurr->pTDInfo->dwReqCount = cbReqCount;
	ptdCurr->pTDInfo->dwHeaderLength = cbHeaderLength;
	ptdCurr->pTDInfo->skb_dma = ptdCurr->pTDInfo->buf_dma;
	ptdCurr->buff_addr = cpu_to_le32(ptdCurr->pTDInfo->skb_dma);
>>>>>>> 59343cd7

	return cbHeaderLength;
}

static void vnt_fill_txkey(struct ieee80211_hdr *hdr, u8 *key_buffer,
			   struct ieee80211_key_conf *tx_key,
			   struct sk_buff *skb,	u16 payload_len,
			   struct vnt_mic_hdr *mic_hdr)
{
	struct ieee80211_key_seq seq;
	u8 *iv = ((u8 *)hdr + ieee80211_get_hdrlen_from_skb(skb));

	/* strip header and icv len from payload */
	payload_len -= ieee80211_get_hdrlen_from_skb(skb);
	payload_len -= tx_key->icv_len;

	switch (tx_key->cipher) {
	case WLAN_CIPHER_SUITE_WEP40:
	case WLAN_CIPHER_SUITE_WEP104:
		memcpy(key_buffer, iv, 3);
		memcpy(key_buffer + 3, tx_key->key, tx_key->keylen);

		if (tx_key->keylen == WLAN_KEY_LEN_WEP40) {
			memcpy(key_buffer + 8, iv, 3);
			memcpy(key_buffer + 11,
			       tx_key->key, WLAN_KEY_LEN_WEP40);
		}

		break;
	case WLAN_CIPHER_SUITE_TKIP:
		ieee80211_get_tkip_p2k(tx_key, skb, key_buffer);

		break;
	case WLAN_CIPHER_SUITE_CCMP:

		if (!mic_hdr)
			return;

		mic_hdr->id = 0x59;
		mic_hdr->payload_len = cpu_to_be16(payload_len);
		ether_addr_copy(mic_hdr->mic_addr2, hdr->addr2);

		ieee80211_get_key_tx_seq(tx_key, &seq);

		memcpy(mic_hdr->ccmp_pn, seq.ccmp.pn, IEEE80211_CCMP_PN_LEN);

		if (ieee80211_has_a4(hdr->frame_control))
			mic_hdr->hlen = cpu_to_be16(28);
		else
			mic_hdr->hlen = cpu_to_be16(22);

		ether_addr_copy(mic_hdr->addr1, hdr->addr1);
		ether_addr_copy(mic_hdr->addr2, hdr->addr2);
		ether_addr_copy(mic_hdr->addr3, hdr->addr3);

		mic_hdr->frame_control = cpu_to_le16(
			le16_to_cpu(hdr->frame_control) & 0xc78f);
		mic_hdr->seq_ctrl = cpu_to_le16(
				le16_to_cpu(hdr->seq_ctrl) & 0xf);

		if (ieee80211_has_a4(hdr->frame_control))
			ether_addr_copy(mic_hdr->addr4, hdr->addr4);

		memcpy(key_buffer, tx_key->key, WLAN_KEY_LEN_CCMP);

		break;
	default:
		break;
	}
}

int vnt_generate_fifo_header(struct vnt_private *priv, u32 dma_idx,
			     PSTxDesc head_td, struct sk_buff *skb)
{
	PDEVICE_TD_INFO td_info = head_td->pTDInfo;
	struct ieee80211_tx_info *info = IEEE80211_SKB_CB(skb);
	struct ieee80211_tx_rate *tx_rate = &info->control.rates[0];
	struct ieee80211_rate *rate;
	struct ieee80211_key_conf *tx_key;
	struct ieee80211_hdr *hdr;
	struct vnt_tx_fifo_head *tx_buffer_head =
			(struct vnt_tx_fifo_head *)td_info->buf;
	u16 tx_body_size = skb->len, current_rate;
	u8 pkt_type;
	bool is_pspoll = false;

	memset(tx_buffer_head, 0, sizeof(*tx_buffer_head));

	hdr = (struct ieee80211_hdr *)(skb->data);

	rate = ieee80211_get_tx_rate(priv->hw, info);

	current_rate = rate->hw_value;
	if (priv->wCurrentRate != current_rate &&
			!(priv->hw->conf.flags & IEEE80211_CONF_OFFCHANNEL)) {
		priv->wCurrentRate = current_rate;

		RFbSetPower(priv, priv->wCurrentRate,
			    priv->hw->conf.chandef.chan->hw_value);
	}

	if (current_rate > RATE_11M)
		pkt_type = (u8)priv->byPacketType;
	else
		pkt_type = PK_TYPE_11B;

	/*Set fifo controls */
	if (pkt_type == PK_TYPE_11A)
		tx_buffer_head->fifo_ctl = 0;
	else if (pkt_type == PK_TYPE_11B)
		tx_buffer_head->fifo_ctl = cpu_to_le16(FIFOCTL_11B);
	else if (pkt_type == PK_TYPE_11GB)
		tx_buffer_head->fifo_ctl = cpu_to_le16(FIFOCTL_11GB);
	else if (pkt_type == PK_TYPE_11GA)
		tx_buffer_head->fifo_ctl = cpu_to_le16(FIFOCTL_11GA);

	/* generate interrupt */
	tx_buffer_head->fifo_ctl |= cpu_to_le16(FIFOCTL_GENINT);

	if (!ieee80211_is_data(hdr->frame_control)) {
		tx_buffer_head->fifo_ctl |= cpu_to_le16(FIFOCTL_TMOEN);
		tx_buffer_head->fifo_ctl |= cpu_to_le16(FIFOCTL_ISDMA0);
		tx_buffer_head->time_stamp =
			cpu_to_le16(DEFAULT_MGN_LIFETIME_RES_64us);
	} else {
		tx_buffer_head->time_stamp =
			cpu_to_le16(DEFAULT_MSDU_LIFETIME_RES_64us);
	}

	if (!(info->flags & IEEE80211_TX_CTL_NO_ACK))
		tx_buffer_head->fifo_ctl |= cpu_to_le16(FIFOCTL_NEEDACK);

	if (ieee80211_has_retry(hdr->frame_control))
		tx_buffer_head->fifo_ctl |= cpu_to_le16(FIFOCTL_LRETRY);

	if (tx_rate->flags & IEEE80211_TX_RC_USE_SHORT_PREAMBLE)
		priv->byPreambleType = PREAMBLE_SHORT;
	else
		priv->byPreambleType = PREAMBLE_LONG;

	if (tx_rate->flags & IEEE80211_TX_RC_USE_RTS_CTS)
		tx_buffer_head->fifo_ctl |= cpu_to_le16(FIFOCTL_RTS);

	if (ieee80211_has_a4(hdr->frame_control)) {
		tx_buffer_head->fifo_ctl |= cpu_to_le16(FIFOCTL_LHEAD);
		priv->bLongHeader = true;
	}

	if (info->flags & IEEE80211_TX_CTL_NO_PS_BUFFER)
		is_pspoll = true;

	tx_buffer_head->frag_ctl =
			cpu_to_le16(ieee80211_get_hdrlen_from_skb(skb) << 10);

	if (info->control.hw_key) {
		tx_key = info->control.hw_key;

		switch (info->control.hw_key->cipher) {
		case WLAN_CIPHER_SUITE_WEP40:
		case WLAN_CIPHER_SUITE_WEP104:
			tx_buffer_head->frag_ctl |= cpu_to_le16(FRAGCTL_LEGACY);
			break;
		case WLAN_CIPHER_SUITE_TKIP:
			tx_buffer_head->frag_ctl |= cpu_to_le16(FRAGCTL_TKIP);
			break;
		case WLAN_CIPHER_SUITE_CCMP:
			tx_buffer_head->frag_ctl |= cpu_to_le16(FRAGCTL_AES);
		default:
			break;
		}
	}

	tx_buffer_head->current_rate = cpu_to_le16(current_rate);

	/* legacy rates TODO use ieee80211_tx_rate */
	if (current_rate >= RATE_18M && ieee80211_is_data(hdr->frame_control)) {
		if (priv->byAutoFBCtrl == AUTO_FB_0)
			tx_buffer_head->fifo_ctl |=
						cpu_to_le16(FIFOCTL_AUTO_FB_0);
		else if (priv->byAutoFBCtrl == AUTO_FB_1)
			tx_buffer_head->fifo_ctl |=
						cpu_to_le16(FIFOCTL_AUTO_FB_1);

	}

	tx_buffer_head->frag_ctl |= cpu_to_le16(FRAGCTL_NONFRAG);

	s_cbFillTxBufHead(priv, pkt_type, (u8 *)tx_buffer_head,
			  dma_idx, head_td, is_pspoll);

	if (info->control.hw_key) {
		tx_key = info->control.hw_key;
		if (tx_key->keylen > 0)
			vnt_fill_txkey(hdr, tx_buffer_head->tx_key,
				tx_key, skb, tx_body_size, td_info->mic_hdr);
	}

	return 0;
}

static int vnt_beacon_xmit(struct vnt_private *priv,
			   struct sk_buff *skb)
{
	struct vnt_tx_short_buf_head *short_head =
		(struct vnt_tx_short_buf_head *)priv->tx_beacon_bufs;
	struct ieee80211_mgmt *mgmt_hdr = (struct ieee80211_mgmt *)
				(priv->tx_beacon_bufs + sizeof(*short_head));
	struct ieee80211_tx_info *info;
	u32 frame_size = skb->len + 4;
	u16 current_rate;

	memset(priv->tx_beacon_bufs, 0, sizeof(*short_head));

	if (priv->byBBType == BB_TYPE_11A) {
		current_rate = RATE_6M;

		/* Get SignalField,ServiceField,Length */
		vnt_get_phy_field(priv, frame_size, current_rate,
				  PK_TYPE_11A, &short_head->ab);

		/* Get Duration and TimeStampOff */
		short_head->duration =
			cpu_to_le16((u16)s_uGetDataDuration(priv, DATADUR_B,
				    frame_size, PK_TYPE_11A, current_rate,
				    false, 0, 0, 1, AUTO_FB_NONE));

		short_head->time_stamp_off =
				vnt_time_stamp_off(priv, current_rate);
	} else {
		current_rate = RATE_1M;
		short_head->fifo_ctl |= cpu_to_le16(FIFOCTL_11B);

		/* Get SignalField,ServiceField,Length */
		vnt_get_phy_field(priv, frame_size, current_rate,
				  PK_TYPE_11B, &short_head->ab);

		/* Get Duration and TimeStampOff */
		short_head->duration =
			cpu_to_le16((u16)s_uGetDataDuration(priv, DATADUR_B,
				    frame_size, PK_TYPE_11B, current_rate,
				    false, 0, 0, 1, AUTO_FB_NONE));

		short_head->time_stamp_off =
			vnt_time_stamp_off(priv, current_rate);
	}

	short_head->fifo_ctl |= cpu_to_le16(FIFOCTL_GENINT);

	/* Copy Beacon */
	memcpy(mgmt_hdr, skb->data, skb->len);

	/* time stamp always 0 */
	mgmt_hdr->u.beacon.timestamp = 0;

	info = IEEE80211_SKB_CB(skb);
	if (info->flags & IEEE80211_TX_CTL_ASSIGN_SEQ) {
		struct ieee80211_hdr *hdr = (struct ieee80211_hdr *)mgmt_hdr;

		hdr->duration_id = 0;
		hdr->seq_ctrl = cpu_to_le16(priv->wSeqCounter << 4);
	}

	priv->wSeqCounter++;
	if (priv->wSeqCounter > 0x0fff)
		priv->wSeqCounter = 0;

	priv->wBCNBufLen = sizeof(*short_head) + skb->len;

	MACvSetCurrBCNTxDescAddr(priv->PortOffset, priv->tx_beacon_dma);

	MACvSetCurrBCNLength(priv->PortOffset, priv->wBCNBufLen);
	/* Set auto Transmit on */
	MACvRegBitsOn(priv->PortOffset, MAC_REG_TCR, TCR_AUTOBCNTX);
	/* Poll Transmit the adapter */
	MACvTransmitBCN(priv->PortOffset);

	return 0;
}

int vnt_beacon_make(struct vnt_private *priv, struct ieee80211_vif *vif)
{
	struct sk_buff *beacon;

	beacon = ieee80211_beacon_get(priv->hw, vif);
	if (!beacon)
		return -ENOMEM;

	if (vnt_beacon_xmit(priv, beacon)) {
		ieee80211_free_txskb(priv->hw, beacon);
		return -ENODEV;
	}

	return 0;
}

int vnt_beacon_enable(struct vnt_private *priv, struct ieee80211_vif *vif,
		      struct ieee80211_bss_conf *conf)
{
	int ret;

	VNSvOutPortB(priv->PortOffset + MAC_REG_TFTCTL, TFTCTL_TSFCNTRST);

	VNSvOutPortB(priv->PortOffset + MAC_REG_TFTCTL, TFTCTL_TSFCNTREN);

	CARDvSetFirstNextTBTT(priv, conf->beacon_int);

	CARDbSetBeaconPeriod(priv, conf->beacon_int);

	ret = vnt_beacon_make(priv, vif);

	return ret;
}<|MERGE_RESOLUTION|>--- conflicted
+++ resolved
@@ -1204,20 +1204,10 @@
 
 	ptdCurr = (PSTxDesc)pHeadTD;
 
-<<<<<<< HEAD
-	ptdCurr->pTDInfo->dwReqCount = cbReqCount - uPadding;
-	ptdCurr->pTDInfo->dwHeaderLength = cbHeaderLength;
-	ptdCurr->pTDInfo->skb_dma = ptdCurr->pTDInfo->buf_dma;
-	ptdCurr->buff_addr = cpu_to_le32(ptdCurr->pTDInfo->skb_dma);
-	/* Set TSR1 & ReqCount in TxDescHead */
-	ptdCurr->m_td1TD1.byTCR |= (TCR_STP | TCR_EDP | EDMSDU);
-	ptdCurr->m_td1TD1.wReqCount = cpu_to_le16((unsigned short)(cbReqCount));
-=======
 	ptdCurr->pTDInfo->dwReqCount = cbReqCount;
 	ptdCurr->pTDInfo->dwHeaderLength = cbHeaderLength;
 	ptdCurr->pTDInfo->skb_dma = ptdCurr->pTDInfo->buf_dma;
 	ptdCurr->buff_addr = cpu_to_le32(ptdCurr->pTDInfo->skb_dma);
->>>>>>> 59343cd7
 
 	return cbHeaderLength;
 }
