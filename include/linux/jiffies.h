#ifndef _LINUX_JIFFIES_H
#define _LINUX_JIFFIES_H

#include <linux/math64.h>
#include <linux/kernel.h>
#include <linux/types.h>
#include <linux/time.h>
#include <linux/timex.h>
#include <asm/param.h>			/* for HZ */

/*
 * The following defines establish the engineering parameters of the PLL
 * model. The HZ variable establishes the timer interrupt frequency, 100 Hz
 * for the SunOS kernel, 256 Hz for the Ultrix kernel and 1024 Hz for the
 * OSF/1 kernel. The SHIFT_HZ define expresses the same value as the
 * nearest power of two in order to avoid hardware multiply operations.
 */
#if HZ >= 12 && HZ < 24
# define SHIFT_HZ	4
#elif HZ >= 24 && HZ < 48
# define SHIFT_HZ	5
#elif HZ >= 48 && HZ < 96
# define SHIFT_HZ	6
#elif HZ >= 96 && HZ < 192
# define SHIFT_HZ	7
#elif HZ >= 192 && HZ < 384
# define SHIFT_HZ	8
#elif HZ >= 384 && HZ < 768
# define SHIFT_HZ	9
#elif HZ >= 768 && HZ < 1536
# define SHIFT_HZ	10
#elif HZ >= 1536 && HZ < 3072
# define SHIFT_HZ	11
#elif HZ >= 3072 && HZ < 6144
# define SHIFT_HZ	12
#elif HZ >= 6144 && HZ < 12288
# define SHIFT_HZ	13
#else
# error Invalid value of HZ.
#endif

/* Suppose we want to divide two numbers NOM and DEN: NOM/DEN, then we can
 * improve accuracy by shifting LSH bits, hence calculating:
 *     (NOM << LSH) / DEN
 * This however means trouble for large NOM, because (NOM << LSH) may no
 * longer fit in 32 bits. The following way of calculating this gives us
 * some slack, under the following conditions:
 *   - (NOM / DEN) fits in (32 - LSH) bits.
 *   - (NOM % DEN) fits in (32 - LSH) bits.
 */
#define SH_DIV(NOM,DEN,LSH) (   (((NOM) / (DEN)) << (LSH))              \
                             + ((((NOM) % (DEN)) << (LSH)) + (DEN) / 2) / (DEN))

<<<<<<< HEAD
extern int register_refined_jiffies(long clock_tick_rate);
=======
/* LATCH is used in the interval timer and ftape setup. */
#define LATCH ((CLOCK_TICK_RATE + HZ/2) / HZ)	/* For divider */

#ifdef CLOCK_TICK_RATE

/*
 * HZ is the requested value. However the CLOCK_TICK_RATE may not allow
 * for exactly HZ. So SHIFTED_HZ is high res HZ ("<< 8" is for accuracy)
 */
# define SHIFTED_HZ (SH_DIV(CLOCK_TICK_RATE, LATCH, 8))
#else
# define SHIFTED_HZ (HZ << 8)
#endif
>>>>>>> 015a830d

/* TICK_NSEC is the time between ticks in nsec assuming SHIFTED_HZ */
#define TICK_NSEC ((NSEC_PER_SEC+HZ/2)/HZ)

/* TICK_USEC is the time between ticks in usec assuming fake USER_HZ */
#define TICK_USEC ((1000000UL + USER_HZ/2) / USER_HZ)

/* some arch's have a small-data section that can be accessed register-relative
 * but that can only take up to, say, 4-byte variables. jiffies being part of
 * an 8-byte variable may not be correctly accessed unless we force the issue
 */
#define __jiffy_data  __attribute__((section(".data")))

/*
 * The 64-bit value is not atomic - you MUST NOT read it
 * without sampling the sequence number in xtime_lock.
 * get_jiffies_64() will do this for you as appropriate.
 */
extern u64 __jiffy_data jiffies_64;
extern unsigned long volatile __jiffy_data jiffies;

#if (BITS_PER_LONG < 64)
u64 get_jiffies_64(void);
#else
static inline u64 get_jiffies_64(void)
{
	return (u64)jiffies;
}
#endif

/*
 *	These inlines deal with timer wrapping correctly. You are 
 *	strongly encouraged to use them
 *	1. Because people otherwise forget
 *	2. Because if the timer wrap changes in future you won't have to
 *	   alter your driver code.
 *
 * time_after(a,b) returns true if the time a is after time b.
 *
 * Do this with "<0" and ">=0" to only test the sign of the result. A
 * good compiler would generate better code (and a really good compiler
 * wouldn't care). Gcc is currently neither.
 */
#define time_after(a,b)		\
	(typecheck(unsigned long, a) && \
	 typecheck(unsigned long, b) && \
	 ((long)(b) - (long)(a) < 0))
#define time_before(a,b)	time_after(b,a)

#define time_after_eq(a,b)	\
	(typecheck(unsigned long, a) && \
	 typecheck(unsigned long, b) && \
	 ((long)(a) - (long)(b) >= 0))
#define time_before_eq(a,b)	time_after_eq(b,a)

/*
 * Calculate whether a is in the range of [b, c].
 */
#define time_in_range(a,b,c) \
	(time_after_eq(a,b) && \
	 time_before_eq(a,c))

/*
 * Calculate whether a is in the range of [b, c).
 */
#define time_in_range_open(a,b,c) \
	(time_after_eq(a,b) && \
	 time_before(a,c))

/* Same as above, but does so with platform independent 64bit types.
 * These must be used when utilizing jiffies_64 (i.e. return value of
 * get_jiffies_64() */
#define time_after64(a,b)	\
	(typecheck(__u64, a) &&	\
	 typecheck(__u64, b) && \
	 ((__s64)(b) - (__s64)(a) < 0))
#define time_before64(a,b)	time_after64(b,a)

#define time_after_eq64(a,b)	\
	(typecheck(__u64, a) && \
	 typecheck(__u64, b) && \
	 ((__s64)(a) - (__s64)(b) >= 0))
#define time_before_eq64(a,b)	time_after_eq64(b,a)

/*
 * These four macros compare jiffies and 'a' for convenience.
 */

/* time_is_before_jiffies(a) return true if a is before jiffies */
#define time_is_before_jiffies(a) time_after(jiffies, a)

/* time_is_after_jiffies(a) return true if a is after jiffies */
#define time_is_after_jiffies(a) time_before(jiffies, a)

/* time_is_before_eq_jiffies(a) return true if a is before or equal to jiffies*/
#define time_is_before_eq_jiffies(a) time_after_eq(jiffies, a)

/* time_is_after_eq_jiffies(a) return true if a is after or equal to jiffies*/
#define time_is_after_eq_jiffies(a) time_before_eq(jiffies, a)

/*
 * Have the 32 bit jiffies value wrap 5 minutes after boot
 * so jiffies wrap bugs show up earlier.
 */
#define INITIAL_JIFFIES ((unsigned long)(unsigned int) (-300*HZ))

/*
 * Change timeval to jiffies, trying to avoid the
 * most obvious overflows..
 *
 * And some not so obvious.
 *
 * Note that we don't want to return LONG_MAX, because
 * for various timeout reasons we often end up having
 * to wait "jiffies+1" in order to guarantee that we wait
 * at _least_ "jiffies" - so "jiffies+1" had better still
 * be positive.
 */
#define MAX_JIFFY_OFFSET ((LONG_MAX >> 1)-1)

extern unsigned long preset_lpj;

/*
 * We want to do realistic conversions of time so we need to use the same
 * values the update wall clock code uses as the jiffies size.  This value
 * is: TICK_NSEC (which is defined in timex.h).  This
 * is a constant and is in nanoseconds.  We will use scaled math
 * with a set of scales defined here as SEC_JIFFIE_SC,  USEC_JIFFIE_SC and
 * NSEC_JIFFIE_SC.  Note that these defines contain nothing but
 * constants and so are computed at compile time.  SHIFT_HZ (computed in
 * timex.h) adjusts the scaling for different HZ values.

 * Scaled math???  What is that?
 *
 * Scaled math is a way to do integer math on values that would,
 * otherwise, either overflow, underflow, or cause undesired div
 * instructions to appear in the execution path.  In short, we "scale"
 * up the operands so they take more bits (more precision, less
 * underflow), do the desired operation and then "scale" the result back
 * by the same amount.  If we do the scaling by shifting we avoid the
 * costly mpy and the dastardly div instructions.

 * Suppose, for example, we want to convert from seconds to jiffies
 * where jiffies is defined in nanoseconds as NSEC_PER_JIFFIE.  The
 * simple math is: jiff = (sec * NSEC_PER_SEC) / NSEC_PER_JIFFIE; We
 * observe that (NSEC_PER_SEC / NSEC_PER_JIFFIE) is a constant which we
 * might calculate at compile time, however, the result will only have
 * about 3-4 bits of precision (less for smaller values of HZ).
 *
 * So, we scale as follows:
 * jiff = (sec) * (NSEC_PER_SEC / NSEC_PER_JIFFIE);
 * jiff = ((sec) * ((NSEC_PER_SEC * SCALE)/ NSEC_PER_JIFFIE)) / SCALE;
 * Then we make SCALE a power of two so:
 * jiff = ((sec) * ((NSEC_PER_SEC << SCALE)/ NSEC_PER_JIFFIE)) >> SCALE;
 * Now we define:
 * #define SEC_CONV = ((NSEC_PER_SEC << SCALE)/ NSEC_PER_JIFFIE))
 * jiff = (sec * SEC_CONV) >> SCALE;
 *
 * Often the math we use will expand beyond 32-bits so we tell C how to
 * do this and pass the 64-bit result of the mpy through the ">> SCALE"
 * which should take the result back to 32-bits.  We want this expansion
 * to capture as much precision as possible.  At the same time we don't
 * want to overflow so we pick the SCALE to avoid this.  In this file,
 * that means using a different scale for each range of HZ values (as
 * defined in timex.h).
 *
 * For those who want to know, gcc will give a 64-bit result from a "*"
 * operator if the result is a long long AND at least one of the
 * operands is cast to long long (usually just prior to the "*" so as
 * not to confuse it into thinking it really has a 64-bit operand,
 * which, buy the way, it can do, but it takes more code and at least 2
 * mpys).

 * We also need to be aware that one second in nanoseconds is only a
 * couple of bits away from overflowing a 32-bit word, so we MUST use
 * 64-bits to get the full range time in nanoseconds.

 */

/*
 * Here are the scales we will use.  One for seconds, nanoseconds and
 * microseconds.
 *
 * Within the limits of cpp we do a rough cut at the SEC_JIFFIE_SC and
 * check if the sign bit is set.  If not, we bump the shift count by 1.
 * (Gets an extra bit of precision where we can use it.)
 * We know it is set for HZ = 1024 and HZ = 100 not for 1000.
 * Haven't tested others.

 * Limits of cpp (for #if expressions) only long (no long long), but
 * then we only need the most signicant bit.
 */

#define SEC_JIFFIE_SC (31 - SHIFT_HZ)
#if !((((NSEC_PER_SEC << 2) / TICK_NSEC) << (SEC_JIFFIE_SC - 2)) & 0x80000000)
#undef SEC_JIFFIE_SC
#define SEC_JIFFIE_SC (32 - SHIFT_HZ)
#endif
#define NSEC_JIFFIE_SC (SEC_JIFFIE_SC + 29)
#define USEC_JIFFIE_SC (SEC_JIFFIE_SC + 19)
#define SEC_CONVERSION ((unsigned long)((((u64)NSEC_PER_SEC << SEC_JIFFIE_SC) +\
                                TICK_NSEC -1) / (u64)TICK_NSEC))

#define NSEC_CONVERSION ((unsigned long)((((u64)1 << NSEC_JIFFIE_SC) +\
                                        TICK_NSEC -1) / (u64)TICK_NSEC))
#define USEC_CONVERSION  \
                    ((unsigned long)((((u64)NSEC_PER_USEC << USEC_JIFFIE_SC) +\
                                        TICK_NSEC -1) / (u64)TICK_NSEC))
/*
 * USEC_ROUND is used in the timeval to jiffie conversion.  See there
 * for more details.  It is the scaled resolution rounding value.  Note
 * that it is a 64-bit value.  Since, when it is applied, we are already
 * in jiffies (albit scaled), it is nothing but the bits we will shift
 * off.
 */
#define USEC_ROUND (u64)(((u64)1 << USEC_JIFFIE_SC) - 1)
/*
 * The maximum jiffie value is (MAX_INT >> 1).  Here we translate that
 * into seconds.  The 64-bit case will overflow if we are not careful,
 * so use the messy SH_DIV macro to do it.  Still all constants.
 */
#if BITS_PER_LONG < 64
# define MAX_SEC_IN_JIFFIES \
	(long)((u64)((u64)MAX_JIFFY_OFFSET * TICK_NSEC) / NSEC_PER_SEC)
#else	/* take care of overflow on 64 bits machines */
# define MAX_SEC_IN_JIFFIES \
	(SH_DIV((MAX_JIFFY_OFFSET >> SEC_JIFFIE_SC) * TICK_NSEC, NSEC_PER_SEC, 1) - 1)

#endif

/*
 * Convert various time units to each other:
 */
extern unsigned int jiffies_to_msecs(const unsigned long j);
extern unsigned int jiffies_to_usecs(const unsigned long j);
extern unsigned long msecs_to_jiffies(const unsigned int m);
extern unsigned long usecs_to_jiffies(const unsigned int u);
extern unsigned long timespec_to_jiffies(const struct timespec *value);
extern void jiffies_to_timespec(const unsigned long jiffies,
				struct timespec *value);
extern unsigned long timeval_to_jiffies(const struct timeval *value);
extern void jiffies_to_timeval(const unsigned long jiffies,
			       struct timeval *value);
extern clock_t jiffies_to_clock_t(unsigned long x);
extern unsigned long clock_t_to_jiffies(unsigned long x);
extern u64 jiffies_64_to_clock_t(u64 x);
extern u64 nsec_to_clock_t(u64 x);
extern u64 nsecs_to_jiffies64(u64 n);
extern unsigned long nsecs_to_jiffies(u64 n);

#define TIMESTAMP_SIZE	30

#endif<|MERGE_RESOLUTION|>--- conflicted
+++ resolved
@@ -51,23 +51,10 @@
 #define SH_DIV(NOM,DEN,LSH) (   (((NOM) / (DEN)) << (LSH))              \
                              + ((((NOM) % (DEN)) << (LSH)) + (DEN) / 2) / (DEN))
 
-<<<<<<< HEAD
-extern int register_refined_jiffies(long clock_tick_rate);
-=======
 /* LATCH is used in the interval timer and ftape setup. */
 #define LATCH ((CLOCK_TICK_RATE + HZ/2) / HZ)	/* For divider */
 
-#ifdef CLOCK_TICK_RATE
-
-/*
- * HZ is the requested value. However the CLOCK_TICK_RATE may not allow
- * for exactly HZ. So SHIFTED_HZ is high res HZ ("<< 8" is for accuracy)
- */
-# define SHIFTED_HZ (SH_DIV(CLOCK_TICK_RATE, LATCH, 8))
-#else
-# define SHIFTED_HZ (HZ << 8)
-#endif
->>>>>>> 015a830d
+extern int register_refined_jiffies(long clock_tick_rate);
 
 /* TICK_NSEC is the time between ticks in nsec assuming SHIFTED_HZ */
 #define TICK_NSEC ((NSEC_PER_SEC+HZ/2)/HZ)
