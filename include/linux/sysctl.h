--- conflicted
+++ resolved
@@ -265,11 +265,7 @@
 	return NULL;
 }
 
-<<<<<<< HEAD
-static inline struct sysctl_header *register_sysctl_mount_point(const char *path)
-=======
 static inline struct ctl_table_header *register_sysctl_mount_point(const char *path)
->>>>>>> 87fee8d0
 {
 	return NULL;
 }
