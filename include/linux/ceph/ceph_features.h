#ifndef __CEPH_FEATURES
#define __CEPH_FEATURES

/*
 * feature bits
 */
#define CEPH_FEATURE_UID            (1ULL<<0)
#define CEPH_FEATURE_NOSRCADDR      (1ULL<<1)
#define CEPH_FEATURE_MONCLOCKCHECK  (1ULL<<2)
#define CEPH_FEATURE_FLOCK          (1ULL<<3)
#define CEPH_FEATURE_SUBSCRIBE2     (1ULL<<4)
#define CEPH_FEATURE_MONNAMES       (1ULL<<5)
#define CEPH_FEATURE_RECONNECT_SEQ  (1ULL<<6)
#define CEPH_FEATURE_DIRLAYOUTHASH  (1ULL<<7)
#define CEPH_FEATURE_OBJECTLOCATOR  (1ULL<<8)
#define CEPH_FEATURE_PGID64         (1ULL<<9)
#define CEPH_FEATURE_INCSUBOSDMAP   (1ULL<<10)
#define CEPH_FEATURE_PGPOOL3        (1ULL<<11)
#define CEPH_FEATURE_OSDREPLYMUX    (1ULL<<12)
#define CEPH_FEATURE_OSDENC         (1ULL<<13)
#define CEPH_FEATURE_OMAP           (1ULL<<14)
#define CEPH_FEATURE_MONENC         (1ULL<<15)
#define CEPH_FEATURE_QUERY_T        (1ULL<<16)
#define CEPH_FEATURE_INDEP_PG_MAP   (1ULL<<17)
#define CEPH_FEATURE_CRUSH_TUNABLES (1ULL<<18)
#define CEPH_FEATURE_CHUNKY_SCRUB   (1ULL<<19)
#define CEPH_FEATURE_MON_NULLROUTE  (1ULL<<20)
#define CEPH_FEATURE_MON_GV         (1ULL<<21)
#define CEPH_FEATURE_BACKFILL_RESERVATION (1ULL<<22)
#define CEPH_FEATURE_MSG_AUTH	    (1ULL<<23)
#define CEPH_FEATURE_RECOVERY_RESERVATION (1ULL<<24)
#define CEPH_FEATURE_CRUSH_TUNABLES2 (1ULL<<25)
#define CEPH_FEATURE_CREATEPOOLID   (1ULL<<26)
#define CEPH_FEATURE_REPLY_CREATE_INODE   (1ULL<<27)
#define CEPH_FEATURE_OSD_HBMSGS     (1ULL<<28)
#define CEPH_FEATURE_MDSENC         (1ULL<<29)
#define CEPH_FEATURE_OSDHASHPSPOOL  (1ULL<<30)
#define CEPH_FEATURE_MON_SINGLE_PAXOS (1ULL<<31)
#define CEPH_FEATURE_OSD_SNAPMAPPER (1ULL<<32)
#define CEPH_FEATURE_MON_SCRUB      (1ULL<<33)
#define CEPH_FEATURE_OSD_PACKED_RECOVERY (1ULL<<34)
#define CEPH_FEATURE_OSD_CACHEPOOL (1ULL<<35)
#define CEPH_FEATURE_CRUSH_V2      (1ULL<<36)  /* new indep; SET_* steps */
#define CEPH_FEATURE_EXPORT_PEER   (1ULL<<37)
#define CEPH_FEATURE_OSD_ERASURE_CODES (1ULL<<38)
#define CEPH_FEATURE_OSD_TMAP2OMAP (1ULL<<38)   /* overlap with EC */
/* The process supports new-style OSDMap encoding. Monitors also use
   this bit to determine if peers support NAK messages. */
#define CEPH_FEATURE_OSDMAP_ENC    (1ULL<<39)
#define CEPH_FEATURE_MDS_INLINE_DATA     (1ULL<<40)
#define CEPH_FEATURE_CRUSH_TUNABLES3     (1ULL<<41)
#define CEPH_FEATURE_OSD_PRIMARY_AFFINITY (1ULL<<41)  /* overlap w/ tunables3 */
#define CEPH_FEATURE_MSGR_KEEPALIVE2   (1ULL<<42)
#define CEPH_FEATURE_OSD_POOLRESEND    (1ULL<<43)
#define CEPH_FEATURE_ERASURE_CODE_PLUGINS_V2 (1ULL<<44)
#define CEPH_FEATURE_OSD_SET_ALLOC_HINT (1ULL<<45)
#define CEPH_FEATURE_OSD_FADVISE_FLAGS (1ULL<<46)
#define CEPH_FEATURE_OSD_REPOP         (1ULL<<46)   /* overlap with fadvise */
#define CEPH_FEATURE_OSD_OBJECT_DIGEST  (1ULL<<46)  /* overlap with fadvise */
#define CEPH_FEATURE_OSD_TRANSACTION_MAY_LAYOUT (1ULL<<46) /* overlap w/ fadvise */
#define CEPH_FEATURE_MDS_QUOTA      (1ULL<<47)
#define CEPH_FEATURE_CRUSH_V4      (1ULL<<48)  /* straw2 buckets */
#define CEPH_FEATURE_OSD_MIN_SIZE_RECOVERY (1ULL<<49)
// duplicated since it was introduced at the same time as MIN_SIZE_RECOVERY
#define CEPH_FEATURE_OSD_PROXY_FEATURES (1ULL<<49)  /* overlap w/ above */
#define CEPH_FEATURE_MON_METADATA (1ULL<<50)
#define CEPH_FEATURE_OSD_BITWISE_HOBJ_SORT (1ULL<<51) /* can sort objs bitwise */
#define CEPH_FEATURE_OSD_PROXY_WRITE_FEATURES (1ULL<<52)
#define CEPH_FEATURE_ERASURE_CODE_PLUGINS_V3 (1ULL<<53)
#define CEPH_FEATURE_OSD_HITSET_GMT (1ULL<<54)
#define CEPH_FEATURE_HAMMER_0_94_4 (1ULL<<55)
#define CEPH_FEATURE_NEW_OSDOP_ENCODING   (1ULL<<56) /* New, v7 encoding */
#define CEPH_FEATURE_MON_STATEFUL_SUB (1ULL<<57) /* stateful mon subscription */
#define CEPH_FEATURE_MON_ROUTE_OSDMAP (1ULL<<57) /* peon sends osdmaps */
#define CEPH_FEATURE_CRUSH_TUNABLES5	(1ULL<<58) /* chooseleaf stable mode */
// duplicated since it was introduced at the same time as CEPH_FEATURE_CRUSH_TUNABLES5
#define CEPH_FEATURE_NEW_OSDOPREPLY_ENCODING   (1ULL<<58) /* New, v7 encoding */
<<<<<<< HEAD
=======
#define CEPH_FEATURE_FS_FILE_LAYOUT_V2       (1ULL<<58) /* file_layout_t */
>>>>>>> 125234dc

/*
 * The introduction of CEPH_FEATURE_OSD_SNAPMAPPER caused the feature
 * vector to evaluate to 64 bit ~0.  To cope, we designate 1ULL << 63
 * to mean 33 bit ~0, and introduce a helper below to do the
 * translation.
 *
 * This was introduced by ceph.git commit
 *   9ea02b84104045c2ffd7e7f4e7af512953855ecd v0.58-657-g9ea02b8
 * and fixed by ceph.git commit
 *   4255b5c2fb54ae40c53284b3ab700fdfc7e61748 v0.65-263-g4255b5c
 */
#define CEPH_FEATURE_RESERVED (1ULL<<63)

static inline u64 ceph_sanitize_features(u64 features)
{
	if (features & CEPH_FEATURE_RESERVED) {
		/* everything through OSD_SNAPMAPPER */
		return 0x1ffffffffull;
	} else {
		return features;
	}
}

/*
 * Features supported.
 */
#define CEPH_FEATURES_SUPPORTED_DEFAULT		\
	(CEPH_FEATURE_NOSRCADDR |		\
	 CEPH_FEATURE_RECONNECT_SEQ |		\
	 CEPH_FEATURE_PGID64 |			\
	 CEPH_FEATURE_PGPOOL3 |			\
	 CEPH_FEATURE_OSDENC |			\
	 CEPH_FEATURE_CRUSH_TUNABLES |		\
	 CEPH_FEATURE_MSG_AUTH |		\
	 CEPH_FEATURE_CRUSH_TUNABLES2 |		\
	 CEPH_FEATURE_REPLY_CREATE_INODE |	\
	 CEPH_FEATURE_OSDHASHPSPOOL |		\
	 CEPH_FEATURE_OSD_CACHEPOOL |		\
	 CEPH_FEATURE_CRUSH_V2 |		\
	 CEPH_FEATURE_EXPORT_PEER |		\
	 CEPH_FEATURE_OSDMAP_ENC |		\
	 CEPH_FEATURE_CRUSH_TUNABLES3 |		\
	 CEPH_FEATURE_OSD_PRIMARY_AFFINITY |	\
	 CEPH_FEATURE_MSGR_KEEPALIVE2 |		\
	 CEPH_FEATURE_CRUSH_V4 |		\
	 CEPH_FEATURE_CRUSH_TUNABLES5 |		\
	 CEPH_FEATURE_NEW_OSDOPREPLY_ENCODING)

#define CEPH_FEATURES_REQUIRED_DEFAULT   \
	(CEPH_FEATURE_NOSRCADDR |	 \
	 CEPH_FEATURE_RECONNECT_SEQ |	 \
	 CEPH_FEATURE_PGID64 |		 \
	 CEPH_FEATURE_PGPOOL3 |		 \
	 CEPH_FEATURE_OSDENC)

#endif<|MERGE_RESOLUTION|>--- conflicted
+++ resolved
@@ -75,10 +75,7 @@
 #define CEPH_FEATURE_CRUSH_TUNABLES5	(1ULL<<58) /* chooseleaf stable mode */
 // duplicated since it was introduced at the same time as CEPH_FEATURE_CRUSH_TUNABLES5
 #define CEPH_FEATURE_NEW_OSDOPREPLY_ENCODING   (1ULL<<58) /* New, v7 encoding */
-<<<<<<< HEAD
-=======
 #define CEPH_FEATURE_FS_FILE_LAYOUT_V2       (1ULL<<58) /* file_layout_t */
->>>>>>> 125234dc
 
 /*
  * The introduction of CEPH_FEATURE_OSD_SNAPMAPPER caused the feature
