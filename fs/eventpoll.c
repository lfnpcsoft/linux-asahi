/*
 *  fs/eventpoll.c (Efficient event retrieval implementation)
 *  Copyright (C) 2001,...,2009	 Davide Libenzi
 *
 *  This program is free software; you can redistribute it and/or modify
 *  it under the terms of the GNU General Public License as published by
 *  the Free Software Foundation; either version 2 of the License, or
 *  (at your option) any later version.
 *
 *  Davide Libenzi <davidel@xmailserver.org>
 *
 */

#include <linux/init.h>
#include <linux/kernel.h>
#include <linux/sched/signal.h>
#include <linux/fs.h>
#include <linux/file.h>
#include <linux/signal.h>
#include <linux/errno.h>
#include <linux/mm.h>
#include <linux/slab.h>
#include <linux/poll.h>
#include <linux/string.h>
#include <linux/list.h>
#include <linux/hash.h>
#include <linux/spinlock.h>
#include <linux/syscalls.h>
#include <linux/rbtree.h>
#include <linux/wait.h>
#include <linux/eventpoll.h>
#include <linux/mount.h>
#include <linux/bitops.h>
#include <linux/mutex.h>
#include <linux/anon_inodes.h>
#include <linux/device.h>
#include <linux/uaccess.h>
#include <asm/io.h>
#include <asm/mman.h>
#include <linux/atomic.h>
#include <linux/proc_fs.h>
#include <linux/seq_file.h>
#include <linux/compat.h>
#include <linux/rculist.h>
#include <net/busy_poll.h>

/*
 * LOCKING:
 * There are three level of locking required by epoll :
 *
 * 1) epmutex (mutex)
 * 2) ep->mtx (mutex)
 * 3) ep->lock (spinlock)
 *
 * The acquire order is the one listed above, from 1 to 3.
 * We need a spinlock (ep->lock) because we manipulate objects
 * from inside the poll callback, that might be triggered from
 * a wake_up() that in turn might be called from IRQ context.
 * So we can't sleep inside the poll callback and hence we need
 * a spinlock. During the event transfer loop (from kernel to
 * user space) we could end up sleeping due a copy_to_user(), so
 * we need a lock that will allow us to sleep. This lock is a
 * mutex (ep->mtx). It is acquired during the event transfer loop,
 * during epoll_ctl(EPOLL_CTL_DEL) and during eventpoll_release_file().
 * Then we also need a global mutex to serialize eventpoll_release_file()
 * and ep_free().
 * This mutex is acquired by ep_free() during the epoll file
 * cleanup path and it is also acquired by eventpoll_release_file()
 * if a file has been pushed inside an epoll set and it is then
 * close()d without a previous call to epoll_ctl(EPOLL_CTL_DEL).
 * It is also acquired when inserting an epoll fd onto another epoll
 * fd. We do this so that we walk the epoll tree and ensure that this
 * insertion does not create a cycle of epoll file descriptors, which
 * could lead to deadlock. We need a global mutex to prevent two
 * simultaneous inserts (A into B and B into A) from racing and
 * constructing a cycle without either insert observing that it is
 * going to.
 * It is necessary to acquire multiple "ep->mtx"es at once in the
 * case when one epoll fd is added to another. In this case, we
 * always acquire the locks in the order of nesting (i.e. after
 * epoll_ctl(e1, EPOLL_CTL_ADD, e2), e1->mtx will always be acquired
 * before e2->mtx). Since we disallow cycles of epoll file
 * descriptors, this ensures that the mutexes are well-ordered. In
 * order to communicate this nesting to lockdep, when walking a tree
 * of epoll file descriptors, we use the current recursion depth as
 * the lockdep subkey.
 * It is possible to drop the "ep->mtx" and to use the global
 * mutex "epmutex" (together with "ep->lock") to have it working,
 * but having "ep->mtx" will make the interface more scalable.
 * Events that require holding "epmutex" are very rare, while for
 * normal operations the epoll private "ep->mtx" will guarantee
 * a better scalability.
 */

/* Epoll private bits inside the event mask */
#define EP_PRIVATE_BITS (EPOLLWAKEUP | EPOLLONESHOT | EPOLLET | EPOLLEXCLUSIVE)

#define EPOLLINOUT_BITS (EPOLLIN | EPOLLOUT)

#define EPOLLEXCLUSIVE_OK_BITS (EPOLLINOUT_BITS | EPOLLERR | EPOLLHUP | \
				EPOLLWAKEUP | EPOLLET | EPOLLEXCLUSIVE)

/* Maximum number of nesting allowed inside epoll sets */
#define EP_MAX_NESTS 4

#define EP_MAX_EVENTS (INT_MAX / sizeof(struct epoll_event))

#define EP_UNACTIVE_PTR ((void *) -1L)

#define EP_ITEM_COST (sizeof(struct epitem) + sizeof(struct eppoll_entry))

struct epoll_filefd {
	struct file *file;
	int fd;
} __packed;

/*
 * Structure used to track possible nested calls, for too deep recursions
 * and loop cycles.
 */
struct nested_call_node {
	struct list_head llink;
	void *cookie;
	void *ctx;
};

/*
 * This structure is used as collector for nested calls, to check for
 * maximum recursion dept and loop cycles.
 */
struct nested_calls {
	struct list_head tasks_call_list;
	spinlock_t lock;
};

/*
 * Each file descriptor added to the eventpoll interface will
 * have an entry of this type linked to the "rbr" RB tree.
 * Avoid increasing the size of this struct, there can be many thousands
 * of these on a server and we do not want this to take another cache line.
 */
struct epitem {
	union {
		/* RB tree node links this structure to the eventpoll RB tree */
		struct rb_node rbn;
		/* Used to free the struct epitem */
		struct rcu_head rcu;
	};

	/* List header used to link this structure to the eventpoll ready list */
	struct list_head rdllink;

	/*
	 * Works together "struct eventpoll"->ovflist in keeping the
	 * single linked chain of items.
	 */
	struct epitem *next;

	/* The file descriptor information this item refers to */
	struct epoll_filefd ffd;

	/* Number of active wait queue attached to poll operations */
	int nwait;

	/* List containing poll wait queues */
	struct list_head pwqlist;

	/* The "container" of this item */
	struct eventpoll *ep;

	/* List header used to link this item to the "struct file" items list */
	struct list_head fllink;

	/* wakeup_source used when EPOLLWAKEUP is set */
	struct wakeup_source __rcu *ws;

	/* The structure that describe the interested events and the source fd */
	struct epoll_event event;
};

/*
 * This structure is stored inside the "private_data" member of the file
 * structure and represents the main data structure for the eventpoll
 * interface.
 */
struct eventpoll {
	/* Protect the access to this structure */
	spinlock_t lock;

	/*
	 * This mutex is used to ensure that files are not removed
	 * while epoll is using them. This is held during the event
	 * collection loop, the file cleanup path, the epoll file exit
	 * code and the ctl operations.
	 */
	struct mutex mtx;

	/* Wait queue used by sys_epoll_wait() */
	wait_queue_head_t wq;

	/* Wait queue used by file->poll() */
	wait_queue_head_t poll_wait;

	/* List of ready file descriptors */
	struct list_head rdllist;

	/* RB tree root used to store monitored fd structs */
	struct rb_root_cached rbr;

	/*
	 * This is a single linked list that chains all the "struct epitem" that
	 * happened while transferring ready events to userspace w/out
	 * holding ->lock.
	 */
	struct epitem *ovflist;

	/* wakeup_source used when ep_scan_ready_list is running */
	struct wakeup_source *ws;

	/* The user that created the eventpoll descriptor */
	struct user_struct *user;

	struct file *file;

	/* used to optimize loop detection check */
	int visited;
	struct list_head visited_list_link;

#ifdef CONFIG_NET_RX_BUSY_POLL
	/* used to track busy poll napi_id */
	unsigned int napi_id;
#endif
};

/* Wait structure used by the poll hooks */
struct eppoll_entry {
	/* List header used to link this structure to the "struct epitem" */
	struct list_head llink;

	/* The "base" pointer is set to the container "struct epitem" */
	struct epitem *base;

	/*
	 * Wait queue item that will be linked to the target file wait
	 * queue head.
	 */
	wait_queue_entry_t wait;

	/* The wait queue head that linked the "wait" wait queue item */
	wait_queue_head_t *whead;
};

/* Wrapper struct used by poll queueing */
struct ep_pqueue {
	poll_table pt;
	struct epitem *epi;
};

/* Used by the ep_send_events() function as callback private data */
struct ep_send_events_data {
	int maxevents;
	struct epoll_event __user *events;
	int res;
};

/*
 * Configuration options available inside /proc/sys/fs/epoll/
 */
/* Maximum number of epoll watched descriptors, per user */
static long max_user_watches __read_mostly;

/*
 * This mutex is used to serialize ep_free() and eventpoll_release_file().
 */
static DEFINE_MUTEX(epmutex);

/* Used to check for epoll file descriptor inclusion loops */
static struct nested_calls poll_loop_ncalls;

/* Slab cache used to allocate "struct epitem" */
static struct kmem_cache *epi_cache __read_mostly;

/* Slab cache used to allocate "struct eppoll_entry" */
static struct kmem_cache *pwq_cache __read_mostly;

/* Visited nodes during ep_loop_check(), so we can unset them when we finish */
static LIST_HEAD(visited_list);

/*
 * List of files with newly added links, where we may need to limit the number
 * of emanating paths. Protected by the epmutex.
 */
static LIST_HEAD(tfile_check_list);

#ifdef CONFIG_SYSCTL

#include <linux/sysctl.h>

static long zero;
static long long_max = LONG_MAX;

struct ctl_table epoll_table[] = {
	{
		.procname	= "max_user_watches",
		.data		= &max_user_watches,
		.maxlen		= sizeof(max_user_watches),
		.mode		= 0644,
		.proc_handler	= proc_doulongvec_minmax,
		.extra1		= &zero,
		.extra2		= &long_max,
	},
	{ }
};
#endif /* CONFIG_SYSCTL */

static const struct file_operations eventpoll_fops;

static inline int is_file_epoll(struct file *f)
{
	return f->f_op == &eventpoll_fops;
}

/* Setup the structure that is used as key for the RB tree */
static inline void ep_set_ffd(struct epoll_filefd *ffd,
			      struct file *file, int fd)
{
	ffd->file = file;
	ffd->fd = fd;
}

/* Compare RB tree keys */
static inline int ep_cmp_ffd(struct epoll_filefd *p1,
			     struct epoll_filefd *p2)
{
	return (p1->file > p2->file ? +1:
	        (p1->file < p2->file ? -1 : p1->fd - p2->fd));
}

/* Tells us if the item is currently linked */
static inline int ep_is_linked(struct list_head *p)
{
	return !list_empty(p);
}

static inline struct eppoll_entry *ep_pwq_from_wait(wait_queue_entry_t *p)
{
	return container_of(p, struct eppoll_entry, wait);
}

/* Get the "struct epitem" from a wait queue pointer */
static inline struct epitem *ep_item_from_wait(wait_queue_entry_t *p)
{
	return container_of(p, struct eppoll_entry, wait)->base;
}

/* Get the "struct epitem" from an epoll queue wrapper */
static inline struct epitem *ep_item_from_epqueue(poll_table *p)
{
	return container_of(p, struct ep_pqueue, pt)->epi;
}

/* Tells if the epoll_ctl(2) operation needs an event copy from userspace */
static inline int ep_op_has_event(int op)
{
	return op != EPOLL_CTL_DEL;
}

/* Initialize the poll safe wake up structure */
static void ep_nested_calls_init(struct nested_calls *ncalls)
{
	INIT_LIST_HEAD(&ncalls->tasks_call_list);
	spin_lock_init(&ncalls->lock);
}

/**
 * ep_events_available - Checks if ready events might be available.
 *
 * @ep: Pointer to the eventpoll context.
 *
 * Returns: Returns a value different than zero if ready events are available,
 *          or zero otherwise.
 */
static inline int ep_events_available(struct eventpoll *ep)
{
	return !list_empty(&ep->rdllist) || ep->ovflist != EP_UNACTIVE_PTR;
}

#ifdef CONFIG_NET_RX_BUSY_POLL
static bool ep_busy_loop_end(void *p, unsigned long start_time)
{
	struct eventpoll *ep = p;

	return ep_events_available(ep) || busy_loop_timeout(start_time);
}
#endif /* CONFIG_NET_RX_BUSY_POLL */

/*
 * Busy poll if globally on and supporting sockets found && no events,
 * busy loop will return if need_resched or ep_events_available.
 *
 * we must do our busy polling with irqs enabled
 */
static void ep_busy_loop(struct eventpoll *ep, int nonblock)
{
#ifdef CONFIG_NET_RX_BUSY_POLL
	unsigned int napi_id = READ_ONCE(ep->napi_id);

	if ((napi_id >= MIN_NAPI_ID) && net_busy_loop_on())
		napi_busy_loop(napi_id, nonblock ? NULL : ep_busy_loop_end, ep);
#endif
}

static inline void ep_reset_busy_poll_napi_id(struct eventpoll *ep)
{
#ifdef CONFIG_NET_RX_BUSY_POLL
	if (ep->napi_id)
		ep->napi_id = 0;
#endif
}

/*
 * Set epoll busy poll NAPI ID from sk.
 */
static inline void ep_set_busy_poll_napi_id(struct epitem *epi)
{
#ifdef CONFIG_NET_RX_BUSY_POLL
	struct eventpoll *ep;
	unsigned int napi_id;
	struct socket *sock;
	struct sock *sk;
	int err;

	if (!net_busy_loop_on())
		return;

	sock = sock_from_file(epi->ffd.file, &err);
	if (!sock)
		return;

	sk = sock->sk;
	if (!sk)
		return;

	napi_id = READ_ONCE(sk->sk_napi_id);
	ep = epi->ep;

	/* Non-NAPI IDs can be rejected
	 *	or
	 * Nothing to do if we already have this ID
	 */
	if (napi_id < MIN_NAPI_ID || napi_id == ep->napi_id)
		return;

	/* record NAPI ID for use in next busy poll */
	ep->napi_id = napi_id;
#endif
}

/**
 * ep_call_nested - Perform a bound (possibly) nested call, by checking
 *                  that the recursion limit is not exceeded, and that
 *                  the same nested call (by the meaning of same cookie) is
 *                  no re-entered.
 *
 * @ncalls: Pointer to the nested_calls structure to be used for this call.
 * @max_nests: Maximum number of allowed nesting calls.
 * @nproc: Nested call core function pointer.
 * @priv: Opaque data to be passed to the @nproc callback.
 * @cookie: Cookie to be used to identify this nested call.
 * @ctx: This instance context.
 *
 * Returns: Returns the code returned by the @nproc callback, or -1 if
 *          the maximum recursion limit has been exceeded.
 */
static int ep_call_nested(struct nested_calls *ncalls, int max_nests,
			  int (*nproc)(void *, void *, int), void *priv,
			  void *cookie, void *ctx)
{
	int error, call_nests = 0;
	unsigned long flags;
	struct list_head *lsthead = &ncalls->tasks_call_list;
	struct nested_call_node *tncur;
	struct nested_call_node tnode;

	spin_lock_irqsave(&ncalls->lock, flags);

	/*
	 * Try to see if the current task is already inside this wakeup call.
	 * We use a list here, since the population inside this set is always
	 * very much limited.
	 */
	list_for_each_entry(tncur, lsthead, llink) {
		if (tncur->ctx == ctx &&
		    (tncur->cookie == cookie || ++call_nests > max_nests)) {
			/*
			 * Ops ... loop detected or maximum nest level reached.
			 * We abort this wake by breaking the cycle itself.
			 */
			error = -1;
			goto out_unlock;
		}
	}

	/* Add the current task and cookie to the list */
	tnode.ctx = ctx;
	tnode.cookie = cookie;
	list_add(&tnode.llink, lsthead);

	spin_unlock_irqrestore(&ncalls->lock, flags);

	/* Call the nested function */
	error = (*nproc)(priv, cookie, call_nests);

	/* Remove the current task from the list */
	spin_lock_irqsave(&ncalls->lock, flags);
	list_del(&tnode.llink);
out_unlock:
	spin_unlock_irqrestore(&ncalls->lock, flags);

	return error;
}

/*
 * As described in commit 0ccf831cb lockdep: annotate epoll
 * the use of wait queues used by epoll is done in a very controlled
 * manner. Wake ups can nest inside each other, but are never done
 * with the same locking. For example:
 *
 *   dfd = socket(...);
 *   efd1 = epoll_create();
 *   efd2 = epoll_create();
 *   epoll_ctl(efd1, EPOLL_CTL_ADD, dfd, ...);
 *   epoll_ctl(efd2, EPOLL_CTL_ADD, efd1, ...);
 *
 * When a packet arrives to the device underneath "dfd", the net code will
 * issue a wake_up() on its poll wake list. Epoll (efd1) has installed a
 * callback wakeup entry on that queue, and the wake_up() performed by the
 * "dfd" net code will end up in ep_poll_callback(). At this point epoll
 * (efd1) notices that it may have some event ready, so it needs to wake up
 * the waiters on its poll wait list (efd2). So it calls ep_poll_safewake()
 * that ends up in another wake_up(), after having checked about the
 * recursion constraints. That are, no more than EP_MAX_POLLWAKE_NESTS, to
 * avoid stack blasting.
 *
 * When CONFIG_DEBUG_LOCK_ALLOC is enabled, make sure lockdep can handle
 * this special case of epoll.
 */
#ifdef CONFIG_DEBUG_LOCK_ALLOC

static struct nested_calls poll_safewake_ncalls;

static int ep_poll_wakeup_proc(void *priv, void *cookie, int call_nests)
{
	unsigned long flags;
	wait_queue_head_t *wqueue = (wait_queue_head_t *)cookie;

	spin_lock_irqsave_nested(&wqueue->lock, flags, call_nests + 1);
<<<<<<< HEAD
	wake_up_locked_poll(wqueue, POLLIN);
=======
	wake_up_locked_poll(wqueue, EPOLLIN);
>>>>>>> 661e50bc
	spin_unlock_irqrestore(&wqueue->lock, flags);

	return 0;
}

static void ep_poll_safewake(wait_queue_head_t *wq)
{
	int this_cpu = get_cpu();

	ep_call_nested(&poll_safewake_ncalls, EP_MAX_NESTS,
		       ep_poll_wakeup_proc, NULL, wq, (void *) (long) this_cpu);

	put_cpu();
}

#else

static void ep_poll_safewake(wait_queue_head_t *wq)
{
<<<<<<< HEAD
	wake_up_poll(wq, POLLIN);
=======
	wake_up_poll(wq, EPOLLIN);
>>>>>>> 661e50bc
}

#endif

static void ep_remove_wait_queue(struct eppoll_entry *pwq)
{
	wait_queue_head_t *whead;

	rcu_read_lock();
	/*
	 * If it is cleared by POLLFREE, it should be rcu-safe.
	 * If we read NULL we need a barrier paired with
	 * smp_store_release() in ep_poll_callback(), otherwise
	 * we rely on whead->lock.
	 */
	whead = smp_load_acquire(&pwq->whead);
	if (whead)
		remove_wait_queue(whead, &pwq->wait);
	rcu_read_unlock();
}

/*
 * This function unregisters poll callbacks from the associated file
 * descriptor.  Must be called with "mtx" held (or "epmutex" if called from
 * ep_free).
 */
static void ep_unregister_pollwait(struct eventpoll *ep, struct epitem *epi)
{
	struct list_head *lsthead = &epi->pwqlist;
	struct eppoll_entry *pwq;

	while (!list_empty(lsthead)) {
		pwq = list_first_entry(lsthead, struct eppoll_entry, llink);

		list_del(&pwq->llink);
		ep_remove_wait_queue(pwq);
		kmem_cache_free(pwq_cache, pwq);
	}
}

/* call only when ep->mtx is held */
static inline struct wakeup_source *ep_wakeup_source(struct epitem *epi)
{
	return rcu_dereference_check(epi->ws, lockdep_is_held(&epi->ep->mtx));
}

/* call only when ep->mtx is held */
static inline void ep_pm_stay_awake(struct epitem *epi)
{
	struct wakeup_source *ws = ep_wakeup_source(epi);

	if (ws)
		__pm_stay_awake(ws);
}

static inline bool ep_has_wakeup_source(struct epitem *epi)
{
	return rcu_access_pointer(epi->ws) ? true : false;
}

/* call when ep->mtx cannot be held (ep_poll_callback) */
static inline void ep_pm_stay_awake_rcu(struct epitem *epi)
{
	struct wakeup_source *ws;

	rcu_read_lock();
	ws = rcu_dereference(epi->ws);
	if (ws)
		__pm_stay_awake(ws);
	rcu_read_unlock();
}

/**
 * ep_scan_ready_list - Scans the ready list in a way that makes possible for
 *                      the scan code, to call f_op->poll(). Also allows for
 *                      O(NumReady) performance.
 *
 * @ep: Pointer to the epoll private data structure.
 * @sproc: Pointer to the scan callback.
 * @priv: Private opaque data passed to the @sproc callback.
 * @depth: The current depth of recursive f_op->poll calls.
 * @ep_locked: caller already holds ep->mtx
 *
 * Returns: The same integer error code returned by the @sproc callback.
 */
static __poll_t ep_scan_ready_list(struct eventpoll *ep,
			      __poll_t (*sproc)(struct eventpoll *,
					   struct list_head *, void *),
			      void *priv, int depth, bool ep_locked)
{
	__poll_t res;
	int pwake = 0;
	unsigned long flags;
	struct epitem *epi, *nepi;
	LIST_HEAD(txlist);

	/*
	 * We need to lock this because we could be hit by
	 * eventpoll_release_file() and epoll_ctl().
	 */

	if (!ep_locked)
		mutex_lock_nested(&ep->mtx, depth);

	/*
	 * Steal the ready list, and re-init the original one to the
	 * empty list. Also, set ep->ovflist to NULL so that events
	 * happening while looping w/out locks, are not lost. We cannot
	 * have the poll callback to queue directly on ep->rdllist,
	 * because we want the "sproc" callback to be able to do it
	 * in a lockless way.
	 */
	spin_lock_irqsave(&ep->lock, flags);
	list_splice_init(&ep->rdllist, &txlist);
	ep->ovflist = NULL;
	spin_unlock_irqrestore(&ep->lock, flags);

	/*
	 * Now call the callback function.
	 */
	res = (*sproc)(ep, &txlist, priv);

	spin_lock_irqsave(&ep->lock, flags);
	/*
	 * During the time we spent inside the "sproc" callback, some
	 * other events might have been queued by the poll callback.
	 * We re-insert them inside the main ready-list here.
	 */
	for (nepi = ep->ovflist; (epi = nepi) != NULL;
	     nepi = epi->next, epi->next = EP_UNACTIVE_PTR) {
		/*
		 * We need to check if the item is already in the list.
		 * During the "sproc" callback execution time, items are
		 * queued into ->ovflist but the "txlist" might already
		 * contain them, and the list_splice() below takes care of them.
		 */
		if (!ep_is_linked(&epi->rdllink)) {
			list_add_tail(&epi->rdllink, &ep->rdllist);
			ep_pm_stay_awake(epi);
		}
	}
	/*
	 * We need to set back ep->ovflist to EP_UNACTIVE_PTR, so that after
	 * releasing the lock, events will be queued in the normal way inside
	 * ep->rdllist.
	 */
	ep->ovflist = EP_UNACTIVE_PTR;

	/*
	 * Quickly re-inject items left on "txlist".
	 */
	list_splice(&txlist, &ep->rdllist);
	__pm_relax(ep->ws);

	if (!list_empty(&ep->rdllist)) {
		/*
		 * Wake up (if active) both the eventpoll wait list and
		 * the ->poll() wait list (delayed after we release the lock).
		 */
		if (waitqueue_active(&ep->wq))
			wake_up_locked(&ep->wq);
		if (waitqueue_active(&ep->poll_wait))
			pwake++;
	}
	spin_unlock_irqrestore(&ep->lock, flags);

	if (!ep_locked)
		mutex_unlock(&ep->mtx);

	/* We have to call this outside the lock */
	if (pwake)
		ep_poll_safewake(&ep->poll_wait);

	return res;
}

static void epi_rcu_free(struct rcu_head *head)
{
	struct epitem *epi = container_of(head, struct epitem, rcu);
	kmem_cache_free(epi_cache, epi);
}

/*
 * Removes a "struct epitem" from the eventpoll RB tree and deallocates
 * all the associated resources. Must be called with "mtx" held.
 */
static int ep_remove(struct eventpoll *ep, struct epitem *epi)
{
	unsigned long flags;
	struct file *file = epi->ffd.file;

	/*
	 * Removes poll wait queue hooks. We _have_ to do this without holding
	 * the "ep->lock" otherwise a deadlock might occur. This because of the
	 * sequence of the lock acquisition. Here we do "ep->lock" then the wait
	 * queue head lock when unregistering the wait queue. The wakeup callback
	 * will run by holding the wait queue head lock and will call our callback
	 * that will try to get "ep->lock".
	 */
	ep_unregister_pollwait(ep, epi);

	/* Remove the current item from the list of epoll hooks */
	spin_lock(&file->f_lock);
	list_del_rcu(&epi->fllink);
	spin_unlock(&file->f_lock);

	rb_erase_cached(&epi->rbn, &ep->rbr);

	spin_lock_irqsave(&ep->lock, flags);
	if (ep_is_linked(&epi->rdllink))
		list_del_init(&epi->rdllink);
	spin_unlock_irqrestore(&ep->lock, flags);

	wakeup_source_unregister(ep_wakeup_source(epi));
	/*
	 * At this point it is safe to free the eventpoll item. Use the union
	 * field epi->rcu, since we are trying to minimize the size of
	 * 'struct epitem'. The 'rbn' field is no longer in use. Protected by
	 * ep->mtx. The rcu read side, reverse_path_check_proc(), does not make
	 * use of the rbn field.
	 */
	call_rcu(&epi->rcu, epi_rcu_free);

	atomic_long_dec(&ep->user->epoll_watches);

	return 0;
}

static void ep_free(struct eventpoll *ep)
{
	struct rb_node *rbp;
	struct epitem *epi;

	/* We need to release all tasks waiting for these file */
	if (waitqueue_active(&ep->poll_wait))
		ep_poll_safewake(&ep->poll_wait);

	/*
	 * We need to lock this because we could be hit by
	 * eventpoll_release_file() while we're freeing the "struct eventpoll".
	 * We do not need to hold "ep->mtx" here because the epoll file
	 * is on the way to be removed and no one has references to it
	 * anymore. The only hit might come from eventpoll_release_file() but
	 * holding "epmutex" is sufficient here.
	 */
	mutex_lock(&epmutex);

	/*
	 * Walks through the whole tree by unregistering poll callbacks.
	 */
	for (rbp = rb_first_cached(&ep->rbr); rbp; rbp = rb_next(rbp)) {
		epi = rb_entry(rbp, struct epitem, rbn);

		ep_unregister_pollwait(ep, epi);
		cond_resched();
	}

	/*
	 * Walks through the whole tree by freeing each "struct epitem". At this
	 * point we are sure no poll callbacks will be lingering around, and also by
	 * holding "epmutex" we can be sure that no file cleanup code will hit
	 * us during this operation. So we can avoid the lock on "ep->lock".
	 * We do not need to lock ep->mtx, either, we only do it to prevent
	 * a lockdep warning.
	 */
	mutex_lock(&ep->mtx);
	while ((rbp = rb_first_cached(&ep->rbr)) != NULL) {
		epi = rb_entry(rbp, struct epitem, rbn);
		ep_remove(ep, epi);
		cond_resched();
	}
	mutex_unlock(&ep->mtx);

	mutex_unlock(&epmutex);
	mutex_destroy(&ep->mtx);
	free_uid(ep->user);
	wakeup_source_unregister(ep->ws);
	kfree(ep);
}

static int ep_eventpoll_release(struct inode *inode, struct file *file)
{
	struct eventpoll *ep = file->private_data;

	if (ep)
		ep_free(ep);

	return 0;
}

<<<<<<< HEAD
static int ep_read_events_proc(struct eventpoll *ep, struct list_head *head,
=======
static __poll_t ep_read_events_proc(struct eventpoll *ep, struct list_head *head,
>>>>>>> 661e50bc
			       void *priv);
static void ep_ptable_queue_proc(struct file *file, wait_queue_head_t *whead,
				 poll_table *pt);

/*
 * Differs from ep_eventpoll_poll() in that internal callers already have
 * the ep->mtx so we need to start from depth=1, such that mutex_lock_nested()
 * is correctly annotated.
 */
<<<<<<< HEAD
static unsigned int ep_item_poll(struct epitem *epi, poll_table *pt, int depth)
=======
static __poll_t ep_item_poll(const struct epitem *epi, poll_table *pt,
				 int depth)
>>>>>>> 661e50bc
{
	struct eventpoll *ep;
	bool locked;

	pt->_key = epi->event.events;
	if (!is_file_epoll(epi->ffd.file))
		return epi->ffd.file->f_op->poll(epi->ffd.file, pt) &
		       epi->event.events;

	ep = epi->ffd.file->private_data;
	poll_wait(epi->ffd.file, &ep->poll_wait, pt);
	locked = pt && (pt->_qproc == ep_ptable_queue_proc);

	return ep_scan_ready_list(epi->ffd.file->private_data,
				  ep_read_events_proc, &depth, depth,
				  locked) & epi->event.events;
}

static __poll_t ep_read_events_proc(struct eventpoll *ep, struct list_head *head,
			       void *priv)
{
	struct epitem *epi, *tmp;
	poll_table pt;
	int depth = *(int *)priv;

	init_poll_funcptr(&pt, NULL);
	depth++;

	list_for_each_entry_safe(epi, tmp, head, rdllink) {
		if (ep_item_poll(epi, &pt, depth)) {
<<<<<<< HEAD
			return POLLIN | POLLRDNORM;
=======
			return EPOLLIN | EPOLLRDNORM;
>>>>>>> 661e50bc
		} else {
			/*
			 * Item has been dropped into the ready list by the poll
			 * callback, but it's not actually ready, as far as
			 * caller requested events goes. We can remove it here.
			 */
			__pm_relax(ep_wakeup_source(epi));
			list_del_init(&epi->rdllink);
		}
	}

	return 0;
}

<<<<<<< HEAD
static unsigned int ep_eventpoll_poll(struct file *file, poll_table *wait)
=======
static __poll_t ep_eventpoll_poll(struct file *file, poll_table *wait)
>>>>>>> 661e50bc
{
	struct eventpoll *ep = file->private_data;
	int depth = 0;

	/* Insert inside our poll wait queue */
	poll_wait(file, &ep->poll_wait, wait);

	/*
	 * Proceed to find out if wanted events are really available inside
	 * the ready list.
	 */
	return ep_scan_ready_list(ep, ep_read_events_proc,
				  &depth, depth, false);
}

#ifdef CONFIG_PROC_FS
static void ep_show_fdinfo(struct seq_file *m, struct file *f)
{
	struct eventpoll *ep = f->private_data;
	struct rb_node *rbp;

	mutex_lock(&ep->mtx);
	for (rbp = rb_first_cached(&ep->rbr); rbp; rbp = rb_next(rbp)) {
		struct epitem *epi = rb_entry(rbp, struct epitem, rbn);
		struct inode *inode = file_inode(epi->ffd.file);

		seq_printf(m, "tfd: %8d events: %8x data: %16llx "
			   " pos:%lli ino:%lx sdev:%x\n",
			   epi->ffd.fd, epi->event.events,
			   (long long)epi->event.data,
			   (long long)epi->ffd.file->f_pos,
			   inode->i_ino, inode->i_sb->s_dev);
		if (seq_has_overflowed(m))
			break;
	}
	mutex_unlock(&ep->mtx);
}
#endif

/* File callbacks that implement the eventpoll file behaviour */
static const struct file_operations eventpoll_fops = {
#ifdef CONFIG_PROC_FS
	.show_fdinfo	= ep_show_fdinfo,
#endif
	.release	= ep_eventpoll_release,
	.poll		= ep_eventpoll_poll,
	.llseek		= noop_llseek,
};

/*
 * This is called from eventpoll_release() to unlink files from the eventpoll
 * interface. We need to have this facility to cleanup correctly files that are
 * closed without being removed from the eventpoll interface.
 */
void eventpoll_release_file(struct file *file)
{
	struct eventpoll *ep;
	struct epitem *epi, *next;

	/*
	 * We don't want to get "file->f_lock" because it is not
	 * necessary. It is not necessary because we're in the "struct file"
	 * cleanup path, and this means that no one is using this file anymore.
	 * So, for example, epoll_ctl() cannot hit here since if we reach this
	 * point, the file counter already went to zero and fget() would fail.
	 * The only hit might come from ep_free() but by holding the mutex
	 * will correctly serialize the operation. We do need to acquire
	 * "ep->mtx" after "epmutex" because ep_remove() requires it when called
	 * from anywhere but ep_free().
	 *
	 * Besides, ep_remove() acquires the lock, so we can't hold it here.
	 */
	mutex_lock(&epmutex);
	list_for_each_entry_safe(epi, next, &file->f_ep_links, fllink) {
		ep = epi->ep;
		mutex_lock_nested(&ep->mtx, 0);
		ep_remove(ep, epi);
		mutex_unlock(&ep->mtx);
	}
	mutex_unlock(&epmutex);
}

static int ep_alloc(struct eventpoll **pep)
{
	int error;
	struct user_struct *user;
	struct eventpoll *ep;

	user = get_current_user();
	error = -ENOMEM;
	ep = kzalloc(sizeof(*ep), GFP_KERNEL);
	if (unlikely(!ep))
		goto free_uid;

	spin_lock_init(&ep->lock);
	mutex_init(&ep->mtx);
	init_waitqueue_head(&ep->wq);
	init_waitqueue_head(&ep->poll_wait);
	INIT_LIST_HEAD(&ep->rdllist);
	ep->rbr = RB_ROOT_CACHED;
	ep->ovflist = EP_UNACTIVE_PTR;
	ep->user = user;

	*pep = ep;

	return 0;

free_uid:
	free_uid(user);
	return error;
}

/*
 * Search the file inside the eventpoll tree. The RB tree operations
 * are protected by the "mtx" mutex, and ep_find() must be called with
 * "mtx" held.
 */
static struct epitem *ep_find(struct eventpoll *ep, struct file *file, int fd)
{
	int kcmp;
	struct rb_node *rbp;
	struct epitem *epi, *epir = NULL;
	struct epoll_filefd ffd;

	ep_set_ffd(&ffd, file, fd);
	for (rbp = ep->rbr.rb_root.rb_node; rbp; ) {
		epi = rb_entry(rbp, struct epitem, rbn);
		kcmp = ep_cmp_ffd(&ffd, &epi->ffd);
		if (kcmp > 0)
			rbp = rbp->rb_right;
		else if (kcmp < 0)
			rbp = rbp->rb_left;
		else {
			epir = epi;
			break;
		}
	}

	return epir;
}

#ifdef CONFIG_CHECKPOINT_RESTORE
static struct epitem *ep_find_tfd(struct eventpoll *ep, int tfd, unsigned long toff)
{
	struct rb_node *rbp;
	struct epitem *epi;

	for (rbp = rb_first_cached(&ep->rbr); rbp; rbp = rb_next(rbp)) {
		epi = rb_entry(rbp, struct epitem, rbn);
		if (epi->ffd.fd == tfd) {
			if (toff == 0)
				return epi;
			else
				toff--;
		}
		cond_resched();
	}

	return NULL;
}

struct file *get_epoll_tfile_raw_ptr(struct file *file, int tfd,
				     unsigned long toff)
{
	struct file *file_raw;
	struct eventpoll *ep;
	struct epitem *epi;

	if (!is_file_epoll(file))
		return ERR_PTR(-EINVAL);

	ep = file->private_data;

	mutex_lock(&ep->mtx);
	epi = ep_find_tfd(ep, tfd, toff);
	if (epi)
		file_raw = epi->ffd.file;
	else
		file_raw = ERR_PTR(-ENOENT);
	mutex_unlock(&ep->mtx);

	return file_raw;
}
#endif /* CONFIG_CHECKPOINT_RESTORE */

/*
 * This is the callback that is passed to the wait queue wakeup
 * mechanism. It is called by the stored file descriptors when they
 * have events to report.
 */
static int ep_poll_callback(wait_queue_entry_t *wait, unsigned mode, int sync, void *key)
{
	int pwake = 0;
	unsigned long flags;
	struct epitem *epi = ep_item_from_wait(wait);
	struct eventpoll *ep = epi->ep;
	__poll_t pollflags = key_to_poll(key);
	int ewake = 0;

	spin_lock_irqsave(&ep->lock, flags);

	ep_set_busy_poll_napi_id(epi);

	/*
	 * If the event mask does not contain any poll(2) event, we consider the
	 * descriptor to be disabled. This condition is likely the effect of the
	 * EPOLLONESHOT bit that disables the descriptor when an event is received,
	 * until the next EPOLL_CTL_MOD will be issued.
	 */
	if (!(epi->event.events & ~EP_PRIVATE_BITS))
		goto out_unlock;

	/*
	 * Check the events coming with the callback. At this stage, not
	 * every device reports the events in the "key" parameter of the
	 * callback. We need to be able to handle both cases here, hence the
	 * test for "key" != NULL before the event match test.
	 */
	if (pollflags && !(pollflags & epi->event.events))
		goto out_unlock;

	/*
	 * If we are transferring events to userspace, we can hold no locks
	 * (because we're accessing user memory, and because of linux f_op->poll()
	 * semantics). All the events that happen during that period of time are
	 * chained in ep->ovflist and requeued later on.
	 */
	if (unlikely(ep->ovflist != EP_UNACTIVE_PTR)) {
		if (epi->next == EP_UNACTIVE_PTR) {
			epi->next = ep->ovflist;
			ep->ovflist = epi;
			if (epi->ws) {
				/*
				 * Activate ep->ws since epi->ws may get
				 * deactivated at any time.
				 */
				__pm_stay_awake(ep->ws);
			}

		}
		goto out_unlock;
	}

	/* If this file is already in the ready list we exit soon */
	if (!ep_is_linked(&epi->rdllink)) {
		list_add_tail(&epi->rdllink, &ep->rdllist);
		ep_pm_stay_awake_rcu(epi);
	}

	/*
	 * Wake up ( if active ) both the eventpoll wait list and the ->poll()
	 * wait list.
	 */
	if (waitqueue_active(&ep->wq)) {
		if ((epi->event.events & EPOLLEXCLUSIVE) &&
					!(pollflags & POLLFREE)) {
			switch (pollflags & EPOLLINOUT_BITS) {
			case EPOLLIN:
				if (epi->event.events & EPOLLIN)
					ewake = 1;
				break;
			case EPOLLOUT:
				if (epi->event.events & EPOLLOUT)
					ewake = 1;
				break;
			case 0:
				ewake = 1;
				break;
			}
		}
		wake_up_locked(&ep->wq);
	}
	if (waitqueue_active(&ep->poll_wait))
		pwake++;

out_unlock:
	spin_unlock_irqrestore(&ep->lock, flags);

	/* We have to call this outside the lock */
	if (pwake)
		ep_poll_safewake(&ep->poll_wait);

	if (!(epi->event.events & EPOLLEXCLUSIVE))
		ewake = 1;

	if (pollflags & POLLFREE) {
		/*
		 * If we race with ep_remove_wait_queue() it can miss
		 * ->whead = NULL and do another remove_wait_queue() after
		 * us, so we can't use __remove_wait_queue().
		 */
		list_del_init(&wait->entry);
		/*
		 * ->whead != NULL protects us from the race with ep_free()
		 * or ep_remove(), ep_remove_wait_queue() takes whead->lock
		 * held by the caller. Once we nullify it, nothing protects
		 * ep/epi or even wait.
		 */
		smp_store_release(&ep_pwq_from_wait(wait)->whead, NULL);
	}

	return ewake;
}

/*
 * This is the callback that is used to add our wait queue to the
 * target file wakeup lists.
 */
static void ep_ptable_queue_proc(struct file *file, wait_queue_head_t *whead,
				 poll_table *pt)
{
	struct epitem *epi = ep_item_from_epqueue(pt);
	struct eppoll_entry *pwq;

	if (epi->nwait >= 0 && (pwq = kmem_cache_alloc(pwq_cache, GFP_KERNEL))) {
		init_waitqueue_func_entry(&pwq->wait, ep_poll_callback);
		pwq->whead = whead;
		pwq->base = epi;
		if (epi->event.events & EPOLLEXCLUSIVE)
			add_wait_queue_exclusive(whead, &pwq->wait);
		else
			add_wait_queue(whead, &pwq->wait);
		list_add_tail(&pwq->llink, &epi->pwqlist);
		epi->nwait++;
	} else {
		/* We have to signal that an error occurred */
		epi->nwait = -1;
	}
}

static void ep_rbtree_insert(struct eventpoll *ep, struct epitem *epi)
{
	int kcmp;
	struct rb_node **p = &ep->rbr.rb_root.rb_node, *parent = NULL;
	struct epitem *epic;
	bool leftmost = true;

	while (*p) {
		parent = *p;
		epic = rb_entry(parent, struct epitem, rbn);
		kcmp = ep_cmp_ffd(&epi->ffd, &epic->ffd);
		if (kcmp > 0) {
			p = &parent->rb_right;
			leftmost = false;
		} else
			p = &parent->rb_left;
	}
	rb_link_node(&epi->rbn, parent, p);
	rb_insert_color_cached(&epi->rbn, &ep->rbr, leftmost);
}



#define PATH_ARR_SIZE 5
/*
 * These are the number paths of length 1 to 5, that we are allowing to emanate
 * from a single file of interest. For example, we allow 1000 paths of length
 * 1, to emanate from each file of interest. This essentially represents the
 * potential wakeup paths, which need to be limited in order to avoid massive
 * uncontrolled wakeup storms. The common use case should be a single ep which
 * is connected to n file sources. In this case each file source has 1 path
 * of length 1. Thus, the numbers below should be more than sufficient. These
 * path limits are enforced during an EPOLL_CTL_ADD operation, since a modify
 * and delete can't add additional paths. Protected by the epmutex.
 */
static const int path_limits[PATH_ARR_SIZE] = { 1000, 500, 100, 50, 10 };
static int path_count[PATH_ARR_SIZE];

static int path_count_inc(int nests)
{
	/* Allow an arbitrary number of depth 1 paths */
	if (nests == 0)
		return 0;

	if (++path_count[nests] > path_limits[nests])
		return -1;
	return 0;
}

static void path_count_init(void)
{
	int i;

	for (i = 0; i < PATH_ARR_SIZE; i++)
		path_count[i] = 0;
}

static int reverse_path_check_proc(void *priv, void *cookie, int call_nests)
{
	int error = 0;
	struct file *file = priv;
	struct file *child_file;
	struct epitem *epi;

	/* CTL_DEL can remove links here, but that can't increase our count */
	rcu_read_lock();
	list_for_each_entry_rcu(epi, &file->f_ep_links, fllink) {
		child_file = epi->ep->file;
		if (is_file_epoll(child_file)) {
			if (list_empty(&child_file->f_ep_links)) {
				if (path_count_inc(call_nests)) {
					error = -1;
					break;
				}
			} else {
				error = ep_call_nested(&poll_loop_ncalls,
							EP_MAX_NESTS,
							reverse_path_check_proc,
							child_file, child_file,
							current);
			}
			if (error != 0)
				break;
		} else {
			printk(KERN_ERR "reverse_path_check_proc: "
				"file is not an ep!\n");
		}
	}
	rcu_read_unlock();
	return error;
}

/**
 * reverse_path_check - The tfile_check_list is list of file *, which have
 *                      links that are proposed to be newly added. We need to
 *                      make sure that those added links don't add too many
 *                      paths such that we will spend all our time waking up
 *                      eventpoll objects.
 *
 * Returns: Returns zero if the proposed links don't create too many paths,
 *	    -1 otherwise.
 */
static int reverse_path_check(void)
{
	int error = 0;
	struct file *current_file;

	/* let's call this for all tfiles */
	list_for_each_entry(current_file, &tfile_check_list, f_tfile_llink) {
		path_count_init();
		error = ep_call_nested(&poll_loop_ncalls, EP_MAX_NESTS,
					reverse_path_check_proc, current_file,
					current_file, current);
		if (error)
			break;
	}
	return error;
}

static int ep_create_wakeup_source(struct epitem *epi)
{
	const char *name;
	struct wakeup_source *ws;

	if (!epi->ep->ws) {
		epi->ep->ws = wakeup_source_register("eventpoll");
		if (!epi->ep->ws)
			return -ENOMEM;
	}

	name = epi->ffd.file->f_path.dentry->d_name.name;
	ws = wakeup_source_register(name);

	if (!ws)
		return -ENOMEM;
	rcu_assign_pointer(epi->ws, ws);

	return 0;
}

/* rare code path, only used when EPOLL_CTL_MOD removes a wakeup source */
static noinline void ep_destroy_wakeup_source(struct epitem *epi)
{
	struct wakeup_source *ws = ep_wakeup_source(epi);

	RCU_INIT_POINTER(epi->ws, NULL);

	/*
	 * wait for ep_pm_stay_awake_rcu to finish, synchronize_rcu is
	 * used internally by wakeup_source_remove, too (called by
	 * wakeup_source_unregister), so we cannot use call_rcu
	 */
	synchronize_rcu();
	wakeup_source_unregister(ws);
}

/*
 * Must be called with "mtx" held.
 */
static int ep_insert(struct eventpoll *ep, const struct epoll_event *event,
		     struct file *tfile, int fd, int full_check)
{
	int error, pwake = 0;
	__poll_t revents;
	unsigned long flags;
	long user_watches;
	struct epitem *epi;
	struct ep_pqueue epq;

	user_watches = atomic_long_read(&ep->user->epoll_watches);
	if (unlikely(user_watches >= max_user_watches))
		return -ENOSPC;
	if (!(epi = kmem_cache_alloc(epi_cache, GFP_KERNEL)))
		return -ENOMEM;

	/* Item initialization follow here ... */
	INIT_LIST_HEAD(&epi->rdllink);
	INIT_LIST_HEAD(&epi->fllink);
	INIT_LIST_HEAD(&epi->pwqlist);
	epi->ep = ep;
	ep_set_ffd(&epi->ffd, tfile, fd);
	epi->event = *event;
	epi->nwait = 0;
	epi->next = EP_UNACTIVE_PTR;
	if (epi->event.events & EPOLLWAKEUP) {
		error = ep_create_wakeup_source(epi);
		if (error)
			goto error_create_wakeup_source;
	} else {
		RCU_INIT_POINTER(epi->ws, NULL);
	}

	/* Initialize the poll table using the queue callback */
	epq.epi = epi;
	init_poll_funcptr(&epq.pt, ep_ptable_queue_proc);

	/*
	 * Attach the item to the poll hooks and get current event bits.
	 * We can safely use the file* here because its usage count has
	 * been increased by the caller of this function. Note that after
	 * this operation completes, the poll callback can start hitting
	 * the new item.
	 */
	revents = ep_item_poll(epi, &epq.pt, 1);

	/*
	 * We have to check if something went wrong during the poll wait queue
	 * install process. Namely an allocation for a wait queue failed due
	 * high memory pressure.
	 */
	error = -ENOMEM;
	if (epi->nwait < 0)
		goto error_unregister;

	/* Add the current item to the list of active epoll hook for this file */
	spin_lock(&tfile->f_lock);
	list_add_tail_rcu(&epi->fllink, &tfile->f_ep_links);
	spin_unlock(&tfile->f_lock);

	/*
	 * Add the current item to the RB tree. All RB tree operations are
	 * protected by "mtx", and ep_insert() is called with "mtx" held.
	 */
	ep_rbtree_insert(ep, epi);

	/* now check if we've created too many backpaths */
	error = -EINVAL;
	if (full_check && reverse_path_check())
		goto error_remove_epi;

	/* We have to drop the new item inside our item list to keep track of it */
	spin_lock_irqsave(&ep->lock, flags);

	/* record NAPI ID of new item if present */
	ep_set_busy_poll_napi_id(epi);

	/* If the file is already "ready" we drop it inside the ready list */
	if (revents && !ep_is_linked(&epi->rdllink)) {
		list_add_tail(&epi->rdllink, &ep->rdllist);
		ep_pm_stay_awake(epi);

		/* Notify waiting tasks that events are available */
		if (waitqueue_active(&ep->wq))
			wake_up_locked(&ep->wq);
		if (waitqueue_active(&ep->poll_wait))
			pwake++;
	}

	spin_unlock_irqrestore(&ep->lock, flags);

	atomic_long_inc(&ep->user->epoll_watches);

	/* We have to call this outside the lock */
	if (pwake)
		ep_poll_safewake(&ep->poll_wait);

	return 0;

error_remove_epi:
	spin_lock(&tfile->f_lock);
	list_del_rcu(&epi->fllink);
	spin_unlock(&tfile->f_lock);

	rb_erase_cached(&epi->rbn, &ep->rbr);

error_unregister:
	ep_unregister_pollwait(ep, epi);

	/*
	 * We need to do this because an event could have been arrived on some
	 * allocated wait queue. Note that we don't care about the ep->ovflist
	 * list, since that is used/cleaned only inside a section bound by "mtx".
	 * And ep_insert() is called with "mtx" held.
	 */
	spin_lock_irqsave(&ep->lock, flags);
	if (ep_is_linked(&epi->rdllink))
		list_del_init(&epi->rdllink);
	spin_unlock_irqrestore(&ep->lock, flags);

	wakeup_source_unregister(ep_wakeup_source(epi));

error_create_wakeup_source:
	kmem_cache_free(epi_cache, epi);

	return error;
}

/*
 * Modify the interest event mask by dropping an event if the new mask
 * has a match in the current file status. Must be called with "mtx" held.
 */
static int ep_modify(struct eventpoll *ep, struct epitem *epi,
		     const struct epoll_event *event)
{
	int pwake = 0;
	poll_table pt;

	init_poll_funcptr(&pt, NULL);

	/*
	 * Set the new event interest mask before calling f_op->poll();
	 * otherwise we might miss an event that happens between the
	 * f_op->poll() call and the new event set registering.
	 */
	epi->event.events = event->events; /* need barrier below */
	epi->event.data = event->data; /* protected by mtx */
	if (epi->event.events & EPOLLWAKEUP) {
		if (!ep_has_wakeup_source(epi))
			ep_create_wakeup_source(epi);
	} else if (ep_has_wakeup_source(epi)) {
		ep_destroy_wakeup_source(epi);
	}

	/*
	 * The following barrier has two effects:
	 *
	 * 1) Flush epi changes above to other CPUs.  This ensures
	 *    we do not miss events from ep_poll_callback if an
	 *    event occurs immediately after we call f_op->poll().
	 *    We need this because we did not take ep->lock while
	 *    changing epi above (but ep_poll_callback does take
	 *    ep->lock).
	 *
	 * 2) We also need to ensure we do not miss _past_ events
	 *    when calling f_op->poll().  This barrier also
	 *    pairs with the barrier in wq_has_sleeper (see
	 *    comments for wq_has_sleeper).
	 *
	 * This barrier will now guarantee ep_poll_callback or f_op->poll
	 * (or both) will notice the readiness of an item.
	 */
	smp_mb();

	/*
	 * Get current event bits. We can safely use the file* here because
	 * its usage count has been increased by the caller of this function.
<<<<<<< HEAD
	 */
	revents = ep_item_poll(epi, &pt, 1);

	/*
=======
>>>>>>> 661e50bc
	 * If the item is "hot" and it is not registered inside the ready
	 * list, push it inside.
	 */
	if (ep_item_poll(epi, &pt, 1)) {
		spin_lock_irq(&ep->lock);
		if (!ep_is_linked(&epi->rdllink)) {
			list_add_tail(&epi->rdllink, &ep->rdllist);
			ep_pm_stay_awake(epi);

			/* Notify waiting tasks that events are available */
			if (waitqueue_active(&ep->wq))
				wake_up_locked(&ep->wq);
			if (waitqueue_active(&ep->poll_wait))
				pwake++;
		}
		spin_unlock_irq(&ep->lock);
	}

	/* We have to call this outside the lock */
	if (pwake)
		ep_poll_safewake(&ep->poll_wait);

	return 0;
}

static __poll_t ep_send_events_proc(struct eventpoll *ep, struct list_head *head,
			       void *priv)
{
	struct ep_send_events_data *esed = priv;
	__poll_t revents;
	struct epitem *epi;
	struct epoll_event __user *uevent;
	struct wakeup_source *ws;
	poll_table pt;

	init_poll_funcptr(&pt, NULL);

	/*
	 * We can loop without lock because we are passed a task private list.
	 * Items cannot vanish during the loop because ep_scan_ready_list() is
	 * holding "mtx" during this call.
	 */
	for (esed->res = 0, uevent = esed->events;
	     !list_empty(head) && esed->res < esed->maxevents;) {
		epi = list_first_entry(head, struct epitem, rdllink);

		/*
		 * Activate ep->ws before deactivating epi->ws to prevent
		 * triggering auto-suspend here (in case we reactive epi->ws
		 * below).
		 *
		 * This could be rearranged to delay the deactivation of epi->ws
		 * instead, but then epi->ws would temporarily be out of sync
		 * with ep_is_linked().
		 */
		ws = ep_wakeup_source(epi);
		if (ws) {
			if (ws->active)
				__pm_stay_awake(ep->ws);
			__pm_relax(ws);
		}

		list_del_init(&epi->rdllink);

		revents = ep_item_poll(epi, &pt, 1);

		/*
		 * If the event mask intersect the caller-requested one,
		 * deliver the event to userspace. Again, ep_scan_ready_list()
		 * is holding "mtx", so no operations coming from userspace
		 * can change the item.
		 */
		if (revents) {
			if (__put_user(revents, &uevent->events) ||
			    __put_user(epi->event.data, &uevent->data)) {
				list_add(&epi->rdllink, head);
				ep_pm_stay_awake(epi);
				if (!esed->res)
					esed->res = -EFAULT;
				return 0;
			}
			esed->res++;
			uevent++;
			if (epi->event.events & EPOLLONESHOT)
				epi->event.events &= EP_PRIVATE_BITS;
			else if (!(epi->event.events & EPOLLET)) {
				/*
				 * If this file has been added with Level
				 * Trigger mode, we need to insert back inside
				 * the ready list, so that the next call to
				 * epoll_wait() will check again the events
				 * availability. At this point, no one can insert
				 * into ep->rdllist besides us. The epoll_ctl()
				 * callers are locked out by
				 * ep_scan_ready_list() holding "mtx" and the
				 * poll callback will queue them in ep->ovflist.
				 */
				list_add_tail(&epi->rdllink, &ep->rdllist);
				ep_pm_stay_awake(epi);
			}
		}
	}

	return 0;
}

static int ep_send_events(struct eventpoll *ep,
			  struct epoll_event __user *events, int maxevents)
{
	struct ep_send_events_data esed;

	esed.maxevents = maxevents;
	esed.events = events;

	ep_scan_ready_list(ep, ep_send_events_proc, &esed, 0, false);
	return esed.res;
}

static inline struct timespec64 ep_set_mstimeout(long ms)
{
	struct timespec64 now, ts = {
		.tv_sec = ms / MSEC_PER_SEC,
		.tv_nsec = NSEC_PER_MSEC * (ms % MSEC_PER_SEC),
	};

	ktime_get_ts64(&now);
	return timespec64_add_safe(now, ts);
}

/**
 * ep_poll - Retrieves ready events, and delivers them to the caller supplied
 *           event buffer.
 *
 * @ep: Pointer to the eventpoll context.
 * @events: Pointer to the userspace buffer where the ready events should be
 *          stored.
 * @maxevents: Size (in terms of number of events) of the caller event buffer.
 * @timeout: Maximum timeout for the ready events fetch operation, in
 *           milliseconds. If the @timeout is zero, the function will not block,
 *           while if the @timeout is less than zero, the function will block
 *           until at least one event has been retrieved (or an error
 *           occurred).
 *
 * Returns: Returns the number of ready events which have been fetched, or an
 *          error code, in case of error.
 */
static int ep_poll(struct eventpoll *ep, struct epoll_event __user *events,
		   int maxevents, long timeout)
{
	int res = 0, eavail, timed_out = 0;
	unsigned long flags;
	u64 slack = 0;
	wait_queue_entry_t wait;
	ktime_t expires, *to = NULL;

	if (timeout > 0) {
		struct timespec64 end_time = ep_set_mstimeout(timeout);

		slack = select_estimate_accuracy(&end_time);
		to = &expires;
		*to = timespec64_to_ktime(end_time);
	} else if (timeout == 0) {
		/*
		 * Avoid the unnecessary trip to the wait queue loop, if the
		 * caller specified a non blocking operation.
		 */
		timed_out = 1;
		spin_lock_irqsave(&ep->lock, flags);
		goto check_events;
	}

fetch_events:

	if (!ep_events_available(ep))
		ep_busy_loop(ep, timed_out);

	spin_lock_irqsave(&ep->lock, flags);

	if (!ep_events_available(ep)) {
		/*
		 * Busy poll timed out.  Drop NAPI ID for now, we can add
		 * it back in when we have moved a socket with a valid NAPI
		 * ID onto the ready list.
		 */
		ep_reset_busy_poll_napi_id(ep);

		/*
		 * We don't have any available event to return to the caller.
		 * We need to sleep here, and we will be wake up by
		 * ep_poll_callback() when events will become available.
		 */
		init_waitqueue_entry(&wait, current);
		__add_wait_queue_exclusive(&ep->wq, &wait);

		for (;;) {
			/*
			 * We don't want to sleep if the ep_poll_callback() sends us
			 * a wakeup in between. That's why we set the task state
			 * to TASK_INTERRUPTIBLE before doing the checks.
			 */
			set_current_state(TASK_INTERRUPTIBLE);
			/*
			 * Always short-circuit for fatal signals to allow
			 * threads to make a timely exit without the chance of
			 * finding more events available and fetching
			 * repeatedly.
			 */
			if (fatal_signal_pending(current)) {
				res = -EINTR;
				break;
			}
			if (ep_events_available(ep) || timed_out)
				break;
			if (signal_pending(current)) {
				res = -EINTR;
				break;
			}

			spin_unlock_irqrestore(&ep->lock, flags);
			if (!schedule_hrtimeout_range(to, slack, HRTIMER_MODE_ABS))
				timed_out = 1;

			spin_lock_irqsave(&ep->lock, flags);
		}

		__remove_wait_queue(&ep->wq, &wait);
		__set_current_state(TASK_RUNNING);
	}
check_events:
	/* Is it worth to try to dig for events ? */
	eavail = ep_events_available(ep);

	spin_unlock_irqrestore(&ep->lock, flags);

	/*
	 * Try to transfer events to user space. In case we get 0 events and
	 * there's still timeout left over, we go trying again in search of
	 * more luck.
	 */
	if (!res && eavail &&
	    !(res = ep_send_events(ep, events, maxevents)) && !timed_out)
		goto fetch_events;

	return res;
}

/**
 * ep_loop_check_proc - Callback function to be passed to the @ep_call_nested()
 *                      API, to verify that adding an epoll file inside another
 *                      epoll structure, does not violate the constraints, in
 *                      terms of closed loops, or too deep chains (which can
 *                      result in excessive stack usage).
 *
 * @priv: Pointer to the epoll file to be currently checked.
 * @cookie: Original cookie for this call. This is the top-of-the-chain epoll
 *          data structure pointer.
 * @call_nests: Current dept of the @ep_call_nested() call stack.
 *
 * Returns: Returns zero if adding the epoll @file inside current epoll
 *          structure @ep does not violate the constraints, or -1 otherwise.
 */
static int ep_loop_check_proc(void *priv, void *cookie, int call_nests)
{
	int error = 0;
	struct file *file = priv;
	struct eventpoll *ep = file->private_data;
	struct eventpoll *ep_tovisit;
	struct rb_node *rbp;
	struct epitem *epi;

	mutex_lock_nested(&ep->mtx, call_nests + 1);
	ep->visited = 1;
	list_add(&ep->visited_list_link, &visited_list);
	for (rbp = rb_first_cached(&ep->rbr); rbp; rbp = rb_next(rbp)) {
		epi = rb_entry(rbp, struct epitem, rbn);
		if (unlikely(is_file_epoll(epi->ffd.file))) {
			ep_tovisit = epi->ffd.file->private_data;
			if (ep_tovisit->visited)
				continue;
			error = ep_call_nested(&poll_loop_ncalls, EP_MAX_NESTS,
					ep_loop_check_proc, epi->ffd.file,
					ep_tovisit, current);
			if (error != 0)
				break;
		} else {
			/*
			 * If we've reached a file that is not associated with
			 * an ep, then we need to check if the newly added
			 * links are going to add too many wakeup paths. We do
			 * this by adding it to the tfile_check_list, if it's
			 * not already there, and calling reverse_path_check()
			 * during ep_insert().
			 */
			if (list_empty(&epi->ffd.file->f_tfile_llink))
				list_add(&epi->ffd.file->f_tfile_llink,
					 &tfile_check_list);
		}
	}
	mutex_unlock(&ep->mtx);

	return error;
}

/**
 * ep_loop_check - Performs a check to verify that adding an epoll file (@file)
 *                 another epoll file (represented by @ep) does not create
 *                 closed loops or too deep chains.
 *
 * @ep: Pointer to the epoll private data structure.
 * @file: Pointer to the epoll file to be checked.
 *
 * Returns: Returns zero if adding the epoll @file inside current epoll
 *          structure @ep does not violate the constraints, or -1 otherwise.
 */
static int ep_loop_check(struct eventpoll *ep, struct file *file)
{
	int ret;
	struct eventpoll *ep_cur, *ep_next;

	ret = ep_call_nested(&poll_loop_ncalls, EP_MAX_NESTS,
			      ep_loop_check_proc, file, ep, current);
	/* clear visited list */
	list_for_each_entry_safe(ep_cur, ep_next, &visited_list,
							visited_list_link) {
		ep_cur->visited = 0;
		list_del(&ep_cur->visited_list_link);
	}
	return ret;
}

static void clear_tfile_check_list(void)
{
	struct file *file;

	/* first clear the tfile_check_list */
	while (!list_empty(&tfile_check_list)) {
		file = list_first_entry(&tfile_check_list, struct file,
					f_tfile_llink);
		list_del_init(&file->f_tfile_llink);
	}
	INIT_LIST_HEAD(&tfile_check_list);
}

/*
 * Open an eventpoll file descriptor.
 */
SYSCALL_DEFINE1(epoll_create1, int, flags)
{
	int error, fd;
	struct eventpoll *ep = NULL;
	struct file *file;

	/* Check the EPOLL_* constant for consistency.  */
	BUILD_BUG_ON(EPOLL_CLOEXEC != O_CLOEXEC);

	if (flags & ~EPOLL_CLOEXEC)
		return -EINVAL;
	/*
	 * Create the internal data structure ("struct eventpoll").
	 */
	error = ep_alloc(&ep);
	if (error < 0)
		return error;
	/*
	 * Creates all the items needed to setup an eventpoll file. That is,
	 * a file structure and a free file descriptor.
	 */
	fd = get_unused_fd_flags(O_RDWR | (flags & O_CLOEXEC));
	if (fd < 0) {
		error = fd;
		goto out_free_ep;
	}
	file = anon_inode_getfile("[eventpoll]", &eventpoll_fops, ep,
				 O_RDWR | (flags & O_CLOEXEC));
	if (IS_ERR(file)) {
		error = PTR_ERR(file);
		goto out_free_fd;
	}
	ep->file = file;
	fd_install(fd, file);
	return fd;

out_free_fd:
	put_unused_fd(fd);
out_free_ep:
	ep_free(ep);
	return error;
}

SYSCALL_DEFINE1(epoll_create, int, size)
{
	if (size <= 0)
		return -EINVAL;

	return sys_epoll_create1(0);
}

/*
 * The following function implements the controller interface for
 * the eventpoll file that enables the insertion/removal/change of
 * file descriptors inside the interest set.
 */
SYSCALL_DEFINE4(epoll_ctl, int, epfd, int, op, int, fd,
		struct epoll_event __user *, event)
{
	int error;
	int full_check = 0;
	struct fd f, tf;
	struct eventpoll *ep;
	struct epitem *epi;
	struct epoll_event epds;
	struct eventpoll *tep = NULL;

	error = -EFAULT;
	if (ep_op_has_event(op) &&
	    copy_from_user(&epds, event, sizeof(struct epoll_event)))
		goto error_return;

	error = -EBADF;
	f = fdget(epfd);
	if (!f.file)
		goto error_return;

	/* Get the "struct file *" for the target file */
	tf = fdget(fd);
	if (!tf.file)
		goto error_fput;

	/* The target file descriptor must support poll */
	error = -EPERM;
	if (!tf.file->f_op->poll)
		goto error_tgt_fput;

	/* Check if EPOLLWAKEUP is allowed */
	if (ep_op_has_event(op))
		ep_take_care_of_epollwakeup(&epds);

	/*
	 * We have to check that the file structure underneath the file descriptor
	 * the user passed to us _is_ an eventpoll file. And also we do not permit
	 * adding an epoll file descriptor inside itself.
	 */
	error = -EINVAL;
	if (f.file == tf.file || !is_file_epoll(f.file))
		goto error_tgt_fput;

	/*
	 * epoll adds to the wakeup queue at EPOLL_CTL_ADD time only,
	 * so EPOLLEXCLUSIVE is not allowed for a EPOLL_CTL_MOD operation.
	 * Also, we do not currently supported nested exclusive wakeups.
	 */
	if (ep_op_has_event(op) && (epds.events & EPOLLEXCLUSIVE)) {
		if (op == EPOLL_CTL_MOD)
			goto error_tgt_fput;
		if (op == EPOLL_CTL_ADD && (is_file_epoll(tf.file) ||
				(epds.events & ~EPOLLEXCLUSIVE_OK_BITS)))
			goto error_tgt_fput;
	}

	/*
	 * At this point it is safe to assume that the "private_data" contains
	 * our own data structure.
	 */
	ep = f.file->private_data;

	/*
	 * When we insert an epoll file descriptor, inside another epoll file
	 * descriptor, there is the change of creating closed loops, which are
	 * better be handled here, than in more critical paths. While we are
	 * checking for loops we also determine the list of files reachable
	 * and hang them on the tfile_check_list, so we can check that we
	 * haven't created too many possible wakeup paths.
	 *
	 * We do not need to take the global 'epumutex' on EPOLL_CTL_ADD when
	 * the epoll file descriptor is attaching directly to a wakeup source,
	 * unless the epoll file descriptor is nested. The purpose of taking the
	 * 'epmutex' on add is to prevent complex toplogies such as loops and
	 * deep wakeup paths from forming in parallel through multiple
	 * EPOLL_CTL_ADD operations.
	 */
	mutex_lock_nested(&ep->mtx, 0);
	if (op == EPOLL_CTL_ADD) {
		if (!list_empty(&f.file->f_ep_links) ||
						is_file_epoll(tf.file)) {
			full_check = 1;
			mutex_unlock(&ep->mtx);
			mutex_lock(&epmutex);
			if (is_file_epoll(tf.file)) {
				error = -ELOOP;
				if (ep_loop_check(ep, tf.file) != 0) {
					clear_tfile_check_list();
					goto error_tgt_fput;
				}
			} else
				list_add(&tf.file->f_tfile_llink,
							&tfile_check_list);
			mutex_lock_nested(&ep->mtx, 0);
			if (is_file_epoll(tf.file)) {
				tep = tf.file->private_data;
				mutex_lock_nested(&tep->mtx, 1);
			}
		}
	}

	/*
	 * Try to lookup the file inside our RB tree, Since we grabbed "mtx"
	 * above, we can be sure to be able to use the item looked up by
	 * ep_find() till we release the mutex.
	 */
	epi = ep_find(ep, tf.file, fd);

	error = -EINVAL;
	switch (op) {
	case EPOLL_CTL_ADD:
		if (!epi) {
			epds.events |= EPOLLERR | EPOLLHUP;
			error = ep_insert(ep, &epds, tf.file, fd, full_check);
		} else
			error = -EEXIST;
		if (full_check)
			clear_tfile_check_list();
		break;
	case EPOLL_CTL_DEL:
		if (epi)
			error = ep_remove(ep, epi);
		else
			error = -ENOENT;
		break;
	case EPOLL_CTL_MOD:
		if (epi) {
			if (!(epi->event.events & EPOLLEXCLUSIVE)) {
				epds.events |= EPOLLERR | EPOLLHUP;
				error = ep_modify(ep, epi, &epds);
			}
		} else
			error = -ENOENT;
		break;
	}
	if (tep != NULL)
		mutex_unlock(&tep->mtx);
	mutex_unlock(&ep->mtx);

error_tgt_fput:
	if (full_check)
		mutex_unlock(&epmutex);

	fdput(tf);
error_fput:
	fdput(f);
error_return:

	return error;
}

/*
 * Implement the event wait interface for the eventpoll file. It is the kernel
 * part of the user space epoll_wait(2).
 */
SYSCALL_DEFINE4(epoll_wait, int, epfd, struct epoll_event __user *, events,
		int, maxevents, int, timeout)
{
	int error;
	struct fd f;
	struct eventpoll *ep;

	/* The maximum number of event must be greater than zero */
	if (maxevents <= 0 || maxevents > EP_MAX_EVENTS)
		return -EINVAL;

	/* Verify that the area passed by the user is writeable */
	if (!access_ok(VERIFY_WRITE, events, maxevents * sizeof(struct epoll_event)))
		return -EFAULT;

	/* Get the "struct file *" for the eventpoll file */
	f = fdget(epfd);
	if (!f.file)
		return -EBADF;

	/*
	 * We have to check that the file structure underneath the fd
	 * the user passed to us _is_ an eventpoll file.
	 */
	error = -EINVAL;
	if (!is_file_epoll(f.file))
		goto error_fput;

	/*
	 * At this point it is safe to assume that the "private_data" contains
	 * our own data structure.
	 */
	ep = f.file->private_data;

	/* Time to fish for events ... */
	error = ep_poll(ep, events, maxevents, timeout);

error_fput:
	fdput(f);
	return error;
}

/*
 * Implement the event wait interface for the eventpoll file. It is the kernel
 * part of the user space epoll_pwait(2).
 */
SYSCALL_DEFINE6(epoll_pwait, int, epfd, struct epoll_event __user *, events,
		int, maxevents, int, timeout, const sigset_t __user *, sigmask,
		size_t, sigsetsize)
{
	int error;
	sigset_t ksigmask, sigsaved;

	/*
	 * If the caller wants a certain signal mask to be set during the wait,
	 * we apply it here.
	 */
	if (sigmask) {
		if (sigsetsize != sizeof(sigset_t))
			return -EINVAL;
		if (copy_from_user(&ksigmask, sigmask, sizeof(ksigmask)))
			return -EFAULT;
		sigsaved = current->blocked;
		set_current_blocked(&ksigmask);
	}

	error = sys_epoll_wait(epfd, events, maxevents, timeout);

	/*
	 * If we changed the signal mask, we need to restore the original one.
	 * In case we've got a signal while waiting, we do not restore the
	 * signal mask yet, and we allow do_signal() to deliver the signal on
	 * the way back to userspace, before the signal mask is restored.
	 */
	if (sigmask) {
		if (error == -EINTR) {
			memcpy(&current->saved_sigmask, &sigsaved,
			       sizeof(sigsaved));
			set_restore_sigmask();
		} else
			set_current_blocked(&sigsaved);
	}

	return error;
}

#ifdef CONFIG_COMPAT
COMPAT_SYSCALL_DEFINE6(epoll_pwait, int, epfd,
			struct epoll_event __user *, events,
			int, maxevents, int, timeout,
			const compat_sigset_t __user *, sigmask,
			compat_size_t, sigsetsize)
{
	long err;
	sigset_t ksigmask, sigsaved;

	/*
	 * If the caller wants a certain signal mask to be set during the wait,
	 * we apply it here.
	 */
	if (sigmask) {
		if (sigsetsize != sizeof(compat_sigset_t))
			return -EINVAL;
		if (get_compat_sigset(&ksigmask, sigmask))
			return -EFAULT;
		sigsaved = current->blocked;
		set_current_blocked(&ksigmask);
	}

	err = sys_epoll_wait(epfd, events, maxevents, timeout);

	/*
	 * If we changed the signal mask, we need to restore the original one.
	 * In case we've got a signal while waiting, we do not restore the
	 * signal mask yet, and we allow do_signal() to deliver the signal on
	 * the way back to userspace, before the signal mask is restored.
	 */
	if (sigmask) {
		if (err == -EINTR) {
			memcpy(&current->saved_sigmask, &sigsaved,
			       sizeof(sigsaved));
			set_restore_sigmask();
		} else
			set_current_blocked(&sigsaved);
	}

	return err;
}
#endif

static int __init eventpoll_init(void)
{
	struct sysinfo si;

	si_meminfo(&si);
	/*
	 * Allows top 4% of lomem to be allocated for epoll watches (per user).
	 */
	max_user_watches = (((si.totalram - si.totalhigh) / 25) << PAGE_SHIFT) /
		EP_ITEM_COST;
	BUG_ON(max_user_watches < 0);

	/*
	 * Initialize the structure used to perform epoll file descriptor
	 * inclusion loops checks.
	 */
	ep_nested_calls_init(&poll_loop_ncalls);

#ifdef CONFIG_DEBUG_LOCK_ALLOC
	/* Initialize the structure used to perform safe poll wait head wake ups */
	ep_nested_calls_init(&poll_safewake_ncalls);
#endif

	/*
	 * We can have many thousands of epitems, so prevent this from
	 * using an extra cache line on 64-bit (and smaller) CPUs
	 */
	BUILD_BUG_ON(sizeof(void *) <= 8 && sizeof(struct epitem) > 128);

	/* Allocates slab cache used to allocate "struct epitem" items */
	epi_cache = kmem_cache_create("eventpoll_epi", sizeof(struct epitem),
			0, SLAB_HWCACHE_ALIGN|SLAB_PANIC|SLAB_ACCOUNT, NULL);

	/* Allocates slab cache used to allocate "struct eppoll_entry" */
	pwq_cache = kmem_cache_create("eventpoll_pwq",
		sizeof(struct eppoll_entry), 0, SLAB_PANIC|SLAB_ACCOUNT, NULL);

	return 0;
}
fs_initcall(eventpoll_init);<|MERGE_RESOLUTION|>--- conflicted
+++ resolved
@@ -555,11 +555,7 @@
 	wait_queue_head_t *wqueue = (wait_queue_head_t *)cookie;
 
 	spin_lock_irqsave_nested(&wqueue->lock, flags, call_nests + 1);
-<<<<<<< HEAD
-	wake_up_locked_poll(wqueue, POLLIN);
-=======
 	wake_up_locked_poll(wqueue, EPOLLIN);
->>>>>>> 661e50bc
 	spin_unlock_irqrestore(&wqueue->lock, flags);
 
 	return 0;
@@ -579,11 +575,7 @@
 
 static void ep_poll_safewake(wait_queue_head_t *wq)
 {
-<<<<<<< HEAD
-	wake_up_poll(wq, POLLIN);
-=======
 	wake_up_poll(wq, EPOLLIN);
->>>>>>> 661e50bc
 }
 
 #endif
@@ -874,11 +866,7 @@
 	return 0;
 }
 
-<<<<<<< HEAD
-static int ep_read_events_proc(struct eventpoll *ep, struct list_head *head,
-=======
 static __poll_t ep_read_events_proc(struct eventpoll *ep, struct list_head *head,
->>>>>>> 661e50bc
 			       void *priv);
 static void ep_ptable_queue_proc(struct file *file, wait_queue_head_t *whead,
 				 poll_table *pt);
@@ -888,12 +876,8 @@
  * the ep->mtx so we need to start from depth=1, such that mutex_lock_nested()
  * is correctly annotated.
  */
-<<<<<<< HEAD
-static unsigned int ep_item_poll(struct epitem *epi, poll_table *pt, int depth)
-=======
 static __poll_t ep_item_poll(const struct epitem *epi, poll_table *pt,
 				 int depth)
->>>>>>> 661e50bc
 {
 	struct eventpoll *ep;
 	bool locked;
@@ -924,11 +908,7 @@
 
 	list_for_each_entry_safe(epi, tmp, head, rdllink) {
 		if (ep_item_poll(epi, &pt, depth)) {
-<<<<<<< HEAD
-			return POLLIN | POLLRDNORM;
-=======
 			return EPOLLIN | EPOLLRDNORM;
->>>>>>> 661e50bc
 		} else {
 			/*
 			 * Item has been dropped into the ready list by the poll
@@ -943,11 +923,7 @@
 	return 0;
 }
 
-<<<<<<< HEAD
-static unsigned int ep_eventpoll_poll(struct file *file, poll_table *wait)
-=======
 static __poll_t ep_eventpoll_poll(struct file *file, poll_table *wait)
->>>>>>> 661e50bc
 {
 	struct eventpoll *ep = file->private_data;
 	int depth = 0;
@@ -1614,13 +1590,6 @@
 	/*
 	 * Get current event bits. We can safely use the file* here because
 	 * its usage count has been increased by the caller of this function.
-<<<<<<< HEAD
-	 */
-	revents = ep_item_poll(epi, &pt, 1);
-
-	/*
-=======
->>>>>>> 661e50bc
 	 * If the item is "hot" and it is not registered inside the ready
 	 * list, push it inside.
 	 */
