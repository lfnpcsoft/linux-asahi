--- conflicted
+++ resolved
@@ -323,27 +323,16 @@
 	for (ret = 0; ret < fib_info_num_path(fi); ret++) {
 		const struct fib_nh_common *nhc = fib_info_nhc(fi, ret);
 
-<<<<<<< HEAD
-		if (nh->fib_nh_dev == dev) {
-			dev_match = true;
-			break;
-		} else if (l3mdev_master_ifindex_rcu(nh->fib_nh_dev) == dev->ifindex) {
-=======
 		if (nhc->nhc_dev == dev) {
 			dev_match = true;
 			break;
 		} else if (l3mdev_master_ifindex_rcu(nhc->nhc_dev) == dev->ifindex) {
->>>>>>> 4ff96fb5
 			dev_match = true;
 			break;
 		}
 	}
 #else
-<<<<<<< HEAD
-	if (fi->fib_nh[0].fib_nh_dev == dev)
-=======
 	if (fib_info_nhc(fi, 0)->nhc_dev == dev)
->>>>>>> 4ff96fb5
 		dev_match = true;
 #endif
 
