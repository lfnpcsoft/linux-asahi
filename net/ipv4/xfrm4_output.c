--- conflicted
+++ resolved
@@ -14,58 +14,6 @@
 #include <net/xfrm.h>
 #include <net/icmp.h>
 
-<<<<<<< HEAD
-static int xfrm4_tunnel_check_size(struct sk_buff *skb)
-{
-	int mtu, ret = 0;
-
-	if (IPCB(skb)->flags & IPSKB_XFRM_TUNNEL_SIZE)
-		goto out;
-
-	if (!(ip_hdr(skb)->frag_off & htons(IP_DF)) || skb->ignore_df)
-		goto out;
-
-	mtu = dst_mtu(skb_dst(skb));
-	if ((!skb_is_gso(skb) && skb->len > mtu) ||
-	    (skb_is_gso(skb) &&
-	     !skb_gso_validate_network_len(skb, ip_skb_dst_mtu(skb->sk, skb)))) {
-		skb->protocol = htons(ETH_P_IP);
-
-		if (skb->sk)
-			xfrm_local_error(skb, mtu);
-		else
-			icmp_send(skb, ICMP_DEST_UNREACH,
-				  ICMP_FRAG_NEEDED, htonl(mtu));
-		ret = -EMSGSIZE;
-	}
-out:
-	return ret;
-}
-
-int xfrm4_extract_output(struct xfrm_state *x, struct sk_buff *skb)
-{
-	int err;
-
-	err = xfrm4_tunnel_check_size(skb);
-	if (err)
-		return err;
-
-	XFRM_MODE_SKB_CB(skb)->protocol = ip_hdr(skb)->protocol;
-
-	return xfrm4_extract_header(skb);
-}
-
-int xfrm4_output_finish(struct sock *sk, struct sk_buff *skb)
-{
-	memset(IPCB(skb), 0, sizeof(*IPCB(skb)));
-
-	IPCB(skb)->flags |= IPSKB_XFRM_TRANSFORMED;
-
-	return xfrm_output(sk, skb);
-}
-
-=======
->>>>>>> 7d4343d5
 static int __xfrm4_output(struct net *net, struct sock *sk, struct sk_buff *skb)
 {
 #ifdef CONFIG_NETFILTER
