// SPDX-License-Identifier: GPL-2.0-or-later
/* audit.c -- Auditing support
 * Gateway between the kernel (e.g., selinux) and the user-space audit daemon.
 * System-call specific features have moved to auditsc.c
 *
 * Copyright 2003-2007 Red Hat Inc., Durham, North Carolina.
 * All Rights Reserved.
 *
 * Written by Rickard E. (Rik) Faith <faith@redhat.com>
 *
 * Goals: 1) Integrate fully with Security Modules.
 *	  2) Minimal run-time overhead:
 *	     a) Minimal when syscall auditing is disabled (audit_enable=0).
 *	     b) Small when syscall auditing is enabled and no audit record
 *		is generated (defer as much work as possible to record
 *		generation time):
 *		i) context is allocated,
 *		ii) names from getname are stored without a copy, and
 *		iii) inode information stored from path_lookup.
 *	  3) Ability to disable syscall auditing at boot time (audit=0).
 *	  4) Usable by other parts of the kernel (if audit_log* is called,
 *	     then a syscall record will be generated automatically for the
 *	     current syscall).
 *	  5) Netlink interface to user-space.
 *	  6) Support low-overhead kernel-based filtering to minimize the
 *	     information that must be passed to user-space.
 *
 * Audit userspace, documentation, tests, and bug/issue trackers:
 * 	https://github.com/linux-audit
 */

#define pr_fmt(fmt) KBUILD_MODNAME ": " fmt

#include <linux/file.h>
#include <linux/init.h>
#include <linux/types.h>
#include <linux/atomic.h>
#include <linux/mm.h>
#include <linux/export.h>
#include <linux/slab.h>
#include <linux/err.h>
#include <linux/kthread.h>
#include <linux/kernel.h>
#include <linux/syscalls.h>
#include <linux/spinlock.h>
#include <linux/rcupdate.h>
#include <linux/mutex.h>
#include <linux/gfp.h>
#include <linux/pid.h>

#include <linux/audit.h>

#include <net/sock.h>
#include <net/netlink.h>
#include <linux/skbuff.h>
#ifdef CONFIG_SECURITY
#include <linux/security.h>
#endif
#include <linux/freezer.h>
#include <linux/pid_namespace.h>
#include <net/netns/generic.h>

#include "audit.h"

/* No auditing will take place until audit_initialized == AUDIT_INITIALIZED.
 * (Initialization happens after skb_init is called.) */
#define AUDIT_DISABLED		-1
#define AUDIT_UNINITIALIZED	0
#define AUDIT_INITIALIZED	1
static int	audit_initialized = AUDIT_UNINITIALIZED;

u32		audit_enabled = AUDIT_OFF;
bool		audit_ever_enabled = !!AUDIT_OFF;

EXPORT_SYMBOL_GPL(audit_enabled);

/* Default state when kernel boots without any parameters. */
static u32	audit_default = AUDIT_OFF;

/* If auditing cannot proceed, audit_failure selects what happens. */
static u32	audit_failure = AUDIT_FAIL_PRINTK;

/* private audit network namespace index */
static unsigned int audit_net_id;

/**
 * struct audit_net - audit private network namespace data
 * @sk: communication socket
 */
struct audit_net {
	struct sock *sk;
};

/**
 * struct auditd_connection - kernel/auditd connection state
 * @pid: auditd PID
 * @portid: netlink portid
 * @net: the associated network namespace
 * @rcu: RCU head
 *
 * Description:
 * This struct is RCU protected; you must either hold the RCU lock for reading
 * or the associated spinlock for writing.
 */
struct auditd_connection {
	struct pid *pid;
	u32 portid;
	struct net *net;
	struct rcu_head rcu;
};
static struct auditd_connection __rcu *auditd_conn;
static DEFINE_SPINLOCK(auditd_conn_lock);

/* If audit_rate_limit is non-zero, limit the rate of sending audit records
 * to that number per second.  This prevents DoS attacks, but results in
 * audit records being dropped. */
static u32	audit_rate_limit;

/* Number of outstanding audit_buffers allowed.
 * When set to zero, this means unlimited. */
static u32	audit_backlog_limit = 64;
#define AUDIT_BACKLOG_WAIT_TIME (60 * HZ)
static u32	audit_backlog_wait_time = AUDIT_BACKLOG_WAIT_TIME;

/* The identity of the user shutting down the audit system. */
static kuid_t		audit_sig_uid = INVALID_UID;
static pid_t		audit_sig_pid = -1;
static u32		audit_sig_sid;

/* Records can be lost in several ways:
   0) [suppressed in audit_alloc]
   1) out of memory in audit_log_start [kmalloc of struct audit_buffer]
   2) out of memory in audit_log_move [alloc_skb]
   3) suppressed due to audit_rate_limit
   4) suppressed due to audit_backlog_limit
*/
static atomic_t	audit_lost = ATOMIC_INIT(0);

/* Monotonically increasing sum of time the kernel has spent
 * waiting while the backlog limit is exceeded.
 */
static atomic_t audit_backlog_wait_time_actual = ATOMIC_INIT(0);

/* Hash for inode-based rules */
struct list_head audit_inode_hash[AUDIT_INODE_BUCKETS];

static struct kmem_cache *audit_buffer_cache;

/* queue msgs to send via kauditd_task */
static struct sk_buff_head audit_queue;
/* queue msgs due to temporary unicast send problems */
static struct sk_buff_head audit_retry_queue;
/* queue msgs waiting for new auditd connection */
static struct sk_buff_head audit_hold_queue;

/* queue servicing thread */
static struct task_struct *kauditd_task;
static DECLARE_WAIT_QUEUE_HEAD(kauditd_wait);

/* waitqueue for callers who are blocked on the audit backlog */
static DECLARE_WAIT_QUEUE_HEAD(audit_backlog_wait);

static struct audit_features af = {.vers = AUDIT_FEATURE_VERSION,
				   .mask = -1,
				   .features = 0,
				   .lock = 0,};

static char *audit_feature_names[2] = {
	"only_unset_loginuid",
	"loginuid_immutable",
};

/**
 * struct audit_ctl_mutex - serialize requests from userspace
 * @lock: the mutex used for locking
 * @owner: the task which owns the lock
 *
 * Description:
 * This is the lock struct used to ensure we only process userspace requests
 * in an orderly fashion.  We can't simply use a mutex/lock here because we
 * need to track lock ownership so we don't end up blocking the lock owner in
 * audit_log_start() or similar.
 */
static struct audit_ctl_mutex {
	struct mutex lock;
	void *owner;
} audit_cmd_mutex;

/* AUDIT_BUFSIZ is the size of the temporary buffer used for formatting
 * audit records.  Since printk uses a 1024 byte buffer, this buffer
 * should be at least that large. */
#define AUDIT_BUFSIZ 1024

/* The audit_buffer is used when formatting an audit record.  The caller
 * locks briefly to get the record off the freelist or to allocate the
 * buffer, and locks briefly to send the buffer to the netlink layer or
 * to place it on a transmit queue.  Multiple audit_buffers can be in
 * use simultaneously. */
struct audit_buffer {
	struct sk_buff       *skb;	/* formatted skb ready to send */
	struct audit_context *ctx;	/* NULL or associated context */
	gfp_t		     gfp_mask;
};

struct audit_reply {
	__u32 portid;
	struct net *net;
	struct sk_buff *skb;
};

/**
 * auditd_test_task - Check to see if a given task is an audit daemon
 * @task: the task to check
 *
 * Description:
 * Return 1 if the task is a registered audit daemon, 0 otherwise.
 */
int auditd_test_task(struct task_struct *task)
{
	int rc;
	struct auditd_connection *ac;

	rcu_read_lock();
	ac = rcu_dereference(auditd_conn);
	rc = (ac && ac->pid == task_tgid(task) ? 1 : 0);
	rcu_read_unlock();

	return rc;
}

/**
 * audit_ctl_lock - Take the audit control lock
 */
void audit_ctl_lock(void)
{
	mutex_lock(&audit_cmd_mutex.lock);
	audit_cmd_mutex.owner = current;
}

/**
 * audit_ctl_unlock - Drop the audit control lock
 */
void audit_ctl_unlock(void)
{
	audit_cmd_mutex.owner = NULL;
	mutex_unlock(&audit_cmd_mutex.lock);
}

/**
 * audit_ctl_owner_current - Test to see if the current task owns the lock
 *
 * Description:
 * Return true if the current task owns the audit control lock, false if it
 * doesn't own the lock.
 */
static bool audit_ctl_owner_current(void)
{
	return (current == audit_cmd_mutex.owner);
}

/**
 * auditd_pid_vnr - Return the auditd PID relative to the namespace
 *
 * Description:
 * Returns the PID in relation to the namespace, 0 on failure.
 */
static pid_t auditd_pid_vnr(void)
{
	pid_t pid;
	const struct auditd_connection *ac;

	rcu_read_lock();
	ac = rcu_dereference(auditd_conn);
	if (!ac || !ac->pid)
		pid = 0;
	else
		pid = pid_vnr(ac->pid);
	rcu_read_unlock();

	return pid;
}

/**
 * audit_get_sk - Return the audit socket for the given network namespace
 * @net: the destination network namespace
 *
 * Description:
 * Returns the sock pointer if valid, NULL otherwise.  The caller must ensure
 * that a reference is held for the network namespace while the sock is in use.
 */
static struct sock *audit_get_sk(const struct net *net)
{
	struct audit_net *aunet;

	if (!net)
		return NULL;

	aunet = net_generic(net, audit_net_id);
	return aunet->sk;
}

void audit_panic(const char *message)
{
	switch (audit_failure) {
	case AUDIT_FAIL_SILENT:
		break;
	case AUDIT_FAIL_PRINTK:
		if (printk_ratelimit())
			pr_err("%s\n", message);
		break;
	case AUDIT_FAIL_PANIC:
		panic("audit: %s\n", message);
		break;
	}
}

static inline int audit_rate_check(void)
{
	static unsigned long	last_check = 0;
	static int		messages   = 0;
	static DEFINE_SPINLOCK(lock);
	unsigned long		flags;
	unsigned long		now;
	unsigned long		elapsed;
	int			retval	   = 0;

	if (!audit_rate_limit) return 1;

	spin_lock_irqsave(&lock, flags);
	if (++messages < audit_rate_limit) {
		retval = 1;
	} else {
		now     = jiffies;
		elapsed = now - last_check;
		if (elapsed > HZ) {
			last_check = now;
			messages   = 0;
			retval     = 1;
		}
	}
	spin_unlock_irqrestore(&lock, flags);

	return retval;
}

/**
 * audit_log_lost - conditionally log lost audit message event
 * @message: the message stating reason for lost audit message
 *
 * Emit at least 1 message per second, even if audit_rate_check is
 * throttling.
 * Always increment the lost messages counter.
*/
void audit_log_lost(const char *message)
{
	static unsigned long	last_msg = 0;
	static DEFINE_SPINLOCK(lock);
	unsigned long		flags;
	unsigned long		now;
	int			print;

	atomic_inc(&audit_lost);

	print = (audit_failure == AUDIT_FAIL_PANIC || !audit_rate_limit);

	if (!print) {
		spin_lock_irqsave(&lock, flags);
		now = jiffies;
		if (now - last_msg > HZ) {
			print = 1;
			last_msg = now;
		}
		spin_unlock_irqrestore(&lock, flags);
	}

	if (print) {
		if (printk_ratelimit())
			pr_warn("audit_lost=%u audit_rate_limit=%u audit_backlog_limit=%u\n",
				atomic_read(&audit_lost),
				audit_rate_limit,
				audit_backlog_limit);
		audit_panic(message);
	}
}

static int audit_log_config_change(char *function_name, u32 new, u32 old,
				   int allow_changes)
{
	struct audit_buffer *ab;
	int rc = 0;

	ab = audit_log_start(audit_context(), GFP_KERNEL, AUDIT_CONFIG_CHANGE);
	if (unlikely(!ab))
		return rc;
	audit_log_format(ab, "op=set %s=%u old=%u ", function_name, new, old);
	audit_log_session_info(ab);
	rc = audit_log_task_context(ab);
	if (rc)
		allow_changes = 0; /* Something weird, deny request */
	audit_log_format(ab, " res=%d", allow_changes);
	audit_log_end(ab);
	return rc;
}

static int audit_do_config_change(char *function_name, u32 *to_change, u32 new)
{
	int allow_changes, rc = 0;
	u32 old = *to_change;

	/* check if we are locked */
	if (audit_enabled == AUDIT_LOCKED)
		allow_changes = 0;
	else
		allow_changes = 1;

	if (audit_enabled != AUDIT_OFF) {
		rc = audit_log_config_change(function_name, new, old, allow_changes);
		if (rc)
			allow_changes = 0;
	}

	/* If we are allowed, make the change */
	if (allow_changes == 1)
		*to_change = new;
	/* Not allowed, update reason */
	else if (rc == 0)
		rc = -EPERM;
	return rc;
}

static int audit_set_rate_limit(u32 limit)
{
	return audit_do_config_change("audit_rate_limit", &audit_rate_limit, limit);
}

static int audit_set_backlog_limit(u32 limit)
{
	return audit_do_config_change("audit_backlog_limit", &audit_backlog_limit, limit);
}

static int audit_set_backlog_wait_time(u32 timeout)
{
	return audit_do_config_change("audit_backlog_wait_time",
				      &audit_backlog_wait_time, timeout);
}

static int audit_set_enabled(u32 state)
{
	int rc;
	if (state > AUDIT_LOCKED)
		return -EINVAL;

	rc =  audit_do_config_change("audit_enabled", &audit_enabled, state);
	if (!rc)
		audit_ever_enabled |= !!state;

	return rc;
}

static int audit_set_failure(u32 state)
{
	if (state != AUDIT_FAIL_SILENT
	    && state != AUDIT_FAIL_PRINTK
	    && state != AUDIT_FAIL_PANIC)
		return -EINVAL;

	return audit_do_config_change("audit_failure", &audit_failure, state);
}

/**
 * auditd_conn_free - RCU helper to release an auditd connection struct
 * @rcu: RCU head
 *
 * Description:
 * Drop any references inside the auditd connection tracking struct and free
 * the memory.
 */
static void auditd_conn_free(struct rcu_head *rcu)
{
	struct auditd_connection *ac;

	ac = container_of(rcu, struct auditd_connection, rcu);
	put_pid(ac->pid);
	put_net(ac->net);
	kfree(ac);
}

/**
 * auditd_set - Set/Reset the auditd connection state
 * @pid: auditd PID
 * @portid: auditd netlink portid
 * @net: auditd network namespace pointer
 *
 * Description:
 * This function will obtain and drop network namespace references as
 * necessary.  Returns zero on success, negative values on failure.
 */
static int auditd_set(struct pid *pid, u32 portid, struct net *net)
{
	unsigned long flags;
	struct auditd_connection *ac_old, *ac_new;

	if (!pid || !net)
		return -EINVAL;

	ac_new = kzalloc(sizeof(*ac_new), GFP_KERNEL);
	if (!ac_new)
		return -ENOMEM;
	ac_new->pid = get_pid(pid);
	ac_new->portid = portid;
	ac_new->net = get_net(net);

	spin_lock_irqsave(&auditd_conn_lock, flags);
	ac_old = rcu_dereference_protected(auditd_conn,
					   lockdep_is_held(&auditd_conn_lock));
	rcu_assign_pointer(auditd_conn, ac_new);
	spin_unlock_irqrestore(&auditd_conn_lock, flags);

	if (ac_old)
		call_rcu(&ac_old->rcu, auditd_conn_free);

	return 0;
}

/**
 * kauditd_printk_skb - Print the audit record to the ring buffer
 * @skb: audit record
 *
 * Whatever the reason, this packet may not make it to the auditd connection
 * so write it via printk so the information isn't completely lost.
 */
static void kauditd_printk_skb(struct sk_buff *skb)
{
	struct nlmsghdr *nlh = nlmsg_hdr(skb);
	char *data = nlmsg_data(nlh);

	if (nlh->nlmsg_type != AUDIT_EOE && printk_ratelimit())
		pr_notice("type=%d %s\n", nlh->nlmsg_type, data);
}

/**
 * kauditd_rehold_skb - Handle a audit record send failure in the hold queue
 * @skb: audit record
 * @error: error code (unused)
 *
 * Description:
 * This should only be used by the kauditd_thread when it fails to flush the
 * hold queue.
 */
static void kauditd_rehold_skb(struct sk_buff *skb, __always_unused int error)
{
	/* put the record back in the queue */
	skb_queue_tail(&audit_hold_queue, skb);
}

/**
 * kauditd_hold_skb - Queue an audit record, waiting for auditd
 * @skb: audit record
 * @error: error code
 *
 * Description:
 * Queue the audit record, waiting for an instance of auditd.  When this
 * function is called we haven't given up yet on sending the record, but things
 * are not looking good.  The first thing we want to do is try to write the
 * record via printk and then see if we want to try and hold on to the record
 * and queue it, if we have room.  If we want to hold on to the record, but we
 * don't have room, record a record lost message.
 */
static void kauditd_hold_skb(struct sk_buff *skb, int error)
{
	/* at this point it is uncertain if we will ever send this to auditd so
	 * try to send the message via printk before we go any further */
	kauditd_printk_skb(skb);

	/* can we just silently drop the message? */
	if (!audit_default)
		goto drop;

	/* the hold queue is only for when the daemon goes away completely,
	 * not -EAGAIN failures; if we are in a -EAGAIN state requeue the
	 * record on the retry queue unless it's full, in which case drop it
	 */
	if (error == -EAGAIN) {
		if (!audit_backlog_limit ||
		    skb_queue_len(&audit_retry_queue) < audit_backlog_limit) {
			skb_queue_tail(&audit_retry_queue, skb);
			return;
		}
		audit_log_lost("kauditd retry queue overflow");
		goto drop;
	}

	/* if we have room in the hold queue, queue the message */
	if (!audit_backlog_limit ||
	    skb_queue_len(&audit_hold_queue) < audit_backlog_limit) {
		skb_queue_tail(&audit_hold_queue, skb);
		return;
	}

	/* we have no other options - drop the message */
	audit_log_lost("kauditd hold queue overflow");
drop:
	kfree_skb(skb);
}

/**
 * kauditd_retry_skb - Queue an audit record, attempt to send again to auditd
 * @skb: audit record
 * @error: error code (unused)
 *
 * Description:
 * Not as serious as kauditd_hold_skb() as we still have a connected auditd,
 * but for some reason we are having problems sending it audit records so
 * queue the given record and attempt to resend.
 */
static void kauditd_retry_skb(struct sk_buff *skb, __always_unused int error)
{
	if (!audit_backlog_limit ||
	    skb_queue_len(&audit_retry_queue) < audit_backlog_limit) {
		skb_queue_tail(&audit_retry_queue, skb);
		return;
	}

	/* we have to drop the record, send it via printk as a last effort */
	kauditd_printk_skb(skb);
	audit_log_lost("kauditd retry queue overflow");
	kfree_skb(skb);
}

/**
 * auditd_reset - Disconnect the auditd connection
 * @ac: auditd connection state
 *
 * Description:
 * Break the auditd/kauditd connection and move all the queued records into the
 * hold queue in case auditd reconnects.  It is important to note that the @ac
 * pointer should never be dereferenced inside this function as it may be NULL
 * or invalid, you can only compare the memory address!  If @ac is NULL then
 * the connection will always be reset.
 */
static void auditd_reset(const struct auditd_connection *ac)
{
	unsigned long flags;
	struct sk_buff *skb;
	struct auditd_connection *ac_old;

	/* if it isn't already broken, break the connection */
	spin_lock_irqsave(&auditd_conn_lock, flags);
	ac_old = rcu_dereference_protected(auditd_conn,
					   lockdep_is_held(&auditd_conn_lock));
	if (ac && ac != ac_old) {
		/* someone already registered a new auditd connection */
		spin_unlock_irqrestore(&auditd_conn_lock, flags);
		return;
	}
	rcu_assign_pointer(auditd_conn, NULL);
	spin_unlock_irqrestore(&auditd_conn_lock, flags);

	if (ac_old)
		call_rcu(&ac_old->rcu, auditd_conn_free);

	/* flush the retry queue to the hold queue, but don't touch the main
	 * queue since we need to process that normally for multicast */
	while ((skb = skb_dequeue(&audit_retry_queue)))
		kauditd_hold_skb(skb, -ECONNREFUSED);
}

/**
 * auditd_send_unicast_skb - Send a record via unicast to auditd
 * @skb: audit record
 *
 * Description:
 * Send a skb to the audit daemon, returns positive/zero values on success and
 * negative values on failure; in all cases the skb will be consumed by this
 * function.  If the send results in -ECONNREFUSED the connection with auditd
 * will be reset.  This function may sleep so callers should not hold any locks
 * where this would cause a problem.
 */
static int auditd_send_unicast_skb(struct sk_buff *skb)
{
	int rc;
	u32 portid;
	struct net *net;
	struct sock *sk;
	struct auditd_connection *ac;

	/* NOTE: we can't call netlink_unicast while in the RCU section so
	 *       take a reference to the network namespace and grab local
	 *       copies of the namespace, the sock, and the portid; the
	 *       namespace and sock aren't going to go away while we hold a
	 *       reference and if the portid does become invalid after the RCU
	 *       section netlink_unicast() should safely return an error */

	rcu_read_lock();
	ac = rcu_dereference(auditd_conn);
	if (!ac) {
		rcu_read_unlock();
		kfree_skb(skb);
		rc = -ECONNREFUSED;
		goto err;
	}
	net = get_net(ac->net);
	sk = audit_get_sk(net);
	portid = ac->portid;
	rcu_read_unlock();

	rc = netlink_unicast(sk, skb, portid, 0);
	put_net(net);
	if (rc < 0)
		goto err;

	return rc;

err:
	if (ac && rc == -ECONNREFUSED)
		auditd_reset(ac);
	return rc;
}

/**
 * kauditd_send_queue - Helper for kauditd_thread to flush skb queues
 * @sk: the sending sock
 * @portid: the netlink destination
 * @queue: the skb queue to process
 * @retry_limit: limit on number of netlink unicast failures
 * @skb_hook: per-skb hook for additional processing
 * @err_hook: hook called if the skb fails the netlink unicast send
 *
 * Description:
 * Run through the given queue and attempt to send the audit records to auditd,
 * returns zero on success, negative values on failure.  It is up to the caller
 * to ensure that the @sk is valid for the duration of this function.
 *
 */
static int kauditd_send_queue(struct sock *sk, u32 portid,
			      struct sk_buff_head *queue,
			      unsigned int retry_limit,
			      void (*skb_hook)(struct sk_buff *skb),
			      void (*err_hook)(struct sk_buff *skb, int error))
{
	int rc = 0;
<<<<<<< HEAD
	struct sk_buff *skb;
=======
	struct sk_buff *skb = NULL;
	struct sk_buff *skb_tail;
>>>>>>> 754e0b0e
	unsigned int failed = 0;

	/* NOTE: kauditd_thread takes care of all our locking, we just use
	 *       the netlink info passed to us (e.g. sk and portid) */

	skb_tail = skb_peek_tail(queue);
	while ((skb != skb_tail) && (skb = skb_dequeue(queue))) {
		/* call the skb_hook for each skb we touch */
		if (skb_hook)
			(*skb_hook)(skb);

		/* can we send to anyone via unicast? */
		if (!sk) {
			if (err_hook)
				(*err_hook)(skb, -ECONNREFUSED);
			continue;
		}

retry:
		/* grab an extra skb reference in case of error */
		skb_get(skb);
		rc = netlink_unicast(sk, skb, portid, 0);
		if (rc < 0) {
			/* send failed - try a few times unless fatal error */
			if (++failed >= retry_limit ||
			    rc == -ECONNREFUSED || rc == -EPERM) {
				sk = NULL;
				if (err_hook)
<<<<<<< HEAD
					(*err_hook)(skb);
=======
					(*err_hook)(skb, rc);
>>>>>>> 754e0b0e
				if (rc == -EAGAIN)
					rc = 0;
				/* continue to drain the queue */
				continue;
			} else
				goto retry;
		} else {
			/* skb sent - drop the extra reference and continue */
			consume_skb(skb);
			failed = 0;
		}
	}

	return (rc >= 0 ? 0 : rc);
}

/*
 * kauditd_send_multicast_skb - Send a record to any multicast listeners
 * @skb: audit record
 *
 * Description:
 * Write a multicast message to anyone listening in the initial network
 * namespace.  This function doesn't consume an skb as might be expected since
 * it has to copy it anyways.
 */
static void kauditd_send_multicast_skb(struct sk_buff *skb)
{
	struct sk_buff *copy;
	struct sock *sock = audit_get_sk(&init_net);
	struct nlmsghdr *nlh;

	/* NOTE: we are not taking an additional reference for init_net since
	 *       we don't have to worry about it going away */

	if (!netlink_has_listeners(sock, AUDIT_NLGRP_READLOG))
		return;

	/*
	 * The seemingly wasteful skb_copy() rather than bumping the refcount
	 * using skb_get() is necessary because non-standard mods are made to
	 * the skb by the original kaudit unicast socket send routine.  The
	 * existing auditd daemon assumes this breakage.  Fixing this would
	 * require co-ordinating a change in the established protocol between
	 * the kaudit kernel subsystem and the auditd userspace code.  There is
	 * no reason for new multicast clients to continue with this
	 * non-compliance.
	 */
	copy = skb_copy(skb, GFP_KERNEL);
	if (!copy)
		return;
	nlh = nlmsg_hdr(copy);
	nlh->nlmsg_len = skb->len;

	nlmsg_multicast(sock, copy, 0, AUDIT_NLGRP_READLOG, GFP_KERNEL);
}

/**
 * kauditd_thread - Worker thread to send audit records to userspace
 * @dummy: unused
 */
static int kauditd_thread(void *dummy)
{
	int rc;
	u32 portid = 0;
	struct net *net = NULL;
	struct sock *sk = NULL;
	struct auditd_connection *ac;

#define UNICAST_RETRIES 5

	set_freezable();
	while (!kthread_should_stop()) {
		/* NOTE: see the lock comments in auditd_send_unicast_skb() */
		rcu_read_lock();
		ac = rcu_dereference(auditd_conn);
		if (!ac) {
			rcu_read_unlock();
			goto main_queue;
		}
		net = get_net(ac->net);
		sk = audit_get_sk(net);
		portid = ac->portid;
		rcu_read_unlock();

		/* attempt to flush the hold queue */
		rc = kauditd_send_queue(sk, portid,
					&audit_hold_queue, UNICAST_RETRIES,
					NULL, kauditd_rehold_skb);
		if (rc < 0) {
			sk = NULL;
			auditd_reset(ac);
			goto main_queue;
		}

		/* attempt to flush the retry queue */
		rc = kauditd_send_queue(sk, portid,
					&audit_retry_queue, UNICAST_RETRIES,
					NULL, kauditd_hold_skb);
		if (rc < 0) {
			sk = NULL;
			auditd_reset(ac);
			goto main_queue;
		}

main_queue:
		/* process the main queue - do the multicast send and attempt
		 * unicast, dump failed record sends to the retry queue; if
		 * sk == NULL due to previous failures we will just do the
		 * multicast send and move the record to the hold queue */
		rc = kauditd_send_queue(sk, portid, &audit_queue, 1,
					kauditd_send_multicast_skb,
					(sk ?
					 kauditd_retry_skb : kauditd_hold_skb));
		if (ac && rc < 0)
			auditd_reset(ac);
		sk = NULL;

		/* drop our netns reference, no auditd sends past this line */
		if (net) {
			put_net(net);
			net = NULL;
		}

		/* we have processed all the queues so wake everyone */
		wake_up(&audit_backlog_wait);

		/* NOTE: we want to wake up if there is anything on the queue,
		 *       regardless of if an auditd is connected, as we need to
		 *       do the multicast send and rotate records from the
		 *       main queue to the retry/hold queues */
		wait_event_freezable(kauditd_wait,
				     (skb_queue_len(&audit_queue) ? 1 : 0));
	}

	return 0;
}

int audit_send_list_thread(void *_dest)
{
	struct audit_netlink_list *dest = _dest;
	struct sk_buff *skb;
	struct sock *sk = audit_get_sk(dest->net);

	/* wait for parent to finish and send an ACK */
	audit_ctl_lock();
	audit_ctl_unlock();

	while ((skb = __skb_dequeue(&dest->q)) != NULL)
		netlink_unicast(sk, skb, dest->portid, 0);

	put_net(dest->net);
	kfree(dest);

	return 0;
}

struct sk_buff *audit_make_reply(int seq, int type, int done,
				 int multi, const void *payload, int size)
{
	struct sk_buff	*skb;
	struct nlmsghdr	*nlh;
	void		*data;
	int		flags = multi ? NLM_F_MULTI : 0;
	int		t     = done  ? NLMSG_DONE  : type;

	skb = nlmsg_new(size, GFP_KERNEL);
	if (!skb)
		return NULL;

	nlh	= nlmsg_put(skb, 0, seq, t, size, flags);
	if (!nlh)
		goto out_kfree_skb;
	data = nlmsg_data(nlh);
	memcpy(data, payload, size);
	return skb;

out_kfree_skb:
	kfree_skb(skb);
	return NULL;
}

static void audit_free_reply(struct audit_reply *reply)
{
	if (!reply)
		return;

	kfree_skb(reply->skb);
	if (reply->net)
		put_net(reply->net);
	kfree(reply);
}

static int audit_send_reply_thread(void *arg)
{
	struct audit_reply *reply = (struct audit_reply *)arg;

	audit_ctl_lock();
	audit_ctl_unlock();

	/* Ignore failure. It'll only happen if the sender goes away,
	   because our timeout is set to infinite. */
	netlink_unicast(audit_get_sk(reply->net), reply->skb, reply->portid, 0);
	reply->skb = NULL;
	audit_free_reply(reply);
	return 0;
}

/**
 * audit_send_reply - send an audit reply message via netlink
 * @request_skb: skb of request we are replying to (used to target the reply)
 * @seq: sequence number
 * @type: audit message type
 * @done: done (last) flag
 * @multi: multi-part message flag
 * @payload: payload data
 * @size: payload size
 *
 * Allocates a skb, builds the netlink message, and sends it to the port id.
 */
static void audit_send_reply(struct sk_buff *request_skb, int seq, int type, int done,
			     int multi, const void *payload, int size)
{
	struct task_struct *tsk;
	struct audit_reply *reply;

	reply = kzalloc(sizeof(*reply), GFP_KERNEL);
	if (!reply)
		return;

	reply->skb = audit_make_reply(seq, type, done, multi, payload, size);
	if (!reply->skb)
		goto err;
	reply->net = get_net(sock_net(NETLINK_CB(request_skb).sk));
	reply->portid = NETLINK_CB(request_skb).portid;

	tsk = kthread_run(audit_send_reply_thread, reply, "audit_send_reply");
	if (IS_ERR(tsk))
		goto err;

	return;

err:
	audit_free_reply(reply);
}

/*
 * Check for appropriate CAP_AUDIT_ capabilities on incoming audit
 * control messages.
 */
static int audit_netlink_ok(struct sk_buff *skb, u16 msg_type)
{
	int err = 0;

	/* Only support initial user namespace for now. */
	/*
	 * We return ECONNREFUSED because it tricks userspace into thinking
	 * that audit was not configured into the kernel.  Lots of users
	 * configure their PAM stack (because that's what the distro does)
	 * to reject login if unable to send messages to audit.  If we return
	 * ECONNREFUSED the PAM stack thinks the kernel does not have audit
	 * configured in and will let login proceed.  If we return EPERM
	 * userspace will reject all logins.  This should be removed when we
	 * support non init namespaces!!
	 */
	if (current_user_ns() != &init_user_ns)
		return -ECONNREFUSED;

	switch (msg_type) {
	case AUDIT_LIST:
	case AUDIT_ADD:
	case AUDIT_DEL:
		return -EOPNOTSUPP;
	case AUDIT_GET:
	case AUDIT_SET:
	case AUDIT_GET_FEATURE:
	case AUDIT_SET_FEATURE:
	case AUDIT_LIST_RULES:
	case AUDIT_ADD_RULE:
	case AUDIT_DEL_RULE:
	case AUDIT_SIGNAL_INFO:
	case AUDIT_TTY_GET:
	case AUDIT_TTY_SET:
	case AUDIT_TRIM:
	case AUDIT_MAKE_EQUIV:
		/* Only support auditd and auditctl in initial pid namespace
		 * for now. */
		if (task_active_pid_ns(current) != &init_pid_ns)
			return -EPERM;

		if (!netlink_capable(skb, CAP_AUDIT_CONTROL))
			err = -EPERM;
		break;
	case AUDIT_USER:
	case AUDIT_FIRST_USER_MSG ... AUDIT_LAST_USER_MSG:
	case AUDIT_FIRST_USER_MSG2 ... AUDIT_LAST_USER_MSG2:
		if (!netlink_capable(skb, CAP_AUDIT_WRITE))
			err = -EPERM;
		break;
	default:  /* bad msg */
		err = -EINVAL;
	}

	return err;
}

static void audit_log_common_recv_msg(struct audit_context *context,
					struct audit_buffer **ab, u16 msg_type)
{
	uid_t uid = from_kuid(&init_user_ns, current_uid());
	pid_t pid = task_tgid_nr(current);

	if (!audit_enabled && msg_type != AUDIT_USER_AVC) {
		*ab = NULL;
		return;
	}

	*ab = audit_log_start(context, GFP_KERNEL, msg_type);
	if (unlikely(!*ab))
		return;
	audit_log_format(*ab, "pid=%d uid=%u ", pid, uid);
	audit_log_session_info(*ab);
	audit_log_task_context(*ab);
}

static inline void audit_log_user_recv_msg(struct audit_buffer **ab,
					   u16 msg_type)
{
	audit_log_common_recv_msg(NULL, ab, msg_type);
}

int is_audit_feature_set(int i)
{
	return af.features & AUDIT_FEATURE_TO_MASK(i);
}


static int audit_get_feature(struct sk_buff *skb)
{
	u32 seq;

	seq = nlmsg_hdr(skb)->nlmsg_seq;

	audit_send_reply(skb, seq, AUDIT_GET_FEATURE, 0, 0, &af, sizeof(af));

	return 0;
}

static void audit_log_feature_change(int which, u32 old_feature, u32 new_feature,
				     u32 old_lock, u32 new_lock, int res)
{
	struct audit_buffer *ab;

	if (audit_enabled == AUDIT_OFF)
		return;

	ab = audit_log_start(audit_context(), GFP_KERNEL, AUDIT_FEATURE_CHANGE);
	if (!ab)
		return;
	audit_log_task_info(ab);
	audit_log_format(ab, " feature=%s old=%u new=%u old_lock=%u new_lock=%u res=%d",
			 audit_feature_names[which], !!old_feature, !!new_feature,
			 !!old_lock, !!new_lock, res);
	audit_log_end(ab);
}

static int audit_set_feature(struct audit_features *uaf)
{
	int i;

	BUILD_BUG_ON(AUDIT_LAST_FEATURE + 1 > ARRAY_SIZE(audit_feature_names));

	/* if there is ever a version 2 we should handle that here */

	for (i = 0; i <= AUDIT_LAST_FEATURE; i++) {
		u32 feature = AUDIT_FEATURE_TO_MASK(i);
		u32 old_feature, new_feature, old_lock, new_lock;

		/* if we are not changing this feature, move along */
		if (!(feature & uaf->mask))
			continue;

		old_feature = af.features & feature;
		new_feature = uaf->features & feature;
		new_lock = (uaf->lock | af.lock) & feature;
		old_lock = af.lock & feature;

		/* are we changing a locked feature? */
		if (old_lock && (new_feature != old_feature)) {
			audit_log_feature_change(i, old_feature, new_feature,
						 old_lock, new_lock, 0);
			return -EPERM;
		}
	}
	/* nothing invalid, do the changes */
	for (i = 0; i <= AUDIT_LAST_FEATURE; i++) {
		u32 feature = AUDIT_FEATURE_TO_MASK(i);
		u32 old_feature, new_feature, old_lock, new_lock;

		/* if we are not changing this feature, move along */
		if (!(feature & uaf->mask))
			continue;

		old_feature = af.features & feature;
		new_feature = uaf->features & feature;
		old_lock = af.lock & feature;
		new_lock = (uaf->lock | af.lock) & feature;

		if (new_feature != old_feature)
			audit_log_feature_change(i, old_feature, new_feature,
						 old_lock, new_lock, 1);

		if (new_feature)
			af.features |= feature;
		else
			af.features &= ~feature;
		af.lock |= new_lock;
	}

	return 0;
}

static int audit_replace(struct pid *pid)
{
	pid_t pvnr;
	struct sk_buff *skb;

	pvnr = pid_vnr(pid);
	skb = audit_make_reply(0, AUDIT_REPLACE, 0, 0, &pvnr, sizeof(pvnr));
	if (!skb)
		return -ENOMEM;
	return auditd_send_unicast_skb(skb);
}

static int audit_receive_msg(struct sk_buff *skb, struct nlmsghdr *nlh)
{
	u32			seq;
	void			*data;
	int			data_len;
	int			err;
	struct audit_buffer	*ab;
	u16			msg_type = nlh->nlmsg_type;
	struct audit_sig_info   *sig_data;
	char			*ctx = NULL;
	u32			len;

	err = audit_netlink_ok(skb, msg_type);
	if (err)
		return err;

	seq  = nlh->nlmsg_seq;
	data = nlmsg_data(nlh);
	data_len = nlmsg_len(nlh);

	switch (msg_type) {
	case AUDIT_GET: {
		struct audit_status	s;
		memset(&s, 0, sizeof(s));
		s.enabled		   = audit_enabled;
		s.failure		   = audit_failure;
		/* NOTE: use pid_vnr() so the PID is relative to the current
		 *       namespace */
		s.pid			   = auditd_pid_vnr();
		s.rate_limit		   = audit_rate_limit;
		s.backlog_limit		   = audit_backlog_limit;
		s.lost			   = atomic_read(&audit_lost);
		s.backlog		   = skb_queue_len(&audit_queue);
		s.feature_bitmap	   = AUDIT_FEATURE_BITMAP_ALL;
		s.backlog_wait_time	   = audit_backlog_wait_time;
		s.backlog_wait_time_actual = atomic_read(&audit_backlog_wait_time_actual);
		audit_send_reply(skb, seq, AUDIT_GET, 0, 0, &s, sizeof(s));
		break;
	}
	case AUDIT_SET: {
		struct audit_status	s;
		memset(&s, 0, sizeof(s));
		/* guard against past and future API changes */
		memcpy(&s, data, min_t(size_t, sizeof(s), data_len));
		if (s.mask & AUDIT_STATUS_ENABLED) {
			err = audit_set_enabled(s.enabled);
			if (err < 0)
				return err;
		}
		if (s.mask & AUDIT_STATUS_FAILURE) {
			err = audit_set_failure(s.failure);
			if (err < 0)
				return err;
		}
		if (s.mask & AUDIT_STATUS_PID) {
			/* NOTE: we are using the vnr PID functions below
			 *       because the s.pid value is relative to the
			 *       namespace of the caller; at present this
			 *       doesn't matter much since you can really only
			 *       run auditd from the initial pid namespace, but
			 *       something to keep in mind if this changes */
			pid_t new_pid = s.pid;
			pid_t auditd_pid;
			struct pid *req_pid = task_tgid(current);

			/* Sanity check - PID values must match. Setting
			 * pid to 0 is how auditd ends auditing. */
			if (new_pid && (new_pid != pid_vnr(req_pid)))
				return -EINVAL;

			/* test the auditd connection */
			audit_replace(req_pid);

			auditd_pid = auditd_pid_vnr();
			if (auditd_pid) {
				/* replacing a healthy auditd is not allowed */
				if (new_pid) {
					audit_log_config_change("audit_pid",
							new_pid, auditd_pid, 0);
					return -EEXIST;
				}
				/* only current auditd can unregister itself */
				if (pid_vnr(req_pid) != auditd_pid) {
					audit_log_config_change("audit_pid",
							new_pid, auditd_pid, 0);
					return -EACCES;
				}
			}

			if (new_pid) {
				/* register a new auditd connection */
				err = auditd_set(req_pid,
						 NETLINK_CB(skb).portid,
						 sock_net(NETLINK_CB(skb).sk));
				if (audit_enabled != AUDIT_OFF)
					audit_log_config_change("audit_pid",
								new_pid,
								auditd_pid,
								err ? 0 : 1);
				if (err)
					return err;

				/* try to process any backlog */
				wake_up_interruptible(&kauditd_wait);
			} else {
				if (audit_enabled != AUDIT_OFF)
					audit_log_config_change("audit_pid",
								new_pid,
								auditd_pid, 1);

				/* unregister the auditd connection */
				auditd_reset(NULL);
			}
		}
		if (s.mask & AUDIT_STATUS_RATE_LIMIT) {
			err = audit_set_rate_limit(s.rate_limit);
			if (err < 0)
				return err;
		}
		if (s.mask & AUDIT_STATUS_BACKLOG_LIMIT) {
			err = audit_set_backlog_limit(s.backlog_limit);
			if (err < 0)
				return err;
		}
		if (s.mask & AUDIT_STATUS_BACKLOG_WAIT_TIME) {
			if (sizeof(s) > (size_t)nlh->nlmsg_len)
				return -EINVAL;
			if (s.backlog_wait_time > 10*AUDIT_BACKLOG_WAIT_TIME)
				return -EINVAL;
			err = audit_set_backlog_wait_time(s.backlog_wait_time);
			if (err < 0)
				return err;
		}
		if (s.mask == AUDIT_STATUS_LOST) {
			u32 lost = atomic_xchg(&audit_lost, 0);

			audit_log_config_change("lost", 0, lost, 1);
			return lost;
		}
		if (s.mask == AUDIT_STATUS_BACKLOG_WAIT_TIME_ACTUAL) {
			u32 actual = atomic_xchg(&audit_backlog_wait_time_actual, 0);

			audit_log_config_change("backlog_wait_time_actual", 0, actual, 1);
			return actual;
		}
		break;
	}
	case AUDIT_GET_FEATURE:
		err = audit_get_feature(skb);
		if (err)
			return err;
		break;
	case AUDIT_SET_FEATURE:
		if (data_len < sizeof(struct audit_features))
			return -EINVAL;
		err = audit_set_feature(data);
		if (err)
			return err;
		break;
	case AUDIT_USER:
	case AUDIT_FIRST_USER_MSG ... AUDIT_LAST_USER_MSG:
	case AUDIT_FIRST_USER_MSG2 ... AUDIT_LAST_USER_MSG2:
		if (!audit_enabled && msg_type != AUDIT_USER_AVC)
			return 0;
		/* exit early if there isn't at least one character to print */
		if (data_len < 2)
			return -EINVAL;

		err = audit_filter(msg_type, AUDIT_FILTER_USER);
		if (err == 1) { /* match or error */
			char *str = data;

			err = 0;
			if (msg_type == AUDIT_USER_TTY) {
				err = tty_audit_push();
				if (err)
					break;
			}
			audit_log_user_recv_msg(&ab, msg_type);
			if (msg_type != AUDIT_USER_TTY) {
				/* ensure NULL termination */
				str[data_len - 1] = '\0';
				audit_log_format(ab, " msg='%.*s'",
						 AUDIT_MESSAGE_TEXT_MAX,
						 str);
			} else {
				audit_log_format(ab, " data=");
				if (data_len > 0 && str[data_len - 1] == '\0')
					data_len--;
				audit_log_n_untrustedstring(ab, str, data_len);
			}
			audit_log_end(ab);
		}
		break;
	case AUDIT_ADD_RULE:
	case AUDIT_DEL_RULE:
		if (data_len < sizeof(struct audit_rule_data))
			return -EINVAL;
		if (audit_enabled == AUDIT_LOCKED) {
			audit_log_common_recv_msg(audit_context(), &ab,
						  AUDIT_CONFIG_CHANGE);
			audit_log_format(ab, " op=%s audit_enabled=%d res=0",
					 msg_type == AUDIT_ADD_RULE ?
						"add_rule" : "remove_rule",
					 audit_enabled);
			audit_log_end(ab);
			return -EPERM;
		}
		err = audit_rule_change(msg_type, seq, data, data_len);
		break;
	case AUDIT_LIST_RULES:
		err = audit_list_rules_send(skb, seq);
		break;
	case AUDIT_TRIM:
		audit_trim_trees();
		audit_log_common_recv_msg(audit_context(), &ab,
					  AUDIT_CONFIG_CHANGE);
		audit_log_format(ab, " op=trim res=1");
		audit_log_end(ab);
		break;
	case AUDIT_MAKE_EQUIV: {
		void *bufp = data;
		u32 sizes[2];
		size_t msglen = data_len;
		char *old, *new;

		err = -EINVAL;
		if (msglen < 2 * sizeof(u32))
			break;
		memcpy(sizes, bufp, 2 * sizeof(u32));
		bufp += 2 * sizeof(u32);
		msglen -= 2 * sizeof(u32);
		old = audit_unpack_string(&bufp, &msglen, sizes[0]);
		if (IS_ERR(old)) {
			err = PTR_ERR(old);
			break;
		}
		new = audit_unpack_string(&bufp, &msglen, sizes[1]);
		if (IS_ERR(new)) {
			err = PTR_ERR(new);
			kfree(old);
			break;
		}
		/* OK, here comes... */
		err = audit_tag_tree(old, new);

		audit_log_common_recv_msg(audit_context(), &ab,
					  AUDIT_CONFIG_CHANGE);
		audit_log_format(ab, " op=make_equiv old=");
		audit_log_untrustedstring(ab, old);
		audit_log_format(ab, " new=");
		audit_log_untrustedstring(ab, new);
		audit_log_format(ab, " res=%d", !err);
		audit_log_end(ab);
		kfree(old);
		kfree(new);
		break;
	}
	case AUDIT_SIGNAL_INFO:
		len = 0;
		if (audit_sig_sid) {
			err = security_secid_to_secctx(audit_sig_sid, &ctx, &len);
			if (err)
				return err;
		}
		sig_data = kmalloc(struct_size(sig_data, ctx, len), GFP_KERNEL);
		if (!sig_data) {
			if (audit_sig_sid)
				security_release_secctx(ctx, len);
			return -ENOMEM;
		}
		sig_data->uid = from_kuid(&init_user_ns, audit_sig_uid);
		sig_data->pid = audit_sig_pid;
		if (audit_sig_sid) {
			memcpy(sig_data->ctx, ctx, len);
			security_release_secctx(ctx, len);
		}
		audit_send_reply(skb, seq, AUDIT_SIGNAL_INFO, 0, 0,
				 sig_data, struct_size(sig_data, ctx, len));
		kfree(sig_data);
		break;
	case AUDIT_TTY_GET: {
		struct audit_tty_status s;
		unsigned int t;

		t = READ_ONCE(current->signal->audit_tty);
		s.enabled = t & AUDIT_TTY_ENABLE;
		s.log_passwd = !!(t & AUDIT_TTY_LOG_PASSWD);

		audit_send_reply(skb, seq, AUDIT_TTY_GET, 0, 0, &s, sizeof(s));
		break;
	}
	case AUDIT_TTY_SET: {
		struct audit_tty_status s, old;
		struct audit_buffer	*ab;
		unsigned int t;

		memset(&s, 0, sizeof(s));
		/* guard against past and future API changes */
		memcpy(&s, data, min_t(size_t, sizeof(s), data_len));
		/* check if new data is valid */
		if ((s.enabled != 0 && s.enabled != 1) ||
		    (s.log_passwd != 0 && s.log_passwd != 1))
			err = -EINVAL;

		if (err)
			t = READ_ONCE(current->signal->audit_tty);
		else {
			t = s.enabled | (-s.log_passwd & AUDIT_TTY_LOG_PASSWD);
			t = xchg(&current->signal->audit_tty, t);
		}
		old.enabled = t & AUDIT_TTY_ENABLE;
		old.log_passwd = !!(t & AUDIT_TTY_LOG_PASSWD);

		audit_log_common_recv_msg(audit_context(), &ab,
					  AUDIT_CONFIG_CHANGE);
		audit_log_format(ab, " op=tty_set old-enabled=%d new-enabled=%d"
				 " old-log_passwd=%d new-log_passwd=%d res=%d",
				 old.enabled, s.enabled, old.log_passwd,
				 s.log_passwd, !err);
		audit_log_end(ab);
		break;
	}
	default:
		err = -EINVAL;
		break;
	}

	return err < 0 ? err : 0;
}

/**
 * audit_receive - receive messages from a netlink control socket
 * @skb: the message buffer
 *
 * Parse the provided skb and deal with any messages that may be present,
 * malformed skbs are discarded.
 */
static void audit_receive(struct sk_buff  *skb)
{
	struct nlmsghdr *nlh;
	/*
	 * len MUST be signed for nlmsg_next to be able to dec it below 0
	 * if the nlmsg_len was not aligned
	 */
	int len;
	int err;

	nlh = nlmsg_hdr(skb);
	len = skb->len;

	audit_ctl_lock();
	while (nlmsg_ok(nlh, len)) {
		err = audit_receive_msg(skb, nlh);
		/* if err or if this message says it wants a response */
		if (err || (nlh->nlmsg_flags & NLM_F_ACK))
			netlink_ack(skb, nlh, err, NULL);

		nlh = nlmsg_next(nlh, &len);
	}
	audit_ctl_unlock();

	/* can't block with the ctrl lock, so penalize the sender now */
	if (audit_backlog_limit &&
	    (skb_queue_len(&audit_queue) > audit_backlog_limit)) {
		DECLARE_WAITQUEUE(wait, current);

		/* wake kauditd to try and flush the queue */
		wake_up_interruptible(&kauditd_wait);

		add_wait_queue_exclusive(&audit_backlog_wait, &wait);
		set_current_state(TASK_UNINTERRUPTIBLE);
		schedule_timeout(audit_backlog_wait_time);
		remove_wait_queue(&audit_backlog_wait, &wait);
	}
}

/* Log information about who is connecting to the audit multicast socket */
static void audit_log_multicast(int group, const char *op, int err)
{
	const struct cred *cred;
	struct tty_struct *tty;
	char comm[sizeof(current->comm)];
	struct audit_buffer *ab;

	if (!audit_enabled)
		return;

	ab = audit_log_start(audit_context(), GFP_KERNEL, AUDIT_EVENT_LISTENER);
	if (!ab)
		return;

	cred = current_cred();
	tty = audit_get_tty();
	audit_log_format(ab, "pid=%u uid=%u auid=%u tty=%s ses=%u",
			 task_pid_nr(current),
			 from_kuid(&init_user_ns, cred->uid),
			 from_kuid(&init_user_ns, audit_get_loginuid(current)),
			 tty ? tty_name(tty) : "(none)",
			 audit_get_sessionid(current));
	audit_put_tty(tty);
	audit_log_task_context(ab); /* subj= */
	audit_log_format(ab, " comm=");
	audit_log_untrustedstring(ab, get_task_comm(comm, current));
	audit_log_d_path_exe(ab, current->mm); /* exe= */
	audit_log_format(ab, " nl-mcgrp=%d op=%s res=%d", group, op, !err);
	audit_log_end(ab);
}

/* Run custom bind function on netlink socket group connect or bind requests. */
static int audit_multicast_bind(struct net *net, int group)
{
	int err = 0;

	if (!capable(CAP_AUDIT_READ))
		err = -EPERM;
	audit_log_multicast(group, "connect", err);
	return err;
}

static void audit_multicast_unbind(struct net *net, int group)
{
	audit_log_multicast(group, "disconnect", 0);
}

static int __net_init audit_net_init(struct net *net)
{
	struct netlink_kernel_cfg cfg = {
		.input	= audit_receive,
		.bind	= audit_multicast_bind,
		.unbind	= audit_multicast_unbind,
		.flags	= NL_CFG_F_NONROOT_RECV,
		.groups	= AUDIT_NLGRP_MAX,
	};

	struct audit_net *aunet = net_generic(net, audit_net_id);

	aunet->sk = netlink_kernel_create(net, NETLINK_AUDIT, &cfg);
	if (aunet->sk == NULL) {
		audit_panic("cannot initialize netlink socket in namespace");
		return -ENOMEM;
	}
	/* limit the timeout in case auditd is blocked/stopped */
	aunet->sk->sk_sndtimeo = HZ / 10;

	return 0;
}

static void __net_exit audit_net_exit(struct net *net)
{
	struct audit_net *aunet = net_generic(net, audit_net_id);

	/* NOTE: you would think that we would want to check the auditd
	 * connection and potentially reset it here if it lives in this
	 * namespace, but since the auditd connection tracking struct holds a
	 * reference to this namespace (see auditd_set()) we are only ever
	 * going to get here after that connection has been released */

	netlink_kernel_release(aunet->sk);
}

static struct pernet_operations audit_net_ops __net_initdata = {
	.init = audit_net_init,
	.exit = audit_net_exit,
	.id = &audit_net_id,
	.size = sizeof(struct audit_net),
};

/* Initialize audit support at boot time. */
static int __init audit_init(void)
{
	int i;

	if (audit_initialized == AUDIT_DISABLED)
		return 0;

	audit_buffer_cache = kmem_cache_create("audit_buffer",
					       sizeof(struct audit_buffer),
					       0, SLAB_PANIC, NULL);

	skb_queue_head_init(&audit_queue);
	skb_queue_head_init(&audit_retry_queue);
	skb_queue_head_init(&audit_hold_queue);

	for (i = 0; i < AUDIT_INODE_BUCKETS; i++)
		INIT_LIST_HEAD(&audit_inode_hash[i]);

	mutex_init(&audit_cmd_mutex.lock);
	audit_cmd_mutex.owner = NULL;

	pr_info("initializing netlink subsys (%s)\n",
		audit_default ? "enabled" : "disabled");
	register_pernet_subsys(&audit_net_ops);

	audit_initialized = AUDIT_INITIALIZED;

	kauditd_task = kthread_run(kauditd_thread, NULL, "kauditd");
	if (IS_ERR(kauditd_task)) {
		int err = PTR_ERR(kauditd_task);
		panic("audit: failed to start the kauditd thread (%d)\n", err);
	}

	audit_log(NULL, GFP_KERNEL, AUDIT_KERNEL,
		"state=initialized audit_enabled=%u res=1",
		 audit_enabled);

	return 0;
}
postcore_initcall(audit_init);

/*
 * Process kernel command-line parameter at boot time.
 * audit={0|off} or audit={1|on}.
 */
static int __init audit_enable(char *str)
{
	if (!strcasecmp(str, "off") || !strcmp(str, "0"))
		audit_default = AUDIT_OFF;
	else if (!strcasecmp(str, "on") || !strcmp(str, "1"))
		audit_default = AUDIT_ON;
	else {
		pr_err("audit: invalid 'audit' parameter value (%s)\n", str);
		audit_default = AUDIT_ON;
	}

	if (audit_default == AUDIT_OFF)
		audit_initialized = AUDIT_DISABLED;
	if (audit_set_enabled(audit_default))
		pr_err("audit: error setting audit state (%d)\n",
		       audit_default);

	pr_info("%s\n", audit_default ?
		"enabled (after initialization)" : "disabled (until reboot)");

	return 1;
}
__setup("audit=", audit_enable);

/* Process kernel command-line parameter at boot time.
 * audit_backlog_limit=<n> */
static int __init audit_backlog_limit_set(char *str)
{
	u32 audit_backlog_limit_arg;

	pr_info("audit_backlog_limit: ");
	if (kstrtouint(str, 0, &audit_backlog_limit_arg)) {
		pr_cont("using default of %u, unable to parse %s\n",
			audit_backlog_limit, str);
		return 1;
	}

	audit_backlog_limit = audit_backlog_limit_arg;
	pr_cont("%d\n", audit_backlog_limit);

	return 1;
}
__setup("audit_backlog_limit=", audit_backlog_limit_set);

static void audit_buffer_free(struct audit_buffer *ab)
{
	if (!ab)
		return;

	kfree_skb(ab->skb);
	kmem_cache_free(audit_buffer_cache, ab);
}

static struct audit_buffer *audit_buffer_alloc(struct audit_context *ctx,
					       gfp_t gfp_mask, int type)
{
	struct audit_buffer *ab;

	ab = kmem_cache_alloc(audit_buffer_cache, gfp_mask);
	if (!ab)
		return NULL;

	ab->skb = nlmsg_new(AUDIT_BUFSIZ, gfp_mask);
	if (!ab->skb)
		goto err;
	if (!nlmsg_put(ab->skb, 0, 0, type, 0, 0))
		goto err;

	ab->ctx = ctx;
	ab->gfp_mask = gfp_mask;

	return ab;

err:
	audit_buffer_free(ab);
	return NULL;
}

/**
 * audit_serial - compute a serial number for the audit record
 *
 * Compute a serial number for the audit record.  Audit records are
 * written to user-space as soon as they are generated, so a complete
 * audit record may be written in several pieces.  The timestamp of the
 * record and this serial number are used by the user-space tools to
 * determine which pieces belong to the same audit record.  The
 * (timestamp,serial) tuple is unique for each syscall and is live from
 * syscall entry to syscall exit.
 *
 * NOTE: Another possibility is to store the formatted records off the
 * audit context (for those records that have a context), and emit them
 * all at syscall exit.  However, this could delay the reporting of
 * significant errors until syscall exit (or never, if the system
 * halts).
 */
unsigned int audit_serial(void)
{
	static atomic_t serial = ATOMIC_INIT(0);

	return atomic_inc_return(&serial);
}

static inline void audit_get_stamp(struct audit_context *ctx,
				   struct timespec64 *t, unsigned int *serial)
{
	if (!ctx || !auditsc_get_stamp(ctx, t, serial)) {
		ktime_get_coarse_real_ts64(t);
		*serial = audit_serial();
	}
}

/**
 * audit_log_start - obtain an audit buffer
 * @ctx: audit_context (may be NULL)
 * @gfp_mask: type of allocation
 * @type: audit message type
 *
 * Returns audit_buffer pointer on success or NULL on error.
 *
 * Obtain an audit buffer.  This routine does locking to obtain the
 * audit buffer, but then no locking is required for calls to
 * audit_log_*format.  If the task (ctx) is a task that is currently in a
 * syscall, then the syscall is marked as auditable and an audit record
 * will be written at syscall exit.  If there is no associated task, then
 * task context (ctx) should be NULL.
 */
struct audit_buffer *audit_log_start(struct audit_context *ctx, gfp_t gfp_mask,
				     int type)
{
	struct audit_buffer *ab;
	struct timespec64 t;
	unsigned int serial;

	if (audit_initialized != AUDIT_INITIALIZED)
		return NULL;

	if (unlikely(!audit_filter(type, AUDIT_FILTER_EXCLUDE)))
		return NULL;

	/* NOTE: don't ever fail/sleep on these two conditions:
	 * 1. auditd generated record - since we need auditd to drain the
	 *    queue; also, when we are checking for auditd, compare PIDs using
	 *    task_tgid_vnr() since auditd_pid is set in audit_receive_msg()
	 *    using a PID anchored in the caller's namespace
	 * 2. generator holding the audit_cmd_mutex - we don't want to block
	 *    while holding the mutex, although we do penalize the sender
	 *    later in audit_receive() when it is safe to block
	 */
	if (!(auditd_test_task(current) || audit_ctl_owner_current())) {
		long stime = audit_backlog_wait_time;

		while (audit_backlog_limit &&
		       (skb_queue_len(&audit_queue) > audit_backlog_limit)) {
			/* wake kauditd to try and flush the queue */
			wake_up_interruptible(&kauditd_wait);

			/* sleep if we are allowed and we haven't exhausted our
			 * backlog wait limit */
			if (gfpflags_allow_blocking(gfp_mask) && (stime > 0)) {
				long rtime = stime;

				DECLARE_WAITQUEUE(wait, current);

				add_wait_queue_exclusive(&audit_backlog_wait,
							 &wait);
				set_current_state(TASK_UNINTERRUPTIBLE);
				stime = schedule_timeout(rtime);
				atomic_add(rtime - stime, &audit_backlog_wait_time_actual);
				remove_wait_queue(&audit_backlog_wait, &wait);
			} else {
				if (audit_rate_check() && printk_ratelimit())
					pr_warn("audit_backlog=%d > audit_backlog_limit=%d\n",
						skb_queue_len(&audit_queue),
						audit_backlog_limit);
				audit_log_lost("backlog limit exceeded");
				return NULL;
			}
		}
	}

	ab = audit_buffer_alloc(ctx, gfp_mask, type);
	if (!ab) {
		audit_log_lost("out of memory in audit_log_start");
		return NULL;
	}

	audit_get_stamp(ab->ctx, &t, &serial);
	/* cancel dummy context to enable supporting records */
	if (ctx)
		ctx->dummy = 0;
	audit_log_format(ab, "audit(%llu.%03lu:%u): ",
			 (unsigned long long)t.tv_sec, t.tv_nsec/1000000, serial);

	return ab;
}

/**
 * audit_expand - expand skb in the audit buffer
 * @ab: audit_buffer
 * @extra: space to add at tail of the skb
 *
 * Returns 0 (no space) on failed expansion, or available space if
 * successful.
 */
static inline int audit_expand(struct audit_buffer *ab, int extra)
{
	struct sk_buff *skb = ab->skb;
	int oldtail = skb_tailroom(skb);
	int ret = pskb_expand_head(skb, 0, extra, ab->gfp_mask);
	int newtail = skb_tailroom(skb);

	if (ret < 0) {
		audit_log_lost("out of memory in audit_expand");
		return 0;
	}

	skb->truesize += newtail - oldtail;
	return newtail;
}

/*
 * Format an audit message into the audit buffer.  If there isn't enough
 * room in the audit buffer, more room will be allocated and vsnprint
 * will be called a second time.  Currently, we assume that a printk
 * can't format message larger than 1024 bytes, so we don't either.
 */
static void audit_log_vformat(struct audit_buffer *ab, const char *fmt,
			      va_list args)
{
	int len, avail;
	struct sk_buff *skb;
	va_list args2;

	if (!ab)
		return;

	BUG_ON(!ab->skb);
	skb = ab->skb;
	avail = skb_tailroom(skb);
	if (avail == 0) {
		avail = audit_expand(ab, AUDIT_BUFSIZ);
		if (!avail)
			goto out;
	}
	va_copy(args2, args);
	len = vsnprintf(skb_tail_pointer(skb), avail, fmt, args);
	if (len >= avail) {
		/* The printk buffer is 1024 bytes long, so if we get
		 * here and AUDIT_BUFSIZ is at least 1024, then we can
		 * log everything that printk could have logged. */
		avail = audit_expand(ab,
			max_t(unsigned, AUDIT_BUFSIZ, 1+len-avail));
		if (!avail)
			goto out_va_end;
		len = vsnprintf(skb_tail_pointer(skb), avail, fmt, args2);
	}
	if (len > 0)
		skb_put(skb, len);
out_va_end:
	va_end(args2);
out:
	return;
}

/**
 * audit_log_format - format a message into the audit buffer.
 * @ab: audit_buffer
 * @fmt: format string
 * @...: optional parameters matching @fmt string
 *
 * All the work is done in audit_log_vformat.
 */
void audit_log_format(struct audit_buffer *ab, const char *fmt, ...)
{
	va_list args;

	if (!ab)
		return;
	va_start(args, fmt);
	audit_log_vformat(ab, fmt, args);
	va_end(args);
}

/**
 * audit_log_n_hex - convert a buffer to hex and append it to the audit skb
 * @ab: the audit_buffer
 * @buf: buffer to convert to hex
 * @len: length of @buf to be converted
 *
 * No return value; failure to expand is silently ignored.
 *
 * This function will take the passed buf and convert it into a string of
 * ascii hex digits. The new string is placed onto the skb.
 */
void audit_log_n_hex(struct audit_buffer *ab, const unsigned char *buf,
		size_t len)
{
	int i, avail, new_len;
	unsigned char *ptr;
	struct sk_buff *skb;

	if (!ab)
		return;

	BUG_ON(!ab->skb);
	skb = ab->skb;
	avail = skb_tailroom(skb);
	new_len = len<<1;
	if (new_len >= avail) {
		/* Round the buffer request up to the next multiple */
		new_len = AUDIT_BUFSIZ*(((new_len-avail)/AUDIT_BUFSIZ) + 1);
		avail = audit_expand(ab, new_len);
		if (!avail)
			return;
	}

	ptr = skb_tail_pointer(skb);
	for (i = 0; i < len; i++)
		ptr = hex_byte_pack_upper(ptr, buf[i]);
	*ptr = 0;
	skb_put(skb, len << 1); /* new string is twice the old string */
}

/*
 * Format a string of no more than slen characters into the audit buffer,
 * enclosed in quote marks.
 */
void audit_log_n_string(struct audit_buffer *ab, const char *string,
			size_t slen)
{
	int avail, new_len;
	unsigned char *ptr;
	struct sk_buff *skb;

	if (!ab)
		return;

	BUG_ON(!ab->skb);
	skb = ab->skb;
	avail = skb_tailroom(skb);
	new_len = slen + 3;	/* enclosing quotes + null terminator */
	if (new_len > avail) {
		avail = audit_expand(ab, new_len);
		if (!avail)
			return;
	}
	ptr = skb_tail_pointer(skb);
	*ptr++ = '"';
	memcpy(ptr, string, slen);
	ptr += slen;
	*ptr++ = '"';
	*ptr = 0;
	skb_put(skb, slen + 2);	/* don't include null terminator */
}

/**
 * audit_string_contains_control - does a string need to be logged in hex
 * @string: string to be checked
 * @len: max length of the string to check
 */
bool audit_string_contains_control(const char *string, size_t len)
{
	const unsigned char *p;
	for (p = string; p < (const unsigned char *)string + len; p++) {
		if (*p == '"' || *p < 0x21 || *p > 0x7e)
			return true;
	}
	return false;
}

/**
 * audit_log_n_untrustedstring - log a string that may contain random characters
 * @ab: audit_buffer
 * @len: length of string (not including trailing null)
 * @string: string to be logged
 *
 * This code will escape a string that is passed to it if the string
 * contains a control character, unprintable character, double quote mark,
 * or a space. Unescaped strings will start and end with a double quote mark.
 * Strings that are escaped are printed in hex (2 digits per char).
 *
 * The caller specifies the number of characters in the string to log, which may
 * or may not be the entire string.
 */
void audit_log_n_untrustedstring(struct audit_buffer *ab, const char *string,
				 size_t len)
{
	if (audit_string_contains_control(string, len))
		audit_log_n_hex(ab, string, len);
	else
		audit_log_n_string(ab, string, len);
}

/**
 * audit_log_untrustedstring - log a string that may contain random characters
 * @ab: audit_buffer
 * @string: string to be logged
 *
 * Same as audit_log_n_untrustedstring(), except that strlen is used to
 * determine string length.
 */
void audit_log_untrustedstring(struct audit_buffer *ab, const char *string)
{
	audit_log_n_untrustedstring(ab, string, strlen(string));
}

/* This is a helper-function to print the escaped d_path */
void audit_log_d_path(struct audit_buffer *ab, const char *prefix,
		      const struct path *path)
{
	char *p, *pathname;

	if (prefix)
		audit_log_format(ab, "%s", prefix);

	/* We will allow 11 spaces for ' (deleted)' to be appended */
	pathname = kmalloc(PATH_MAX+11, ab->gfp_mask);
	if (!pathname) {
		audit_log_format(ab, "\"<no_memory>\"");
		return;
	}
	p = d_path(path, pathname, PATH_MAX+11);
	if (IS_ERR(p)) { /* Should never happen since we send PATH_MAX */
		/* FIXME: can we save some information here? */
		audit_log_format(ab, "\"<too_long>\"");
	} else
		audit_log_untrustedstring(ab, p);
	kfree(pathname);
}

void audit_log_session_info(struct audit_buffer *ab)
{
	unsigned int sessionid = audit_get_sessionid(current);
	uid_t auid = from_kuid(&init_user_ns, audit_get_loginuid(current));

	audit_log_format(ab, "auid=%u ses=%u", auid, sessionid);
}

void audit_log_key(struct audit_buffer *ab, char *key)
{
	audit_log_format(ab, " key=");
	if (key)
		audit_log_untrustedstring(ab, key);
	else
		audit_log_format(ab, "(null)");
}

int audit_log_task_context(struct audit_buffer *ab)
{
	char *ctx = NULL;
	unsigned len;
	int error;
	u32 sid;

	security_current_getsecid_subj(&sid);
	if (!sid)
		return 0;

	error = security_secid_to_secctx(sid, &ctx, &len);
	if (error) {
		if (error != -EINVAL)
			goto error_path;
		return 0;
	}

	audit_log_format(ab, " subj=%s", ctx);
	security_release_secctx(ctx, len);
	return 0;

error_path:
	audit_panic("error in audit_log_task_context");
	return error;
}
EXPORT_SYMBOL(audit_log_task_context);

void audit_log_d_path_exe(struct audit_buffer *ab,
			  struct mm_struct *mm)
{
	struct file *exe_file;

	if (!mm)
		goto out_null;

	exe_file = get_mm_exe_file(mm);
	if (!exe_file)
		goto out_null;

	audit_log_d_path(ab, " exe=", &exe_file->f_path);
	fput(exe_file);
	return;
out_null:
	audit_log_format(ab, " exe=(null)");
}

struct tty_struct *audit_get_tty(void)
{
	struct tty_struct *tty = NULL;
	unsigned long flags;

	spin_lock_irqsave(&current->sighand->siglock, flags);
	if (current->signal)
		tty = tty_kref_get(current->signal->tty);
	spin_unlock_irqrestore(&current->sighand->siglock, flags);
	return tty;
}

void audit_put_tty(struct tty_struct *tty)
{
	tty_kref_put(tty);
}

void audit_log_task_info(struct audit_buffer *ab)
{
	const struct cred *cred;
	char comm[sizeof(current->comm)];
	struct tty_struct *tty;

	if (!ab)
		return;

	cred = current_cred();
	tty = audit_get_tty();
	audit_log_format(ab,
			 " ppid=%d pid=%d auid=%u uid=%u gid=%u"
			 " euid=%u suid=%u fsuid=%u"
			 " egid=%u sgid=%u fsgid=%u tty=%s ses=%u",
			 task_ppid_nr(current),
			 task_tgid_nr(current),
			 from_kuid(&init_user_ns, audit_get_loginuid(current)),
			 from_kuid(&init_user_ns, cred->uid),
			 from_kgid(&init_user_ns, cred->gid),
			 from_kuid(&init_user_ns, cred->euid),
			 from_kuid(&init_user_ns, cred->suid),
			 from_kuid(&init_user_ns, cred->fsuid),
			 from_kgid(&init_user_ns, cred->egid),
			 from_kgid(&init_user_ns, cred->sgid),
			 from_kgid(&init_user_ns, cred->fsgid),
			 tty ? tty_name(tty) : "(none)",
			 audit_get_sessionid(current));
	audit_put_tty(tty);
	audit_log_format(ab, " comm=");
	audit_log_untrustedstring(ab, get_task_comm(comm, current));
	audit_log_d_path_exe(ab, current->mm);
	audit_log_task_context(ab);
}
EXPORT_SYMBOL(audit_log_task_info);

/**
 * audit_log_path_denied - report a path restriction denial
 * @type: audit message type (AUDIT_ANOM_LINK, AUDIT_ANOM_CREAT, etc)
 * @operation: specific operation name
 */
void audit_log_path_denied(int type, const char *operation)
{
	struct audit_buffer *ab;

	if (!audit_enabled || audit_dummy_context())
		return;

	/* Generate log with subject, operation, outcome. */
	ab = audit_log_start(audit_context(), GFP_KERNEL, type);
	if (!ab)
		return;
	audit_log_format(ab, "op=%s", operation);
	audit_log_task_info(ab);
	audit_log_format(ab, " res=0");
	audit_log_end(ab);
}

/* global counter which is incremented every time something logs in */
static atomic_t session_id = ATOMIC_INIT(0);

static int audit_set_loginuid_perm(kuid_t loginuid)
{
	/* if we are unset, we don't need privs */
	if (!audit_loginuid_set(current))
		return 0;
	/* if AUDIT_FEATURE_LOGINUID_IMMUTABLE means never ever allow a change*/
	if (is_audit_feature_set(AUDIT_FEATURE_LOGINUID_IMMUTABLE))
		return -EPERM;
	/* it is set, you need permission */
	if (!capable(CAP_AUDIT_CONTROL))
		return -EPERM;
	/* reject if this is not an unset and we don't allow that */
	if (is_audit_feature_set(AUDIT_FEATURE_ONLY_UNSET_LOGINUID)
				 && uid_valid(loginuid))
		return -EPERM;
	return 0;
}

static void audit_log_set_loginuid(kuid_t koldloginuid, kuid_t kloginuid,
				   unsigned int oldsessionid,
				   unsigned int sessionid, int rc)
{
	struct audit_buffer *ab;
	uid_t uid, oldloginuid, loginuid;
	struct tty_struct *tty;

	if (!audit_enabled)
		return;

	ab = audit_log_start(audit_context(), GFP_KERNEL, AUDIT_LOGIN);
	if (!ab)
		return;

	uid = from_kuid(&init_user_ns, task_uid(current));
	oldloginuid = from_kuid(&init_user_ns, koldloginuid);
	loginuid = from_kuid(&init_user_ns, kloginuid);
	tty = audit_get_tty();

	audit_log_format(ab, "pid=%d uid=%u", task_tgid_nr(current), uid);
	audit_log_task_context(ab);
	audit_log_format(ab, " old-auid=%u auid=%u tty=%s old-ses=%u ses=%u res=%d",
			 oldloginuid, loginuid, tty ? tty_name(tty) : "(none)",
			 oldsessionid, sessionid, !rc);
	audit_put_tty(tty);
	audit_log_end(ab);
}

/**
 * audit_set_loginuid - set current task's loginuid
 * @loginuid: loginuid value
 *
 * Returns 0.
 *
 * Called (set) from fs/proc/base.c::proc_loginuid_write().
 */
int audit_set_loginuid(kuid_t loginuid)
{
	unsigned int oldsessionid, sessionid = AUDIT_SID_UNSET;
	kuid_t oldloginuid;
	int rc;

	oldloginuid = audit_get_loginuid(current);
	oldsessionid = audit_get_sessionid(current);

	rc = audit_set_loginuid_perm(loginuid);
	if (rc)
		goto out;

	/* are we setting or clearing? */
	if (uid_valid(loginuid)) {
		sessionid = (unsigned int)atomic_inc_return(&session_id);
		if (unlikely(sessionid == AUDIT_SID_UNSET))
			sessionid = (unsigned int)atomic_inc_return(&session_id);
	}

	current->sessionid = sessionid;
	current->loginuid = loginuid;
out:
	audit_log_set_loginuid(oldloginuid, loginuid, oldsessionid, sessionid, rc);
	return rc;
}

/**
 * audit_signal_info - record signal info for shutting down audit subsystem
 * @sig: signal value
 * @t: task being signaled
 *
 * If the audit subsystem is being terminated, record the task (pid)
 * and uid that is doing that.
 */
int audit_signal_info(int sig, struct task_struct *t)
{
	kuid_t uid = current_uid(), auid;

	if (auditd_test_task(t) &&
	    (sig == SIGTERM || sig == SIGHUP ||
	     sig == SIGUSR1 || sig == SIGUSR2)) {
		audit_sig_pid = task_tgid_nr(current);
		auid = audit_get_loginuid(current);
		if (uid_valid(auid))
			audit_sig_uid = auid;
		else
			audit_sig_uid = uid;
		security_current_getsecid_subj(&audit_sig_sid);
	}

	return audit_signal_info_syscall(t);
}

/**
 * audit_log_end - end one audit record
 * @ab: the audit_buffer
 *
 * We can not do a netlink send inside an irq context because it blocks (last
 * arg, flags, is not set to MSG_DONTWAIT), so the audit buffer is placed on a
 * queue and a kthread is scheduled to remove them from the queue outside the
 * irq context.  May be called in any context.
 */
void audit_log_end(struct audit_buffer *ab)
{
	struct sk_buff *skb;
	struct nlmsghdr *nlh;

	if (!ab)
		return;

	if (audit_rate_check()) {
		skb = ab->skb;
		ab->skb = NULL;

		/* setup the netlink header, see the comments in
		 * kauditd_send_multicast_skb() for length quirks */
		nlh = nlmsg_hdr(skb);
		nlh->nlmsg_len = skb->len - NLMSG_HDRLEN;

		/* queue the netlink packet and poke the kauditd thread */
		skb_queue_tail(&audit_queue, skb);
		wake_up_interruptible(&kauditd_wait);
	} else
		audit_log_lost("rate limit exceeded");

	audit_buffer_free(ab);
}

/**
 * audit_log - Log an audit record
 * @ctx: audit context
 * @gfp_mask: type of allocation
 * @type: audit message type
 * @fmt: format string to use
 * @...: variable parameters matching the format string
 *
 * This is a convenience function that calls audit_log_start,
 * audit_log_vformat, and audit_log_end.  It may be called
 * in any context.
 */
void audit_log(struct audit_context *ctx, gfp_t gfp_mask, int type,
	       const char *fmt, ...)
{
	struct audit_buffer *ab;
	va_list args;

	ab = audit_log_start(ctx, gfp_mask, type);
	if (ab) {
		va_start(args, fmt);
		audit_log_vformat(ab, fmt, args);
		va_end(args);
		audit_log_end(ab);
	}
}

EXPORT_SYMBOL(audit_log_start);
EXPORT_SYMBOL(audit_log_end);
EXPORT_SYMBOL(audit_log_format);
EXPORT_SYMBOL(audit_log);<|MERGE_RESOLUTION|>--- conflicted
+++ resolved
@@ -739,12 +739,8 @@
 			      void (*err_hook)(struct sk_buff *skb, int error))
 {
 	int rc = 0;
-<<<<<<< HEAD
-	struct sk_buff *skb;
-=======
 	struct sk_buff *skb = NULL;
 	struct sk_buff *skb_tail;
->>>>>>> 754e0b0e
 	unsigned int failed = 0;
 
 	/* NOTE: kauditd_thread takes care of all our locking, we just use
@@ -773,11 +769,7 @@
 			    rc == -ECONNREFUSED || rc == -EPERM) {
 				sk = NULL;
 				if (err_hook)
-<<<<<<< HEAD
-					(*err_hook)(skb);
-=======
 					(*err_hook)(skb, rc);
->>>>>>> 754e0b0e
 				if (rc == -EAGAIN)
 					rc = 0;
 				/* continue to drain the queue */
