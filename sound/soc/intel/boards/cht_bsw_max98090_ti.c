--- conflicted
+++ resolved
@@ -559,13 +559,8 @@
 	}
 
 	/* override platform name, if required */
-<<<<<<< HEAD
-	snd_soc_card_cht.dev = &pdev->dev;
-	mach = pdev->dev.platform_data;
-=======
 	snd_soc_card_cht.dev = dev;
 	mach = dev->platform_data;
->>>>>>> 88084a3d
 	platform_name = mach->mach_params.platform;
 
 	ret_val = snd_soc_fixup_dai_links_platform_name(&snd_soc_card_cht,
