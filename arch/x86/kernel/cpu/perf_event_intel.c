--- conflicted
+++ resolved
@@ -1762,14 +1762,8 @@
 
 static __init void intel_sandybridge_quirk(void)
 {
-<<<<<<< HEAD
 	x86_pmu.check_microcode = intel_snb_check_microcode;
 	intel_snb_check_microcode();
-=======
-	pr_warn("PEBS disabled due to CPU errata\n");
-	x86_pmu.pebs = 0;
-	x86_pmu.pebs_constraints = NULL;
->>>>>>> 0fa0e2f0
 }
 
 static const struct { int id; char *name; } intel_arch_events_map[] __initconst = {
