// SPDX-License-Identifier: (GPL-2.0+ OR MIT)
/*
 * Copyright (c) 2018 Linaro Ltd.
 */

/dts-v1/;
#include "rk3399-rock960.dtsi"

/ {
	model = "96boards Rock960";
	compatible = "vamrs,rock960", "rockchip,rk3399";

	chosen {
		stdout-path = "serial2:1500000n8";
	};

	leds {
		compatible = "gpio-leds";
		pinctrl-names = "default";
		pinctrl-0 = <&user_led1>, <&user_led2>, <&user_led3>,
			    <&user_led4>, <&wlan_led>, <&bt_led>;

		user_led1 {
			label = "green:user1";
			gpios = <&gpio4 RK_PC2 0>;
			linux,default-trigger = "heartbeat";
		};

		user_led2 {
			label = "green:user2";
			gpios = <&gpio4 RK_PC6 0>;
			linux,default-trigger = "mmc0";
		};

		user_led3 {
			label = "green:user3";
			gpios = <&gpio4 RK_PD0 0>;
			linux,default-trigger = "mmc1";
		};

		user_led4 {
			label = "green:user4";
			gpios = <&gpio4 RK_PD4 0>;
			panic-indicator;
			linux,default-trigger = "none";
		};

		wlan_active_led {
			label = "yellow:wlan";
			gpios = <&gpio4 RK_PD5 0>;
			linux,default-trigger = "phy0tx";
			default-state = "off";
		};

		bt_active_led {
			label = "blue:bt";
			gpios = <&gpio4 RK_PD6 0>;
			linux,default-trigger = "hci0-power";
			default-state = "off";
		};
	};

};

&pcie0 {
	ep-gpios = <&gpio2 RK_PA2 GPIO_ACTIVE_HIGH>;
};

&pinctrl {
	leds {
		user_led1: user_led1 {
			rockchip,pins =
				<4 RK_PC2 RK_FUNC_GPIO &pcfg_pull_none>;
		};

		user_led2: user_led2 {
			rockchip,pins =
				<4 RK_PC6 RK_FUNC_GPIO &pcfg_pull_none>;
		};

		user_led3: user_led3 {
			rockchip,pins =
				<4 RK_PD0 RK_FUNC_GPIO &pcfg_pull_none>;
		};

		user_led4: user_led4 {
			rockchip,pins =
				<4 RK_PD4 RK_FUNC_GPIO &pcfg_pull_none>;
		};

		wlan_led: wlan_led {
			rockchip,pins =
				<4 RK_PD5 RK_FUNC_GPIO &pcfg_pull_none>;
		};

		bt_led: bt_led {
			rockchip,pins =
				<4 RK_PD6 RK_FUNC_GPIO &pcfg_pull_none>;
		};
	};

	pcie {
		pcie_drv: pcie-drv {
			rockchip,pins =
				<2 RK_PA5 RK_FUNC_GPIO &pcfg_pull_none>;
			};
	};

	usb2 {
		host_vbus_drv: host-vbus-drv {
			rockchip,pins =
				<4 RK_PD1 RK_FUNC_GPIO &pcfg_pull_none>;
		};
	};
};

&spi0 {
	/* On Low speed expansion (LS-SPI0) */
	status = "okay";
};

&spi4 {
	/* On High speed expansion (HS-SPI1) */
	status = "okay";
};

<<<<<<< HEAD
=======
&thermal_zones {
	cpu_thermal: cpu {
		polling-delay-passive = <100>;
		polling-delay = <1000>;
		thermal-sensors = <&tsadc 0>;
		sustainable-power = <1550>;

		trips {
			cpu_alert0: cpu_alert0 {
				    temperature = <65000>;
				    hysteresis = <2000>;
				    type = "passive";
			};

			cpu_alert1: cpu_alert1 {
				    temperature = <75000>;
				    hysteresis = <2000>;
				    type = "passive";
			};

			cpu_crit: cpu_crit {
				  temperature = <95000>;
				  hysteresis = <2000>;
				  type = "critical";
			};
		};

		cooling-maps {
			     map0 {

			     trip = <&cpu_alert1>;
			     cooling-device =
					<&cpu_b0 THERMAL_NO_LIMIT THERMAL_NO_LIMIT>,
					<&cpu_b1 THERMAL_NO_LIMIT THERMAL_NO_LIMIT>;
			};
		};
	};
};

>>>>>>> e1d9149e
&usbdrd_dwc3_0 {
	dr_mode = "otg";
};

&usbdrd_dwc3_1 {
	dr_mode = "host";
};

&vcc3v3_pcie {
	gpio = <&gpio2 5 GPIO_ACTIVE_HIGH>;
};

&vcc5v0_host {
	gpio = <&gpio4 25 GPIO_ACTIVE_HIGH>;
};<|MERGE_RESOLUTION|>--- conflicted
+++ resolved
@@ -124,8 +124,6 @@
 	status = "okay";
 };
 
-<<<<<<< HEAD
-=======
 &thermal_zones {
 	cpu_thermal: cpu {
 		polling-delay-passive = <100>;
@@ -165,7 +163,6 @@
 	};
 };
 
->>>>>>> e1d9149e
 &usbdrd_dwc3_0 {
 	dr_mode = "otg";
 };
