--- conflicted
+++ resolved
@@ -323,10 +323,6 @@
 		regulator-min-microvolt = <5000000>;
 		regulator-max-microvolt = <5000000>;
 		enable-active-high;
-<<<<<<< HEAD
-		regulator-always-on;
-=======
->>>>>>> 2ef7d5f3
 		gpio = <&expander0 4 GPIO_ACTIVE_HIGH>;
 	};
 
